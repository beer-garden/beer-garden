--- conflicted
+++ resolved
@@ -9,18 +9,14 @@
 from beer_garden import config
 from beer_garden.api.authorization import Permissions
 from beer_garden.db.mongo.models import Garden, Role, User
-<<<<<<< HEAD
 from beer_garden.db.mongo.util import ensure_local_garden, ensure_roles, ensure_users
-from beer_garden.errors import ConfigurationError, IndexOperationError
-=======
 from beer_garden.db.mongo.util import (
     PLUGIN_ROLE_PERMISSIONS,
     ensure_local_garden,
     ensure_roles,
     ensure_users,
 )
-from beer_garden.errors import ConfigurationError
->>>>>>> 78c7d207
+from beer_garden.errors import ConfigurationError, IndexOperationError
 
 
 @pytest.fixture
