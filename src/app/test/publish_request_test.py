import pytest
from brewtils.models import (
    Command,
    Event,
    Events,
    Garden,
    Instance,
    Request,
    Subscriber,
    System,
<<<<<<< HEAD
=======
    Topic,
>>>>>>> 6e03b0a5
)
from mock import Mock

from beer_garden import publish_request


@pytest.fixture
def command_topic_one():
    return Command(name="command_one_topic", topics=["topic_1"])


@pytest.fixture
def command_topic_two():
    return Command(name="command_two_topic", topics=["topic_1", "topic_2"])


@pytest.fixture
def command_topic_any():
    return Command(name="command_any_topic", topics=["topic.*"])


@pytest.fixture
def localgarden_system(command_topic_one, command_topic_two, command_topic_any):
    return System(
        name="localsystem",
        version="1.2.3",
        namespace="localgarden",
        local=True,
        instances=[Instance(name="default", status="RUNNING")],
        commands=[command_topic_one, command_topic_two, command_topic_any],
    )


@pytest.fixture
def localgarden(localgarden_system):
    return Garden(
        name="localgarden", connection_type="LOCAL", systems=[localgarden_system]
    )


@pytest.fixture
def topics():
    return [
        Topic(
            name="topic_1",
            subscribers=[
                Subscriber(
                    garden="localgarden",
                    namespace="localgarden",
                    system="localsystem",
                    version="1.2.3",
                    instance="default",
                    command="command_one_topic",
                    subscriber_type="DYNAMIC",
                ),
                Subscriber(
                    garden="localgarden",
                    namespace="localgarden",
                    system="localsystem",
                    version="1.2.3",
                    instance="default",
                    command="command_two_topic",
                    subscriber_type="DYNAMIC",
                ),
            ],
        ),
        Topic(
            name="topic_2",
            subscribers=[
                Subscriber(
                    garden="localgarden",
                    namespace="localgarden",
                    system="localsystem",
                    version="1.2.3",
                    instance="default",
                    command="command_two_topic",
                    subscriber_type="DYNAMIC",
                )
            ],
        ),
        Topic(
            name="topic.*",
            subscribers=[
                Subscriber(
                    garden="localgarden",
                    namespace="localgarden",
                    system="localsystem",
                    version="1.2.3",
                    instance="default",
                    command="command_any_topic",
                    subscriber_type="DYNAMIC",
                )
            ],
        ),
    ]


class TestSubscriptionEvent(object):
    def test_newtopic(self, monkeypatch, topics, localgarden):
        mock_process_request = Mock(return_value=None)
        monkeypatch.setattr(publish_request, "process_request", mock_process_request)
        monkeypatch.setattr(
            publish_request, "get_all_topics", Mock(return_value=topics)
        )
        monkeypatch.setattr(
            publish_request, "local_garden", Mock(return_value=localgarden)
        )

        event = Event(
            name=Events.REQUEST_TOPIC_PUBLISH.name,
            metadata={"propagate": False, "topic": "newtopic"},
            payload=Request(),
        )

        publish_request.handle_event(event)

        assert mock_process_request.call_count == 0

    def test_topic_one(self, monkeypatch, topics, localgarden):
        mock_process_request = Mock(return_value=None)
        monkeypatch.setattr(publish_request, "process_request", mock_process_request)

        monkeypatch.setattr(
            publish_request, "get_all_topics", Mock(return_value=topics)
        )
        monkeypatch.setattr(
            publish_request, "local_garden", Mock(return_value=localgarden)
        )

        event = Event(
            name=Events.REQUEST_TOPIC_PUBLISH.name,
            metadata={"propagate": False, "topic": "topic_1"},
            payload=Request(),
        )
        publish_request.handle_event(event)

        assert mock_process_request.call_count == 3

    def test_topic_two(self, monkeypatch, topics, localgarden):
        mock_process_request = Mock(return_value=None)
        monkeypatch.setattr(publish_request, "process_request", mock_process_request)
        monkeypatch.setattr(
            publish_request, "get_all_topics", Mock(return_value=topics)
        )
        monkeypatch.setattr(
            publish_request, "local_garden", Mock(return_value=localgarden)
        )

        event = Event(
            name=Events.REQUEST_TOPIC_PUBLISH.name,
            metadata={"propagate": False, "topic": "topic_2"},
            payload=Request(),
        )
        publish_request.handle_event(event)

        assert mock_process_request.call_count == 2

    def test_topic_wildcard(self, monkeypatch, topics, localgarden):
        mock_process_request = Mock(return_value=None)
        monkeypatch.setattr(publish_request, "process_request", mock_process_request)
        monkeypatch.setattr(
            publish_request, "get_all_topics", Mock(return_value=topics)
        )
        monkeypatch.setattr(
            publish_request, "local_garden", Mock(return_value=localgarden)
        )

        event = Event(
            name=Events.REQUEST_TOPIC_PUBLISH.name,
            metadata={"propagate": False, "topic": "topic_3"},
            payload=Request(),
        )
        publish_request.handle_event(event)

        assert mock_process_request.call_count == 1

    def test_topic_start_substring(self, monkeypatch, topics, localgarden):
        mock_process_request = Mock(return_value=None)
        monkeypatch.setattr(publish_request, "process_request", mock_process_request)
        monkeypatch.setattr(
            publish_request, "get_all_topics", Mock(return_value=topics)
        )
        monkeypatch.setattr(
            publish_request, "local_garden", Mock(return_value=localgarden)
        )

        event = Event(
            name=Events.REQUEST_TOPIC_PUBLISH.name,
            metadata={"propagate": False, "topic": "topic"},
            payload=Request(),
        )
        publish_request.handle_event(event)

        assert mock_process_request.call_count == 1

    def test_topic_non_match(self, monkeypatch, topics, localgarden):
        mock_process_request = Mock(return_value=None)
        monkeypatch.setattr(publish_request, "process_request", mock_process_request)
        monkeypatch.setattr(
            publish_request, "get_all_topics", Mock(return_value=topics)
        )
        monkeypatch.setattr(
            publish_request, "local_garden", Mock(return_value=localgarden)
        )

        event = Event(
            name=Events.REQUEST_TOPIC_PUBLISH.name,
            metadata={"propagate": False, "topic": "badTopic"},
            payload=Request(),
        )
        publish_request.handle_event(event)

        assert mock_process_request.call_count == 0<|MERGE_RESOLUTION|>--- conflicted
+++ resolved
@@ -8,10 +8,7 @@
     Request,
     Subscriber,
     System,
-<<<<<<< HEAD
-=======
     Topic,
->>>>>>> 6e03b0a5
 )
 from mock import Mock
 
