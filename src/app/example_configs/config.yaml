--- conflicted
+++ resolved
@@ -35,7 +35,6 @@
       private_key: null
       public_key: null
     url_prefix: /
-<<<<<<< HEAD
   stomp:
     cert_file: null
     enabled: false
@@ -49,17 +48,6 @@
     username: beer_garden
     verify_host: true
     verify_hostname: true
-  thrift:
-    enabled: false
-event:
-  mongo:
-    enabled: true
-  mq:
-    enabled: false
-    exchange: null
-    virtual_host: /
-=======
->>>>>>> c9c3a00a
 garden:
   name: default
 log:
