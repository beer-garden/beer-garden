--- conflicted
+++ resolved
@@ -33,22 +33,14 @@
     host: localhost
     password: password
     port: 61613
-<<<<<<< HEAD
     send_destination: Beer_Garden_Events_Parent
-=======
-    send_destination: Beer_Garden_Events
->>>>>>> 6c97a786
     ssl:
       cert_file: null
       private_key: null
       use_ssl: false
       verify_host: true
       verify_hostname: true
-<<<<<<< HEAD
     subscribe_destination: Beer_Garden_Operations_Parent
-=======
-    subscribe_destination: Beer_Garden_Operations
->>>>>>> 6c97a786
     username: beer_garden
 garden:
   name: default
