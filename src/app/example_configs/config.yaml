auth:
  enabled: false

  authentication_handlers:
    basic:
      enabled: true
    trusted_header:
      create_users: true
      enabled: false
      user_alias_mapping_header: bg-user-alias-user-mapping
      user_local_roles_header: bg-user-local-roles
      user_upstream_roles_header: bg-user-upstream-roles
      username_header: bg-username
    
  default_admin:
    password: password
    username: admin

  role_definition_file: example_configs/roles.yaml
  user_definition_file: example_configs/users.yaml

  token_secret: IAMSUPERSECRET
  token_access_ttl:
    garden_admin: 15
    operator: 15
    plugin_admin: 15
    read_only: 15
  token_refresh_ttl:
    garden_admin: 720
    operator: 720
    plugin_admin: 720
    read_only: 720
children:
  directory: ./children
db:
  connection:
    host: localhost
    password: null
    port: 27017
    username: null
  name: beer_garden
  prune_interval: 15
  ttl:
    action: -1
    file: 15
    in_progress: 15
    info: 15   
    temp: 15
    admin: 15

    batch_size: -1
entry:
  http:
    enabled: true
    host: 0.0.0.0
    port: 2337
    ssl:
      ca_cert: null
      ca_path: null
      client_cert_verify: NONE
      enabled: false
      private_key: null
      public_key: null
    url_prefix: /
  stomp:
    enabled: false
    headers: []
    host: localhost
    password: password
    port: 61613
    send_destination: Beer_Garden_Events
    ssl:
      ca_cert: null
      client_cert: null
      client_key: null
      use_ssl: false
    subscribe_destination: Beer_Garden_Operations
    username: beer_garden
garden:
  name: default
  status_history: 50
log:
  config_file: example_configs/app-logging.yaml
  fallback_file: null
  fallback_level: INFO
metrics:
  elastic:
    enabled: false
    url: http://localhost:8200
  prometheus:
    enabled: false
    host: 0.0.0.0
    port: 2339
    url: http://localhost:3000
mq:
  admin_queue_expiry: 3600000
  blocked_connection_timeout: 5
  connection_attempts: 3
  connections:
    admin:
      password: password
      port: 15672
      ssl:
        ca_cert: null
        ca_verify: true
        client_cert: null
        enabled: false
      user: beer_garden
    message:
      password: password
      port: 5672
      ssl:
        ca_cert: null
        ca_verify: true
        client_cert: null
        enabled: false
      user: beer_garden
  exchange: beer_garden
  heartbeat_interval: 3600
  host: localhost
  virtual_host: /
parent:
  http:
    access_token: null
    api_version: 1
    client_timeout: -1
    enabled: false
    host: null
    password: null
    port: 2337
    refresh_token: null
    ssl:
      ca_cert: null
      ca_verify: true
      client_cert: null
      client_key: null
      enabled: false
    url_prefix: /
    username: null
  skip_events: []
  sync_interval: 15
  stomp:
    enabled: false
    headers: []
    host: localhost
    password: password
    port: 61613
    send_destination: Beer_Garden_Operations_Parent
    ssl:
      ca_cert: null
      client_cert: null
      client_key: null
      use_ssl: false
    subscribe_destination: Beer_Garden_Forward_Parent
    username: beer_garden
plugin:
  allow_command_updates: false
  local:
    auth:
      password: password
      username: plugin_admin
    directory: ./plugins
    host_env_vars: []
    logging:
      config_file: example_configs/local-plugin-logging.yaml
      fallback_level: INFO
    timeout:
      shutdown: 10
      startup: 2
  mq:
    host: localhost
  remote:
    logging:
      config_file: example_configs/remote-plugin-logging.yaml
      fallback_level: INFO
  status_heartbeat: 5
  status_timeout: 30
  status_history: 50
replication:
  enabled: false
request_validation:
  dynamic_choices:
    command:
      timeout: 10
    url:
      ca_cert: null
      ca_verify: true
scheduler:
  job_defaults:
    coalesce: true
    max_instances: 3
  max_workers: 10
ui:
  cors_enabled: true
  debug_mode: true
  execute_javascript: false
  icon_default: fa-beer
  name: Beer Garden
<<<<<<< HEAD
ldap:
  host: localhost
  port: 389
  base_dn: dc=example,dc=org
=======
  auto_refresh: false
>>>>>>> dc734c82
<|MERGE_RESOLUTION|>--- conflicted
+++ resolved
@@ -196,11 +196,8 @@
   execute_javascript: false
   icon_default: fa-beer
   name: Beer Garden
-<<<<<<< HEAD
+  auto_refresh: false
 ldap:
   host: localhost
   port: 389
-  base_dn: dc=example,dc=org
-=======
-  auto_refresh: false
->>>>>>> dc734c82
+  base_dn: dc=example,dc=org