--- conflicted
+++ resolved
@@ -37,15 +37,9 @@
     url_prefix: /
   stomp:
     enabled: false
-<<<<<<< HEAD
-    event_destination: Beer_Garden_Events_Parent
-    host: localhost
-    operation_destination: Beer_Garden_Operations_Parent
-=======
     send_destination: Beer_Garden_Events
     host: localhost
     subscribe_destination: Beer_Garden_Operations
->>>>>>> 87e7aa10
     password: password
     port: 61613
     ssl:
@@ -111,15 +105,6 @@
       private_key: null
       public_key: null
     url_prefix: /
-  stomp:
-    enabled: false
-    event_destination: Beer_Garden_Events
-    host: localhost
-    password: password
-    port: 61613
-    skip_events:
-    - DB_CREATE
-    username: beer_garden
 plugin:
   local:
     auth:
