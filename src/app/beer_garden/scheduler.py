# -*- coding: utf-8 -*-
import logging
import threading
from typing import Dict, List

from apscheduler.triggers.interval import IntervalTrigger as APInterval

from watchdog.observers.polling import PollingObserver as Observer
from watchdog.events import (
    PatternMatchingEventHandler,
    EVENT_TYPE_CREATED,
    EVENT_TYPE_DELETED,
    EVENT_TYPE_MOVED,
    EVENT_TYPE_MODIFIED,
)
from watchdog.utils import has_attribute, unicode_paths
from pathtools.patterns import match_any_paths

from apscheduler.schedulers.background import BackgroundScheduler

from brewtils.models import Event, Events, Job

import beer_garden
import beer_garden.config as config
import beer_garden.db.api as db
from beer_garden.events import publish_event
from beer_garden.requests import process_request, get_request
<<<<<<< HEAD
from brewtils.models import FileTrigger
=======
>>>>>>> 868cda01

logger = logging.getLogger(__name__)


class InjectionDict(dict):
    """
    Dictionary object with overloaded __missing__ function to facilitate partial string.format operations
    """

    def __missing__(self, key):
        return "{" + key + "}"


def build_injection_dict(dictionary, obj, prefix="", separator="/"):
    """Populate a dictionary with class variables of an object

    Args:
        dictionary: A dict-like object to fill
        obj: An object with some number of variables (e.g MyObj.my_var)
        prefix: A string to prepend the variable names with
        separator: A string to separate the prefix and variable names

    """
    for item in dir(obj):
        if not callable(getattr(obj, item)):
            if prefix != "":
                dictionary[prefix + separator + item] = getattr(obj, item)
            else:
                dictionary[item] = getattr(obj, item)


def inject_values(request, dictionary):
    """Inject values into a request

    inject_values looks for string fields and attempts to format() them with the dictionary provided.

    Args:
        request: An object that may hold string fields with valid str.format() syntax
        dictionary: A dict-like object to pass through to the format() call
    """
    if isinstance(request, dict):
        for k, v in request.items():
            try:
                request[k] = inject_values(v, dictionary)
            except (ReferenceError, IndexError):
                pass
        return request

    elif isinstance(request, str):
        try:
            return request.format_map(dictionary)
        except (AttributeError, KeyError, ValueError):
            return request

    elif isinstance(request, list):
        for i, item in enumerate(request):
            try:
                request[i] = inject_values(item, dictionary)
            except IndexError:
                pass
        return request

    else:
        return request


class PatternMatchingEventHandlerWithArgs(PatternMatchingEventHandler):
    """
    A BG implementation of the watchdog PatternMatchingEventHandler.

    Allows args/kwargs to be stored and passed through to the callback functions
    """

    _args = []
    _kwargs = {}

    def __init__(self, args=[], kwargs={}, **thru):
        self._args = args
        self._kwargs = kwargs
        super().__init__(**thru)

    # Copy the dispatch code, but include arguments if specified
    def dispatch(self, event):
        """Dispatches events to the appropriate methods."""
        if self.ignore_directories and event.is_directory:
            return

        paths = []
        if has_attribute(event, "dest_path"):
            paths.append(unicode_paths.decode(event.dest_path))
        if event.src_path:
            paths.append(unicode_paths.decode(event.src_path))

        if match_any_paths(
            paths,
            included_patterns=self.patterns,
            excluded_patterns=self.ignore_patterns,
            case_sensitive=self.case_sensitive,
        ):
            self.on_any_event(*self._args, event=event, **self._kwargs)
            _method_map = {
                EVENT_TYPE_MODIFIED: self.on_modified,
                EVENT_TYPE_MOVED: self.on_moved,
                EVENT_TYPE_CREATED: self.on_created,
                EVENT_TYPE_DELETED: self.on_deleted,
            }
            event_type = event.event_type
            _method_map[event_type](*self._args, event=event, **self._kwargs)

    def on_created(self, *args, event=None, **kwargs):
        super().on_created(event)

    def on_any_event(self, *args, event=None, **kwargs):
        super().on_any_event(event)

    def on_deleted(self, *args, event=None, **kwargs):
        super().on_deleted(event)

    def on_modified(self, *args, event=None, **kwargs):
        super().on_modified(event)

    def on_moved(self, *args, event=None, **kwargs):
        super().on_moved(event)


def pass_through(class_objects=[]):
    """
    Adds any non-implemented methods defined by the given object names to the class.

    Args:
        class_objects: List of class object names to expose directly.
    """

    def wrapper(my_class):
        for obj in class_objects:
            scheduler = getattr(my_class, obj, None)
            if scheduler is not None:
                method_list = [
                    func
                    for func in dir(scheduler)
                    if callable(getattr(scheduler, func))
                ]
                # added = []
                for name in method_list:
                    # Don't expose methods that are intended to be private!
                    if name[0] != "_" and not hasattr(my_class, name):
                        # added.append(name)
                        method = getattr(scheduler, name)
                        setattr(my_class, name, method)
        return my_class

    return wrapper


@pass_through(class_objects=["_sync_scheduler", "_async_scheduler"])
class MixedScheduler(object):
    """
    A wrapper that tracks a file-based scheduler and an interval-based scheduler.
    """

    _sync_scheduler = BackgroundScheduler()
    _async_scheduler = Observer()
    _async_jobs = {}
    _async_paused_jobs = set()

    running = False

    def _process_watches(self, jobs):
        """Helper function for initialize_from_db.  Adds job list to the scheduler

        Args:
            jobs: Jobs to be added to the watchdog scheduler
        """
        for job in jobs:
            if isinstance(job.trigger, FileTrigger):
                self.add_job(
                    run_job,
                    trigger=job.trigger,
                    kwargs={"id": job.id, "request_template": job.request_template},
                )

    def __init__(self, interval_config=None):
        """Initializes the underlying scheduler(s)

        Args:
            interval_config: Any scheduler-specific arguments for the APScheduler
        """
        self._sync_scheduler.configure(**interval_config)

    def initialize_from_db(self):
        """Initializes the watchdog scheduler from jobs stored in the database"""
        all_jobs = db.query(Job, filter_params={"trigger_type": "file"})
        self._process_watches(all_jobs)

    def start(self):
        """Starts both schedulers"""
        self._sync_scheduler.start()
        self._async_scheduler.start()
        self.running = True

    def shutdown(self, **kwargs):
        """Stops both schedulers

        Args:
            kwargs: Any other scheduler-specific arguments
        """
        self.stop(**kwargs)

    def stop(self, **kwargs):
        """Stops both schedulers

        Args:
            kwargs: Any other scheduler-specific arguments
        """
        self._sync_scheduler.shutdown(**kwargs)
        self._async_scheduler.stop()
        self.running = False

    def reschedule_job(self, job_id, **kwargs):
        """Passes through to the sync scheduler, but ignores async jobs

        Args:
            job_id: The job id
            kwargs: Any other scheduler-specific arguments
        """
        if job_id not in self._async_jobs:
            self._sync_scheduler.reschedule_job(job_id, **kwargs)

    def get_job(self, job_id):
        """Looks up a job

        Args:
            job_id: The job id
        """
        if job_id in self._async_jobs:
            return db.query_unique(Job, id=job_id)
        else:
            return self._sync_scheduler.get_job(job_id)

    def pause_job(self, job_id, **kwargs):
        """Pauses a running job

        Args:
            job_id: The job id
            kwargs: Any other scheduler-specific arguments
        """
        if job_id in self._async_jobs:
            if job_id not in self._async_paused_jobs:
                (event_handler, watch) = self._async_jobs.get(job_id)
                self._async_scheduler.remove_handler_for_watch(event_handler, watch)
                self._async_paused_jobs.add(job_id)
        else:
            self._sync_scheduler.pause_job(job_id, **kwargs)

    def resume_job(self, job_id, **kwargs):
        """Resumes a paused job

        Args:
            job_id: The job id
            kwargs: Any other scheduler-specific arguments
        """
        if job_id in self._async_jobs:
            if job_id in self._async_paused_jobs:
                (event_handler, watch) = self._async_jobs.get(job_id)
                self._async_scheduler.add_handler_for_watch(event_handler, watch)
                self._async_paused_jobs.remove(job_id)
        else:
            self._sync_scheduler.resume_job(job_id, **kwargs)

    def remove_job(self, job_id, **kwargs):
        """Removes the job from the corresponding scheduler

        Args:
            job_id: The job id to lookup
            kwargs: Any other scheduler-specific arguments
        """
        if job_id in self._async_jobs:
            self._async_jobs.pop(job_id)
            # Clean up the
            if job_id in self._async_paused_jobs:
                self._async_paused_jobs.remove(job_id)

            db.delete(db.query_unique(Job, id=job_id))
        else:
            self._sync_scheduler.remove_job(job_id, **kwargs)

    def _add_triggers(self, handler, triggers, func):
        """Attaches the function to the handler callback

        Args:
            handler: The event handler
            triggers: A dictionary of triggers that maps callback method names to boolean values (e.g. on_moved -> True)
            func: The callback function

        Returns:
            The altered handler
        """
        for name in triggers.keys():
            if hasattr(handler, name) and triggers.get(name):
                setattr(handler, name, func)
        return handler

    def add_job(self, func, trigger=None, **kwargs):
        """Adds a job to one of the schedulers

        Args:
            func: The callback function
            trigger: The trigger used to schedule
            kwargs: Any other kwargs to be passed to the scheduler
        """
        if trigger is None:
            return

        if not isinstance(trigger, FileTrigger):
            # Remove the unneeded/unwanted data
            kwargs.pop("request_template")
            # The old code always set the trigger to None, not sure why
            self._sync_scheduler.add_job(func, trigger=None, **kwargs)

        else:
            # Pull out the arguments needed by the run_job function
            args = [
                kwargs.get("kwargs").get("id"),
                kwargs.get("kwargs").get("request_template"),
            ]

            # Pass in those args to be relayed once the event occurs
            event_handler = PatternMatchingEventHandlerWithArgs(
                args=args, patterns=trigger.pattern
            )
            event_handler = self._add_triggers(event_handler, trigger.callbacks, func)

            if trigger.path is not None and event_handler is not None:
                # Register the job id with the set and schedule it with watchdog
                watch = self._async_scheduler.schedule(
                    event_handler, trigger.path, recursive=trigger.recursive
                )
                self._async_jobs[kwargs.get("id")] = (event_handler, watch)


class IntervalTrigger(APInterval):
    """Beergarden implementation of an apscheduler IntervalTrigger"""

    def __init__(self, *args, **kwargs):
        self.reschedule_on_finish = kwargs.pop("reschedule_on_finish", False)
        super(IntervalTrigger, self).__init__(*args, **kwargs)


def run_job(job_id, request_template, **kwargs):
    """Spawned by the scheduler, this will kick off a new request.

    This method is meant to be run in a separate process.

    Args:
        job_id: The Beer-Garden job ID that triggered this event.
        request_template: Request template specified by the job.
    """
    request_template.metadata["_bg_job_id"] = job_id

    # Attempt to inject information into the request template
    if "event" in kwargs and kwargs["event"] is not None:
        try:
            # This overloads the __missing__ function to allow partial injections
            injection_dict = InjectionDict()
            build_injection_dict(injection_dict, kwargs["event"], prefix="event")

            try:
                db_job = db.query_unique(Job, id=job_id)
                if db_job:
                    build_injection_dict(
                        injection_dict, db_job.trigger, prefix="trigger"
                    )

            except Exception as ex:
                logger.exception(f"Could not fetch job for parameter injection: {ex}")

            inject_values(request_template.parameters, injection_dict)
        except Exception as ex:
            logger.exception(f"Could not inject parameters: {ex}")

    # TODO - Possibly allow specifying blocking timeout on the job definition
    wait_event = threading.Event()
    request = process_request(request_template, wait_event=wait_event)
    wait_event.wait()

    try:
        db_job = db.query_unique(Job, id=job_id)
        if db_job:
            request = get_request(request.id)
<<<<<<< HEAD
=======

>>>>>>> 868cda01
            if request.status == "ERROR":
                db_job.error_count += 1
            elif request.status == "SUCCESS":
                db_job.success_count += 1

            db.update(db_job)
        else:
            # If the job is not in the database, don't proceed to update scheduler
            return
    except Exception as ex:
        logger.exception(f"Could not update job counts: {ex}")

    # Be a little careful here as the job could have been removed or paused
    job = beer_garden.application.scheduler.get_job(job_id)
    if (
        job
        and job.next_run_time is not None
        and getattr(job.trigger, "reschedule_on_finish", False)
    ):
        # This essentially resets the timer on this job, which has the effect of
        # making the wait time start whenever the job finishes
        beer_garden.application.scheduler.reschedule_job(job_id, trigger=job.trigger)


def get_job(job_id: str) -> Job:
    return db.query_unique(Job, id=job_id)


def get_jobs(filter_params: Dict = None) -> List[Job]:
    return db.query(Job, filter_params=filter_params)


@publish_event(Events.JOB_CREATED)
def create_job(job: Job) -> Job:
    """Create a new Job and add it to the scheduler

    Args:
        job: The Job to be added

    Returns:
        The added Job
    """
    # Save first so we have an ID to pass to the scheduler
    job = db.create(job)

    return job


@publish_event(Events.JOB_PAUSED)
def pause_job(job_id: str) -> Job:
    """Pause a Job

    Args:
        job_id: The Job ID

    Returns:
        The Job definition
    """

    job = db.query_unique(Job, id=job_id)
    job.status = "PAUSED"
    job = db.update(job)

    return job


@publish_event(Events.JOB_RESUMED)
def resume_job(job_id: str) -> Job:
    """Resume a Job

    Args:
        job_id: The Job ID

    Returns:
        The Job definition
    """

    job = db.query_unique(Job, id=job_id)
    job.status = "RUNNING"
    job = db.update(job)

    return job


@publish_event(Events.JOB_DELETED)
def remove_job(job_id: str) -> None:
    """Remove a Job

    Args:
        job_id: The Job ID

    Returns:
        The Job ID
    """
    # The scheduler takes care of removing the Job from the database
    return db.query_unique(Job, id=job_id)


def handle_event(event: Event) -> None:
    """Handle JOB events

    When creating or updating a job, make sure to mark as local first.

    BG should only handle events that are designated for the local environment. If BG
    triggers off a non-local JOB, then the JOB could be ran twice.

    Args:
        event: The event to handle
    """

    if event.garden == config.get("garden.name"):

        if event.name == Events.JOB_CREATED.name:
            try:
                beer_garden.application.scheduler.add_job(
                    run_job,
                    trigger=event.payload.trigger,
                    kwargs={
                        "request_template": event.payload.request_template,
                        "job_id": str(event.payload.id),
                    },
                    name=event.payload.name,
                    misfire_grace_time=event.payload.misfire_grace_time,
                    coalesce=event.payload.coalesce,
                    max_instances=event.payload.max_instances,
                    jobstore="beer_garden",
                    replace_existing=False,
                )
            except Exception:
                db.delete(event.payload)
                raise

        elif event.name == Events.JOB_PAUSED.name:
            beer_garden.application.scheduler.pause_job(
                event.payload.id, jobstore="beer_garden"
            )
        elif event.name == Events.JOB_RESUMED.name:
            beer_garden.application.scheduler.resume_job(
                event.payload.id, jobstore="beer_garden"
            )
        elif event.name == Events.JOB_DELETED.name:
            beer_garden.application.scheduler.remove_job(
                event.payload.id, jobstore="beer_garden"
            )<|MERGE_RESOLUTION|>--- conflicted
+++ resolved
@@ -25,10 +25,8 @@
 import beer_garden.db.api as db
 from beer_garden.events import publish_event
 from beer_garden.requests import process_request, get_request
-<<<<<<< HEAD
 from brewtils.models import FileTrigger
-=======
->>>>>>> 868cda01
+
 
 logger = logging.getLogger(__name__)
 
@@ -418,10 +416,6 @@
         db_job = db.query_unique(Job, id=job_id)
         if db_job:
             request = get_request(request.id)
-<<<<<<< HEAD
-=======
-
->>>>>>> 868cda01
             if request.status == "ERROR":
                 db_job.error_count += 1
             elif request.status == "SUCCESS":
