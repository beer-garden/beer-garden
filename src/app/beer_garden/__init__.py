import logging
import logging.config

from brewtils.models import Request

import beer_garden.bg_utils
from beer_garden import config
from beer_garden import log
from beer_garden.__version__ import __version__
from beer_garden.app import BartenderApp
<<<<<<< HEAD
from beer_garden.errors import ConfigurationError
from brewtils.models import Request

=======
from beer_garden.specification import get_default_logging_config
>>>>>>> 9d92ead4

# COMPONENTS #
application = None
logger = None

start_request = Request(command="_start", command_type="EPHEMERAL")
stop_request = Request(command="_stop", command_type="EPHEMERAL")


def setup_bartender(cli_args):
    global application, logger

    config.load(cli_args)
    log.load(config.get("log"))
    logger = logging.getLogger(__name__)

    application = BartenderApp()

    logger.debug("Successfully loaded the bartender application")


def progressive_backoff(func, stoppable_thread, failure_message):
    wait_time = 0.1
    while not stoppable_thread.stopped() and not func():
        logger.warning(failure_message)
        logger.warning("Waiting %.1f seconds before next attempt", wait_time)

        stoppable_thread.wait(wait_time)
        wait_time = min(wait_time * 2, 30)<|MERGE_RESOLUTION|>--- conflicted
+++ resolved
@@ -8,13 +8,6 @@
 from beer_garden import log
 from beer_garden.__version__ import __version__
 from beer_garden.app import BartenderApp
-<<<<<<< HEAD
-from beer_garden.errors import ConfigurationError
-from brewtils.models import Request
-
-=======
-from beer_garden.specification import get_default_logging_config
->>>>>>> 9d92ead4
 
 # COMPONENTS #
 application = None
