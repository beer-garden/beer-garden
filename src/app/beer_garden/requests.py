--- conflicted
+++ resolved
@@ -14,10 +14,7 @@
 import re
 import threading
 from builtins import str
-<<<<<<< HEAD
-=======
 from copy import deepcopy
->>>>>>> ae2485c4
 from typing import Dict, List, Sequence, Union
 
 import pika.spec
@@ -36,10 +33,7 @@
 import beer_garden.config as config
 import beer_garden.db.api as db
 import beer_garden.queue.api as queue
-<<<<<<< HEAD
-=======
 from beer_garden.db.mongo.models import RawFile
->>>>>>> ae2485c4
 from beer_garden.errors import NotUniqueException
 from beer_garden.events import publish_event
 from beer_garden.metrics import request_completed, request_created, request_started
