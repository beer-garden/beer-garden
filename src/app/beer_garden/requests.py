--- conflicted
+++ resolved
@@ -17,11 +17,8 @@
 import six
 import urllib3
 
-<<<<<<< HEAD
 from beer_garden.garden import get_garden
-=======
 from beer_garden.errors import NotUniqueException
->>>>>>> 018644d2
 from brewtils.choices import parse
 from brewtils.errors import ConflictError, ModelValidationError, RequestPublishException
 from brewtils.models import Choices, Events, Request, RequestTemplate, System, Operation
@@ -798,15 +795,9 @@
     elif event.garden != config.get("garden.name"):
 
         if event.name == Events.REQUEST_CREATED.name:
-<<<<<<< HEAD
-            if db.query_unique(Request, id=event.payload.id) is None:
-
-                map_remote_requestor(event)
-
-=======
             # Attempt to create the request, if it already exists then continue on
             try:
->>>>>>> 018644d2
+                map_remote_requestor(event)
                 db.create(event.payload)
             except NotUniqueException:
                 pass
