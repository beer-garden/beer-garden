--- conflicted
+++ resolved
@@ -1001,7 +1001,6 @@
 
                 # Attempt to create the request, if it already exists then continue on
                 try:
-<<<<<<< HEAD
                     # User mappings back to local usernames
                     if event.payload.requester:
                         foundUser = False
@@ -1014,10 +1013,7 @@
                             if foundUser:
                                 break
 
-                    db.create(event.payload)
-=======
                     existing_request = db.create(event.payload)
->>>>>>> dacbc759
                 except NotUniqueException:
                     pass
             elif event.name != Events.REQUEST_CREATED.name:
