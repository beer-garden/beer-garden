# -*- coding: utf-8 -*-
import json
import logging
import re
import threading
from typing import Dict, List, Sequence, Union

import pika.spec
import six
import urllib3
from brewtils.choices import parse
from brewtils.errors import ConflictError, ModelValidationError, RequestPublishException
from brewtils.models import Choices, Events, Request, RequestTemplate, System
from builtins import str
from requests import Session

import beer_garden.config as config
import beer_garden.db.api as db
import beer_garden.queue.api as queue
from beer_garden.events import publish_event
from beer_garden.metrics import request_completed, request_created, request_started

logger = logging.getLogger(__name__)

request_map: Dict[str, threading.Event] = {}


class RequestValidator(object):
    """Class responsible for validating Requests"""

    _instance = None

    def __init__(self, validator_config):
        self.logger = logging.getLogger(__name__)

        self._command_timeout = validator_config.command.timeout

        self._session = Session()
        if not validator_config.url.ca_verify:
            urllib3.disable_warnings()
            self._session.verify = False
        elif validator_config.url.ca_cert:
            self._session.verify = validator_config.url.ca_cert

    @classmethod
    def instance(cls):
        if not cls._instance:
            cls._instance = cls(config.get("validator"))
        return cls._instance

    def validate_request(self, request):
        """Validation to be called before you save a request from a user

        :param request: The request to validate
        """
        self.logger.debug("Validating request")

        system = self.get_and_validate_system(request)
        command = self.get_and_validate_command_for_system(request, system)
        request.parameters = self.get_and_validate_parameters(request, command)
        request.has_parent = self.get_and_validate_parent(request)

        return request

    def get_and_validate_parent(self, request):
        """Ensure that a Request's parent request hasn't already completed.

        :param request: The request to validate
        :return: Boolean indicating if this request has a parent
        :raises ConflictError: The parent request has already completed
        """
        if not request.parent:
            return False

        if request.parent.status in Request.COMPLETED_STATUSES:
            raise ConflictError("Parent request has already completed")

        return True

    def get_and_validate_system(self, request):
        """Ensure there is a system in the DB that corresponds to this Request.

        :param request: The request to validate
        :return: The system corresponding to this Request
        :raises ModelValidationError: There is no system that corresponds to this Request
        """
        system = db.query_unique(
            System,
            namespace=request.namespace,
            name=request.system,
            version=request.system_version,
        )
        if system is None:
            raise ModelValidationError(
                "Could not find System named '%s' matching version '%s'"
                % (request.system, request.system_version)
            )

        if request.instance_name not in system.instance_names:
            raise ModelValidationError(
                "Could not find instance with name '%s' in system '%s'"
                % (request.instance_name, system.name)
            )

        self.logger.debug(
            "Found System %s-%s" % (request.system, request.instance_name)
        )
        return system

    def get_and_validate_command_for_system(self, request, system=None):
        """Ensure the System has a command with a name that matches this request.

        :param request: The request to validate
        :param system: Specifies a System to use. If None a system lookup will be attempted.
        :return: The database command
        :raises ValidationError: if the request or command is invalid
        """
        self.logger.debug("Getting and Validating Command for System")
        if system is None:
            self.logger.debug("No System was passed in")
            system = self.get_and_validate_system(request)

        if request.command is None:
            raise ModelValidationError(
                "Could not validate command because it was None."
            )

        self.logger.debug(
            "Looking through Command Names to find the Command Specified."
        )
        command_names = []
        for command in system.commands:
            if command.name == request.command:
                self.logger.debug("Found Command with name: %s" % request.command)

                if request.command_type is None:
                    request.command_type = command.command_type
                elif command.command_type != request.command_type:
                    raise ModelValidationError(
                        "Command Type for Request was %s but the command specified "
                        "the type as %s" % (request.command_type, command.command_type)
                    )

                if request.output_type is None:
                    request.output_type = command.output_type
                elif command.output_type != request.output_type:
                    raise ModelValidationError(
                        "Output Type for Request was %s but the command specified "
                        "the type as %s" % (request.output_type, command.output_type)
                    )

                return command

            command_names.append(command.name)

        raise ModelValidationError(
            "No Command with name: %s could be found. Valid Commands for %s are: %s"
            % (request.command, system.name, command_names)
        )

    def get_and_validate_parameters(
        self, request, command=None, command_parameters=None, request_parameters=None
    ):
        """Validates all request parameters

        Note: It is significant that we build the parameters as a separate object and
        then assign it. This is significant because when you are setting a value to
        None, mongoengine interprets this as "mark the item for deletion" meaning that
        when you save that attribute, it will actually get deleted. Sounds weird right?
        Well at least you didn't have to troubleshoot it.

        :param request: The Request to validate
        :param command: The the Command for this request. Will attempt to discover if None.
        :param command_parameters:  The command parameters.
        :param request_parameters: The request parameters.
        :return: The updated Parameters, ready to be saved to the database
        """
        self.logger.debug("Updating and Validating Parameters")

        if command is None:
            self.logger.debug("No Command Provided.")
            command = self.get_and_validate_command_for_system(request)

        if command_parameters is None:
            command_parameters = command.parameters or []

        if request_parameters is None:
            request_parameters = request.parameters or {}

        self._validate_no_extra_request_parameter_keys(
            request_parameters, command_parameters
        )

        parameters_to_save = {}
        for command_parameter in command_parameters:
            self._validate_required_parameter_is_included_in_request(
                request, command_parameter, request_parameters
            )
            extracted_value = self._extract_parameter_value_from_request(
                request, command_parameter, request_parameters, command
            )
            self._validate_value_in_choices(request, extracted_value, command_parameter)
            self._validate_maximum(extracted_value, command_parameter)
            self._validate_minimum(extracted_value, command_parameter)
            self._validate_regex(extracted_value, command_parameter)
            parameters_to_save[command_parameter.key] = extracted_value

        self.logger.debug("Successfully Updated and Validated Parameters.")
        self.logger.debug("Parameters: %s", parameters_to_save)
        return parameters_to_save

    def _validate_value_in_choices(self, request, value, command_parameter):
        """Validate that the value(s) are valid according to the choice constraints"""
        if (
            value is not None
            and not command_parameter.optional
            and command_parameter.choices
            and command_parameter.choices.strict
        ):

            choices = command_parameter.choices

            def map_param_values(kv_pair_list):
                param_map = {}
                for param_name, param_ref in kv_pair_list:
                    if param_ref == "instance_name":
                        param_map[param_name] = request.instance_name
                    else:
                        param_map[param_name] = request.parameters[param_ref]

                return param_map

            if choices.type == "static":
                if isinstance(choices.value, list):
                    raw_allowed = choices.value
                elif isinstance(choices.value, dict):
                    key = choices.details.get("key_reference")
                    if key is None:
                        raise ModelValidationError(
                            "Unable to validate choices for parameter '%s' - Choices"
                            " with a dictionary value must specify a key_reference"
                            % command_parameter.key
                        )

                    if key == "instance_name":
                        key_reference_value = request.instance_name
                    else:
                        # Mongoengine stores None keys as 'null', use instead of None
                        key_reference_value = request.parameters.get(key) or "null"

                    raw_allowed = choices.value.get(key_reference_value)
                    if raw_allowed is None:
                        raise ModelValidationError(
                            "Unable to validate choices for parameter '%s' - Choices"
                            " dictionary doesn't contain an entry with key '%s'"
                            % (command_parameter.key, key_reference_value)
                        )
                else:
                    raise ModelValidationError(
                        "Unable to validate choices for parameter '%s' - Choices value"
                        " must be a list or dictionary " % command_parameter.key
                    )
            elif choices.type == "url":
                parsed_value = parse(choices.value, parse_as="url")
                query_params = map_param_values(parsed_value["args"])

                raw_allowed = json.loads(
                    self._session.get(parsed_value["address"], params=query_params).text
                )
            elif choices.type == "command":

                if isinstance(choices.value, six.string_types):
                    parsed_value = parse(choices.value, parse_as="func")

                    choices_request = Request(
                        system=request.system,
                        system_version=request.system_version,
                        instance_name=request.instance_name,
                        namespace=request.namespace,
                        command=parsed_value["name"],
                        parameters=map_param_values(parsed_value["args"]),
                    )
                elif isinstance(choices.value, dict):
                    parsed_value = parse(choices.value["command"], parse_as="func")
                    choices_request = Request(
                        system=choices.value.get("system"),
                        system_version=choices.value.get("version"),
                        namespace=choices.value.get(
                            "namespace", config.get("garden.name")
                        ),
                        instance_name=choices.value.get("instance_name", "default"),
                        command=parsed_value["name"],
                        parameters=map_param_values(parsed_value["args"]),
                    )
                else:
                    raise ModelValidationError(
                        "Unable to validate choices for parameter '%s' - Choices value"
                        " must be a string or dictionary " % command_parameter.key
                    )

                response = process_wait(choices_request, self._command_timeout)

                raw_allowed = json.loads(response.output)

                if isinstance(raw_allowed, list):
                    if len(raw_allowed) < 1:
                        raise ModelValidationError(
                            "Unable to validate choices for parameter '%s' - Result "
                            "of choices query was empty list" % command_parameter.key
                        )
                else:
                    raise ModelValidationError(
                        "Unable to validate choices for parameter '%s' - Result of "
                        " choices query must be a list" % command_parameter.key
                    )
            else:
                raise ModelValidationError(
                    "Unable to validate choices for parameter '%s' - No valid type "
                    "specified (valid types are %s)"
                    % (command_parameter.key, Choices.TYPES)
                )

            # At this point raw_allowed is a list, but that list can potentially contain
            # {"value": "", "text": ""} dicts. Need to collapse those to strings
            allowed_values = []
            for allowed in raw_allowed:
                if isinstance(allowed, dict):
                    allowed_values.append(allowed["value"])
                else:
                    allowed_values.append(allowed)

            if command_parameter.multi:
                for single_value in value:
                    if single_value not in allowed_values:
                        raise ModelValidationError(
                            "Value '%s' is not a valid choice for parameter with key "
                            "'%s'. Valid choices are: %s"
                            % (single_value, command_parameter.key, allowed_values)
                        )
            else:
                if value not in allowed_values:
                    raise ModelValidationError(
                        "Value '%s' is not a valid choice for parameter with key '%s'. "
                        "Valid choices are: %s"
                        % (value, command_parameter.key, allowed_values)
                    )

    def _validate_maximum(self, value, command_parameter):
        """Validate that the value(s) are below the specified maximum"""
        if value is not None and not command_parameter.optional:
            if command_parameter.maximum:
                if isinstance(value, Sequence):
                    if len(value) > command_parameter.maximum:
                        raise ModelValidationError(
                            "Length %s is greater than the maximum allowed length (%s) "
                            "for parameter %s"
                            % (
                                len(value),
                                command_parameter.maximum,
                                command_parameter.key,
                            )
                        )
                else:
                    if value > command_parameter.maximum:
                        raise ModelValidationError(
                            "Value %s is greater than the maximum allowed value (%s) "
                            "for parameter %s"
                            % (value, command_parameter.maximum, command_parameter.key)
                        )

    def _validate_minimum(self, value, command_parameter):
        """Validate that the value(s) are above the specified minimum"""
        if value is not None and not command_parameter.optional:
            if command_parameter.minimum:
                if isinstance(value, Sequence):
                    if len(value) < command_parameter.minimum:
                        raise ModelValidationError(
                            "Length %s is less than the minimum allowed length (%s) "
                            "for parameter %s"
                            % (
                                len(value),
                                command_parameter.minimum,
                                command_parameter.key,
                            )
                        )
                else:
                    if value < command_parameter.minimum:
                        raise ModelValidationError(
                            "Value %s is less than the minimum allowed value (%s) "
                            "for parameter %s"
                            % (value, command_parameter.minimum, command_parameter.key)
                        )

    def _validate_regex(self, value, command_parameter):
        """Validate that the value matches the regex"""
        if value is not None and not command_parameter.optional:
            if command_parameter.regex:
                if not re.match(command_parameter.regex, value):
                    raise ModelValidationError(
                        "Value %s does not match regular expression %s"
                        % (value, command_parameter.regex)
                    )

    def _extract_parameter_value_from_request(
        self, request, command_parameter, request_parameters, command
    ):
        """Extracts the expected value based on the parameter in the database,
        uses the default and validates the type of the request parameter"""
        request_value = request_parameters.get(
            command_parameter.key, command_parameter.default
        )

        if request_value is None and command_parameter.nullable:
            return None

        if command_parameter.multi:
            request_values = request_value
            if not isinstance(request_values, list):
                raise ModelValidationError(
                    "%s was specified as a list, "
                    "but was not provided as such" % command_parameter.key
                )

            value_to_return = []
            for value in request_values:
                value_to_return.append(
                    self._validate_parameter_based_on_type(
                        value, command_parameter, command, request
                    )
                )
        else:
            value_to_return = self._validate_parameter_based_on_type(
                request_value, command_parameter, command, request
            )

        return value_to_return

    def _validate_required_parameter_is_included_in_request(
        self, request, command_parameter, request_parameters
    ):
        """If the parameter is required but was not provided in the request_parameters
        and does not have a default, then raise a ValidationError"""
        self.logger.debug(
            "Validating that Required Parameters are included in the request."
        )
        if not command_parameter.optional:
            if (
                command_parameter.key not in request_parameters
                and command_parameter.default is None
            ):
                raise ModelValidationError(
                    "Required key '%s' not provided in request. Parameters are: %s"
                    % (command_parameter.key, request.parameters)
                )

    def _validate_no_extra_request_parameter_keys(
        self, request_parameters, command_parameters
    ):
        """Validate that all the parameters passed in were valid keys. If there is a key
        specified that is not noted in the database, then a validation error is thrown"""
        self.logger.debug("Validating Keys")
        valid_keys = [cp.key for cp in command_parameters]
        self.logger.debug("Valid Keys are : %s" % valid_keys)
        for key in request_parameters:
            if key not in valid_keys:
                raise ModelValidationError(
                    "Unknown key '%s' provided in the parameters. Valid Keys are: %s"
                    % (key, valid_keys)
                )

    def _validate_parameter_based_on_type(self, value, parameter, command, request):
        """Validates the value passed in, ensures the type matches.
        Recursive calls for dictionaries which also have nested parameters"""

        try:
            if value is None and not parameter.nullable:
                raise ModelValidationError(
                    "There is no value for parameter '%s' "
                    "and this field is not nullable." % parameter.key
                )
            elif parameter.type.upper() == "STRING":
                if isinstance(value, six.string_types):
                    return str(value)
                else:
                    raise TypeError("Invalid value for string (%s)" % value)
            elif parameter.type.upper() == "INTEGER":
                if int(value) != float(value):
                    raise TypeError("Invalid value for integer (%s)" % value)
                return int(value)
            elif parameter.type.upper() == "FLOAT":
                return float(value)
            elif parameter.type.upper() == "ANY":
                return value
            elif parameter.type.upper() == "BOOLEAN":
                if value in [True, False]:
                    return value
                else:
                    raise TypeError("Invalid value for boolean (%s)" % value)
            elif parameter.type.upper() == "DICTIONARY":
                dict_value = dict(value)
                if parameter.parameters:
                    self.logger.debug("Found Nested Parameters.")
                    return self.get_and_validate_parameters(
                        request, command, parameter.parameters, dict_value
                    )
                return dict_value
            elif parameter.type.upper() == "DATE":
                return int(value)
            elif parameter.type.upper() == "DATETIME":
                return int(value)
            else:
                raise ModelValidationError(
                    "Unknown type for parameter. Please contact a system administrator."
                )
        except TypeError as ex:
            self.logger.exception(ex)
            raise ModelValidationError(
                "Value for key: %s is not the correct type. Should be: %s"
                % (parameter.key, parameter.type)
            )
        except ValueError as ex:
            self.logger.exception(ex)
            raise ModelValidationError(
                "Value for key: %s is not the correct type. Should be: %s"
                % (parameter.key, parameter.type)
            )


def get_request(request_id: str = None, request: Request = None) -> Request:
    """Retrieve an individual Request

    Args:
        request_id: The Request ID
        request: The Request

    Returns:
        The Request

    """
    request = request or db.query_unique(Request, id=request_id, raise_missing=True)
    request.children = db.query(Request, filter_params={"parent": request})

    return request


def get_requests(**kwargs) -> List[Request]:
    """Search for Requests

    Args:
        kwargs: Parameters to be passed to the DB query

    Returns:
        The list of Requests that matched the query

    """
    return db.query(Request, **kwargs)


def process_request(
    new_request: Union[Request, RequestTemplate],
    wait_event: threading.Event = None,
    is_admin: bool = False,
    priority: int = 0,
) -> Request:
    """Validates and publishes a Request.

    Args:
        new_request: The Request
        wait_event: Event that will be added to the local event_map. Event will be set
        when the request completes.
        is_admin: Flag indicating this request should be published on the admin queue
        priority: Number between 0 and 1, inclusive. High numbers equal higher priority

    Returns:
        The processed Request

    """
    if type(new_request) == Request:
        request = new_request
    elif type(new_request) == RequestTemplate:
        request = Request.from_template(new_request)
    else:
        raise TypeError(
            f"new_request type is {type(new_request)}, expected "
            f"brewtils.models.Request or brewtils.models.RequestTemplate,"
        )

    # Validates the request based on what is in the database.
    # This includes the validation of the request parameters,
    # systems are there, commands are there etc.
    # Validation is only required for non Admin commands because Admin commands
    # are hard coded to map Plugin functions
    if not is_admin:
        request = RequestValidator.instance().validate_request(request)

    # Save after validation since validate can modify the request
    if not request.command_type == "EPHEMERAL":
        request = create_request(request)

    if wait_event:
        request_map[request.id] = wait_event

    try:
        logger.info(f"Publishing {request!r}")

        queue.put(
            request,
            is_admin=is_admin,
            priority=priority,
            confirm=True,
            mandatory=True,
            delivery_mode=pika.spec.PERSISTENT_DELIVERY_MODE,
        )
    except Exception as ex:
        # An error publishing means this request will never complete, so remove it
        if not request.command_type == "EPHEMERAL":
            db.delete(request)

        if wait_event:
            request_map.pop(request.id, None)

        raise RequestPublishException(
            f"Error while publishing {request!r} to message broker"
        ) from ex

    # Metrics
    request_created(request)

    return request


@publish_event(Events.REQUEST_CREATED)
def create_request(request: Request) -> Request:
    return db.create(request)


@publish_event(Events.REQUEST_STARTED)
def start_request(request_id: str = None, request: Request = None) -> Request:
    """Mark a Request as IN PROGRESS

    Args:
        request_id: The Request ID to start
        request: The Request to start

    Returns:
        The modified Request

    Raises:
        ModelValidationError: The Request is already completed

    """
    request = request or db.query_unique(Request, raise_missing=True, id=request_id)

    request.status = "IN_PROGRESS"
    request = db.update(request)

    # Metrics
    request_started(request)

    return request


@publish_event(Events.REQUEST_COMPLETED)
def complete_request(
    request_id: str = None,
    request: Request = None,
    status: str = None,
    output: str = None,
    error_class: str = None,
) -> Request:
    """Mark a Request as completed

    Args:
        request_id: The Request ID to complete
        request: The Request to complete
        status: The status to apply to the Request
        output: The output to apply to the Request
        error_class: The error class to apply to the Request

    Returns:
        The modified Request

    Raises:
        ModelValidationError: The Request is already completed

    """
    request = request or db.query_unique(Request, raise_missing=True, id=request_id)

    request.status = status
    request.output = output
    request.error_class = error_class

    request = db.update(request)

    # Metrics
    request_completed(request)

    return request


@publish_event(Events.REQUEST_CANCELED)
def cancel_request(request_id: str = None, request: Request = None) -> Request:
    """Mark a Request as CANCELED

    Args:
        request_id: The Request ID to cancel
        request: The Request to cancel

    Returns:
        The modified Request

    Raises:
        ModelValidationError: The Request is already completed

    """
    request = request or db.query_unique(Request, raise_missing=True, id=request_id)

    request.status = "CANCELED"
    request = db.update(request)

    # TODO - Metrics here?

    return request


def process_wait(request: Request, timeout: float) -> Request:
    """Helper to process a request and wait for completion using a threading.Event

    Args:
        request: Request to create
        timeout: Timeout used for wait

    Returns:
        The completed request
    """
    req_complete = threading.Event()
    created_req = process_request(request, wait_event=req_complete)
    req_complete.wait(timeout)

    return db.query_unique(Request, id=created_req.id)


def handle_event(event):
    # Whenever a request is completed check to see if this process is waiting for it
    if event.name == Events.REQUEST_COMPLETED.name:
        completion_event = request_map.pop(event.payload.id, None)
        if completion_event:
            completion_event.set()

    # Only care about local garden
    if event.garden == config.get("garden.name"):

        if event.name == Events.GARDEN_STOPPED.name:
            # When shutting down we need to close all handing connections/threads
            # waiting for a response. This will invoke each connection/thread to be
            # returned the current status of the Request.
            for request_event in request_map:
                request_map[request_event].set()

    # Only care about downstream garden
    elif event.garden != config.get("garden.name"):

        if event.name == Events.REQUEST_CREATED.name:
            if db.query_unique(Request, id=event.payload.id) is None:
                db.create(event.payload)

        elif event.name in (Events.REQUEST_STARTED.name, Events.REQUEST_COMPLETED.name):
            # When we send child requests to child gardens where the parent was on
            # the local garden we remove the parent before sending them. Only setting
            # the subset of fields that change "corrects" the parent
            existing_request = db.query_unique(Request, id=event.payload.id)

            for field in ("status", "output", "error_class"):
                setattr(existing_request, field, getattr(event.payload, field))

<<<<<<< HEAD
            db.update(existing_request)

    # If the local garden is trying to Request an event and it fails, mark the request
    # with an error message
    elif (
        event.name
        in (
            Events.GARDEN_UNREACHABLE.name,
            Events.GARDEN_ERROR.name,
            Events.GARDEN_NOT_CONFIGURED.name,
        )
        and event.payload.model_type == "Request"
    ):
        complete_request(
            event.payload.model.id, status="ERROR", error_class=event.error_message,
        )

    # Required if the main process spawns a wait Request
    if event.name == Events.REQUEST_COMPLETED.name:
        if str(event.payload.id) in request_map:
            request_map[str(event.payload.id)].set()
=======
            db.update(existing_request)
>>>>>>> 9b5da4e0
<|MERGE_RESOLUTION|>--- conflicted
+++ resolved
@@ -773,7 +773,6 @@
             for field in ("status", "output", "error_class"):
                 setattr(existing_request, field, getattr(event.payload, field))
 
-<<<<<<< HEAD
             db.update(existing_request)
 
     # If the local garden is trying to Request an event and it fails, mark the request
@@ -794,7 +793,4 @@
     # Required if the main process spawns a wait Request
     if event.name == Events.REQUEST_COMPLETED.name:
         if str(event.payload.id) in request_map:
-            request_map[str(event.payload.id)].set()
-=======
-            db.update(existing_request)
->>>>>>> 9b5da4e0
+            request_map[str(event.payload.id)].set()