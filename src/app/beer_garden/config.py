# -*- coding: utf-8 -*-
"""Config Service

The configuration service is responsible for:

* Loading configuration files
* Migration configuration files between Beer Garden versions
* Getting configuration values
"""
import os
import sys
from argparse import ArgumentParser
from datetime import datetime
from typing import Iterable, List, Optional, Sequence, Tuple, Union

from box import Box
from brewtils.rest import normalize_url_prefix as normalize
from ruamel.yaml import YAML
from yapconf import YapconfSpec, dump_data

from beer_garden.errors import ConfigurationError
from beer_garden.log import default_app_config, default_plugin_config

__all__ = [
    "load",
    "generate_app_logging",
    "generate_plugin_logging",
    "generate",
    "migrate",
    "get",
]

_CONFIG = None


def load(args: Sequence[str], force: bool = False) -> None:
    """Load the application configuration.

    Attempt to load the application configuration in the following order:

    1. CLI Arguments
    2. File (specified either by CLI or environment variable)
    3. Environment variables

    If force is True then it will always reload the configuration, otherwise
    if the configuration is already loaded, will immediately return.

    Once loaded, the configuration can be reached with the `get` method.

    Args:
        args: Command line arguments
        force: Force a reload
    """
    global _CONFIG
    if _CONFIG is not None and not force:
        return

    spec, cli_vars = _parse_args(args)
    config_sources = _setup_config_sources(spec, cli_vars)

    raw_config = spec.load_config(*config_sources)

    # Create a Box with default to avoid KeyErrors
    config = Box(raw_config.to_dict(), default_box=True)
    if config.entry.http.url_prefix:
        config.entry.http.url_prefix = normalize(config.entry.http.url_prefix)
    if config.event.brew_view.url_prefix:
        config.event.brew_view.url_prefix = normalize(config.event.brew_view.url_prefix)

    _CONFIG = Box(config.to_dict())


def generate(args: Sequence[str]):
    """Generate a configuration file.

    Takes a series of command line arguments and will create a file at the location
    specified by the resolved `configuration.file` value. If that value resolves to None
    the configuration will be printed to STDOUT.

    Note that bootstrap items will not be included in the generated configuration.

    Args:
        args: Command line arguments

    Returns:
        None

    Raises:
        YapconfLoadError: Missing 'config' configuration option (file location)
    """
    spec, cli_vars = _parse_args(args)

    bootstrap = spec.load_filtered_config(cli_vars, "ENVIRONMENT", bootstrap=True)
    config = spec.load_filtered_config(cli_vars, "ENVIRONMENT", exclude_bootstrap=True)

    dump_data(config, filename=bootstrap.configuration.file, file_type="yaml")


def migrate(args: Sequence[str]):
    """Updates a configuration file in-place.

    Args:
        args: Command line arguments. Must contain an argument that specifies the
        config file to update ('-c')
    Returns:
        None

    Raises:
        YapconfLoadError: Missing 'config' configuration option (file location)
    """
    spec, cli_vars = _parse_args(args)

    config = spec.load_config(cli_vars, "ENVIRONMENT")

    if not config.configuration.file:
        raise SystemExit(
            "Please specify a config file to update" " in the CLI arguments (-c)"
        )

    current_root, current_extension = os.path.splitext(config.configuration.file)

    current_type = current_extension[1:]
    if current_type == "yml":
        current_type = "yaml"

    # Determine if a type conversion is needed
    type_conversion = False
    new_type = "yaml"
    if current_type != new_type:
        new_file = current_root + "." + new_type
        type_conversion = True
    else:
        new_file = config.configuration.file

    spec.migrate_config_file(
        config.configuration.file,
        current_file_type=current_type,
        output_file_name=new_file,
        output_file_type=new_type,
        update_defaults=True,
        include_bootstrap=False,
    )

    if type_conversion:
        os.remove(config.configuration.file)


def generate_app_logging(args: Sequence[str]):
    """Generate and save application logging configuration file.

    Args:
        args: Command line arguments
            --config-file: Configuration will be written to this file (will print to
                stdout if missing)
            --filename: Logs will be written to this file (if file logging is enabled)
            --level: Log level to use

    Returns:
        Logging configuration in dict form
    """
    parser = ArgumentParser()
    parser.add_argument("--config-file", type=str, default=None)
    parser.add_argument("--level", type=str, default=None)
    parser.add_argument("--filename", type=str, default=None)

    parsed_args = vars(parser.parse_args(args))

    logging_config = default_app_config(
        parsed_args.get("level"), parsed_args.get("filename")
    )

    dump_data(logging_config, filename=parsed_args.get("config_file"), file_type="yaml")

    return logging_config


def generate_plugin_logging(args: Sequence[str]) -> dict:
    """Generate and save plugin logging configuration file.

    Args:
        args: Command line arguments
            --config-file: Configuration will be written to this file (will print to
                stdout if missing)
            --stdout: Explicitly enable logging to stdout
            --no-stdout: Explicitly disable logging to stdout
            --file: Explicitly enable logging to a file
            --no-file: Explicitly disable logging to a file
            --filename: Logs will be written to this file (if file logging is enabled)
            --level: Log level to use

    Returns:
        Logging configuration in dict form
    """
    parser = ArgumentParser()
    parser.add_argument("--config-file", type=str, default=None)
    parser.add_argument("--level", type=str, default=None)
    parser.add_argument("--filename", type=str, default=None)

    parser.add_argument("--stdout", dest="stdout", action="store_true")
    parser.add_argument("--no-stdout", dest="stdout", action="store_false")

    parser.add_argument("--file", dest="file", action="store_true")
    parser.add_argument("--no-file", dest="file", action="store_false")

    parsed_args = vars(parser.parse_args(args))

    logging_config = default_plugin_config(
        level=parsed_args.get("level"),
        stdout=parsed_args.get("stdout"),
        file=parsed_args.get("file"),
        filename=parsed_args.get("filename"),
    )

    dump_data(logging_config, filename=parsed_args.get("config_file"), file_type="yaml")

    return logging_config


def get(key: Optional[str] = None) -> Union[str, int, float, bool, complex, Box, None]:
    """Get specified key from the config.

    Nested keys can be separated with a "." If the key does not exist, then
    a None will be returned.

    If the key itself is None, then the entire config will be returned.

    If the requested value is a container (has child items) then the returned value will
    be an immutable (frozen) ``box.Box`` object.

    Args:
        key: The key to get, nested keys are separated with "."

    Returns:
        The value of the key in the config.
    """
    if key is None:
        return _CONFIG

    value = _CONFIG
    for key_part in key.split("."):
        if key_part not in value:
            return None
        value = value[key_part]
    return value


def assign(new_config: Box, force: bool = False) -> None:
    """Set the overall application config.

    This methods sets the global configuration to the given Box object. This method is
    only intended to be used in a subprocess context where reconstructing the
    configuration using ``load`` would be inadvisable.

    Args:
        new_config: The configuration object to be applied
        force: If True, set the config even if one is already set

    Returns:
        None

    Raises:
        ConfigurationError: A config is already loaded and ``force`` is False
    """
    global _CONFIG
    if _CONFIG is not None and not force:
        raise ConfigurationError("Attempting to reset config without force flag")

    _CONFIG = new_config


def _setup_config_sources(spec: YapconfSpec, cli_vars: Iterable[str]) -> List[str]:
    """Sets the sources for configuration loading

    Args:
        spec: Yapconf specification
        cli_vars: Command line arguments

    Returns:
        List of configuration sources
    """
    spec.add_source("cli_args", "dict", data=cli_vars)
    spec.add_source("ENVIRONMENT", "environment")

    config_sources = ["cli_args", "ENVIRONMENT"]

    # Load bootstrap items to see if there's a config file
    temp_config = spec.load_config(*config_sources, bootstrap=True)
    config_filename = temp_config.configuration.file

    if config_filename:
        _safe_migrate(spec, config_filename)
        spec.add_source(config_filename, "yaml", filename=config_filename)
        config_sources.insert(1, config_filename)

    return config_sources


def _safe_migrate(spec: YapconfSpec, filename: str) -> None:
    """Copy existing file to backup before migrating configuration

    Args:
        spec: Yapconf specification
        filename: Config filename

    Returns:
        None
    """
    tmp_filename = filename + ".tmp"
    try:
        spec.migrate_config_file(
            filename,
            current_file_type="yaml",
            output_file_name=tmp_filename,
            output_file_type="yaml",
            include_bootstrap=False,
        )
    except Exception:
        import logging

        # Logging isn't configured yet so this will use the last-chance logger, STDERR
        logging.getLogger(__name__).warning(
            "Could not successfully migrate application configuration. "
            "Will attempt to load the previous configuration.",
            exc_info=True,
        )
        return

    if _is_new_config(filename, tmp_filename):
        _backup_previous_config(filename, tmp_filename)
    else:
        os.remove(tmp_filename)


def _is_new_config(filename, tmp_filename):
    with open(filename, "r") as old_file, open(tmp_filename, "r") as new_file:
        yaml = YAML()
        old_config = yaml.load(old_file)
        new_config = yaml.load(new_file)
    return old_config != new_config


def _backup_previous_config(filename, tmp_filename):
    try:
        os.rename(filename, filename + "_" + datetime.utcnow().isoformat())
    except Exception:
        sys.stderr.write(
            "Could not backup the old configuration. Cowardly refusing to "
            "overwrite the current configuration with the old configuration. "
            "This could cause problems later. Please see %s for the new "
            "configuration file" % tmp_filename
        )
        return

    try:
        os.rename(tmp_filename, filename)
    except Exception:
        sys.stderr.write(
            "ERROR: Config migration was a success, but we could not move the "
            "new config into the old config value. Maybe a permission issue? "
            "Beer Garden cannot start now. To resolve this, you need to rename "
            "%s to %s" % (tmp_filename, filename)
        )
        raise


def _parse_args(args: Sequence[str]) -> Tuple[YapconfSpec, dict]:
    """Construct a spec and parse command line arguments

    Args:
        args: Command line arguments

    Returns:
        Config object with only the named items
    """
    spec = YapconfSpec(_SPECIFICATION, env_prefix="BG_")

    parser = ArgumentParser()
    spec.add_arguments(parser)
    cli_vars = vars(parser.parse_args(args))

    return spec, cli_vars


_GARDEN_SPEC = {
    "type": "dict",
    "items": {
        "name": {
            "type": "str",
            "required": True,
            "default": "default",
            "description": "The routing name for upstream Beer Gardens to use",
        }
    },
}

_META_SPEC = {
    "type": "dict",
    "bootstrap": True,
    "items": {
        "file": {
            "type": "str",
            "description": "Path to configuration file to use",
            "required": False,
            "cli_short_name": "c",
            "bootstrap": True,
            "previous_names": ["config"],
            "alt_env_names": ["CONFIG"],
        }
    },
}

_MQ_SSL_SPEC = {
    "type": "dict",
    "items": {
        "enabled": {
            "type": "bool",
            "default": False,
            "description": "Should the connection use SSL",
        },
        "ca_cert": {
            "type": "str",
            "description": "Path to CA certificate file to use",
            "required": False,
        },
        "ca_verify": {
            "type": "bool",
            "default": True,
            "description": "Verify external certificates",
            "required": False,
        },
        "client_cert": {
            "type": "str",
            "description": "Path to client combined key / certificate",
            "required": False,
        },
    },
}

_MQ_SPEC = {
    "type": "dict",
    "previous_names": ["amq"],
    "items": {
        "host": {
            "type": "str",
            "default": "localhost",
            "description": "Will be used by the Beergarden application as the location "
            "of the message broker.",
        },
        "admin_queue_expiry": {
            "type": "int",
            "default": 3600000,  # One hour
            "description": "Time before unused admin queues are removed",
        },
        "heartbeat_interval": {
            "type": "int",
            "default": 3600,
            "description": "Heartbeat interval for MQ",
            "previous_names": ["amq_heartbeat_interval"],
        },
        "blocked_connection_timeout": {
            "type": "int",
            "default": 5,
            "description": "Time to wait for a blocked connection to be unblocked",
        },
        "connection_attempts": {
            "type": "int",
            "default": 3,
            "description": "Number of retries to connect to MQ",
            "previous_names": ["amq_connection_attempts"],
        },
        "exchange": {
            "type": "str",
            "default": "beer_garden",
            "description": "Exchange name to use for MQ",
            "previous_names": ["amq_exchange"],
        },
        "virtual_host": {
            "type": "str",
            "default": "/",
            "description": "Virtual host to use for MQ",
            "previous_names": ["amq_virtual_host"],
        },
        "connections": {
            "type": "dict",
            "items": {
                "admin": {
                    "type": "dict",
                    "items": {
                        "port": {
                            "type": "int",
                            "default": 15672,
                            "description": "Port of the MQ Admin host",
                            "previous_names": ["amq_admin_port"],
                            "alt_env_names": ["AMQ_ADMIN_PORT"],
                        },
                        "user": {
                            "type": "str",
                            "default": "guest",
                            "description": "Username to login to the MQ admin",
                            "previous_names": ["amq_admin_user"],
                            "alt_env_names": ["AMQ_ADMIN_USER"],
                        },
                        "password": {
                            "type": "str",
                            "default": "guest",
                            "description": "Password to login to the MQ admin",
                            "previous_names": ["amq_admin_password", "amq_admin_pw"],
                            "alt_env_names": ["AMQ_ADMIN_PASSWORD", "AMQ_ADMIN_PW"],
                        },
                        "ssl": _MQ_SSL_SPEC,
                    },
                },
                "message": {
                    "type": "dict",
                    "items": {
                        "port": {
                            "type": "int",
                            "default": 5672,
                            "description": "Port of the MQ host",
                            "previous_names": ["amq_port"],
                            "alt_env_names": ["AMQ_PORT"],
                        },
                        "password": {
                            "type": "str",
                            "default": "guest",
                            "description": "Password to login to the MQ host",
                            "previous_names": ["amq_password"],
                            "alt_env_names": ["AMQ_PASSWORD"],
                        },
                        "user": {
                            "type": "str",
                            "default": "guest",
                            "description": "Username to login to the MQ host",
                            "previous_names": ["amq_user"],
                            "alt_env_names": ["AMQ_USER"],
                        },
                        "ssl": _MQ_SSL_SPEC,
                    },
                },
            },
        },
    },
}

_UI_SPEC = {
    "type": "dict",
    "items": {
        "cors_enabled": {
            "type": "bool",
            "default": False,
            "description": "Determine if CORS should be enabled",
            "previous_names": ["cors_enabled"],
        },
        "debug_mode": {
            "type": "bool",
            "default": False,
            "description": "Run the application in debug mode",
            "previous_names": ["debug_mode"],
        },
        "execute_javascript": {
            "type": "bool",
            "default": False,
            "description": "Execute plugin-provided javascript",
            "long_description": "This is dangerous!! Setting this to true will instruct "
            "the browser to execute javascript provided by plugins. This means you "
            "MUST have control over all plugins running in the environment, otherwise "
            "this is a problem waiting to happen.",
            "previous_names": [
                "application_allow_unsafe_templates",
                "allow_unsanitized_templates",
                "allow_unsafe_templates",
            ],
            "alt_env_names": [
                "APPLICATION_ALLOW_UNSAFE_TEMPLATES",
                "ALLOW_UNSANITIZED_TEMPLATES",
                "BG_ALLOW_UNSAFE_TEMPLATES",
            ],
        },
        "icon_default": {
            "type": "str",
            "description": "Default font-awesome icon to display",
            "default": "fa-beer",
            "previous_names": ["icon_default"],
            "alt_env_names": ["ICON_DEFAULT"],
        },
        "name": {
            "type": "str",
            "default": "Beer Garden",
            "description": "The title to display on the GUI",
            "previous_names": ["application_name"],
        },
    },
}

_AUTH_SPEC = {
    "type": "dict",
    "items": {
        "enabled": {
            "type": "bool",
            "default": False,
            "description": "Use role-based authentication / authorization",
        },
        "guest_login_enabled": {
            "type": "bool",
            "default": True,
            "description": "Only applicable if auth is enabled. If set to "
            "true, guests can login without username/passwords.",
        },
        "token": {
            "type": "dict",
            "items": {
                "algorithm": {
                    "type": "str",
                    "default": "HS256",
                    "description": "Algorithm to use when signing tokens",
                },
                "lifetime": {
                    "type": "int",
                    "default": 1200,
                    "description": "Time (seconds) before a token expires",
                },
                "secret": {
                    "type": "str",
                    "required": False,
                    "description": "Secret to use when signing tokens",
                    "default": "",
                },
            },
        },
    },
}

_DB_SPEC = {
    "type": "dict",
    "items": {
        "name": {
            "type": "str",
            "default": "beer_garden",
            "description": "Name of the database to use",
            "previous_names": ["db_name"],
        },
        "connection": {
            "type": "dict",
            "items": {
                "host": {
                    "type": "str",
                    "default": "localhost",
                    "description": "Hostname/IP of the database server",
                    "previous_names": ["db_host"],
                    "alt_env_names": ["DB_HOST"],
                },
                "password": {
                    "type": "str",
                    "default": None,
                    "required": False,
                    "description": "Password to connect to the database",
                    "previous_names": ["db_password"],
                    "alt_env_names": ["DB_PASSWORD"],
                },
                "port": {
                    "type": "int",
                    "default": 27017,
                    "description": "Port of the database server",
                    "previous_names": ["db_port"],
                    "alt_env_names": ["DB_PORT"],
                },
                "username": {
                    "type": "str",
                    "default": None,
                    "required": False,
                    "description": "Username to connect to the database",
                    "previous_names": ["db_username"],
                    "alt_env_names": ["DB_USERNAME"],
                },
            },
        },
        "ttl": {
            "type": "dict",
            "items": {
                "action": {
                    "type": "int",
                    "default": -1,
                    "description": "Number of minutes to wait before deleting "
                    "ACTION requests (negative number for never)",
                    "previous_names": ["action_request_ttl"],
                    "alt_env_names": ["ACTION_REQUEST_TTL"],
                },
                "info": {
                    "type": "int",
                    "default": 15,
                    "description": "Number of minutes to wait before deleting "
                    "INFO requests (negative number for never)",
                    "previous_names": ["info_request_ttl"],
                    "alt_env_names": ["INFO_REQUEST_TTL"],
                },
                "file": {
                    "type": "int",
                    "default": 15,
                    "description": "Number of minutes to wait before deleting "
                    "FILE documents (negative number for never)",
                    "alt_env_names": ["FILE_REQUEST_TTL"],
                },
            },
        },
        "encoder": {
            "type": "dict",
            "items": {
                "algorithm": {
                    "type": "str",
                    "default": "HS256",
                    "description": "Algorithm to use when signing tokens",
                },
                "lifetime": {
                    "type": "int",
                    "default": 1200,
                    "description": "Time (seconds) before a token expires",
                },
                "secret": {
                    "type": "str",
                    "required": False,
                    "description": "Secret to use when signing tokens",
                    "default": "",
                },
            },
        },
    },
}

_HTTP_SPEC = {
    "type": "dict",
    "items": {
        "enabled": {
            "type": "bool",
            "default": True,
            "description": "Run an HTTP server",
            "previous_names": ["entry_http_enable"],
        },
        "host": {
            "type": "str",
            "default": "0.0.0.0",
            "description": "Host for the HTTP Server to bind to",
        },
        "port": {
            "type": "int",
            "default": 2337,
            "description": "Serve content on this port",
            "previous_names": ["web_port"],
        },
        "ssl": {
            "type": "dict",
            "items": {
                "enabled": {
                    "type": "bool",
                    "default": False,
                    "description": "Serve content using SSL",
                    "previous_names": ["ssl_enabled"],
                    "alt_env_names": ["SSL_ENABLED"],
                    "cli_separator": "_",
                },
                "private_key": {
                    "type": "str",
                    "description": "Path to a private key",
                    "required": False,
                    "previous_names": ["ssl_private_key"],
                    "alt_env_names": ["SSL_PRIVATE_KEY"],
                },
                "public_key": {
                    "type": "str",
                    "description": "Path to a public key",
                    "required": False,
                    "previous_names": ["ssl_public_key"],
                    "alt_env_names": ["SSL_PUBLIC_KEY"],
                },
                "ca_cert": {
                    "type": "str",
                    "description": (
                        "Path to CA certificate file to use for SSLContext"
                    ),
                    "required": False,
                    "previous_names": ["ca_cert"],
                    "alt_env_names": ["CA_CERT"],
                },
                "ca_path": {
                    "type": "str",
                    "description": (
                        "Path to CA certificate path to use for SSLContext"
                    ),
                    "required": False,
                    "previous_names": ["ca_path"],
                    "alt_env_names": ["CA_PATH"],
                },
                "client_cert_verify": {
                    "type": "str",
                    "description": (
                        "Client certificate mode to use when handling requests"
                    ),
                    "choices": ["NONE", "OPTIONAL", "REQUIRED"],
                    "default": "NONE",
                    "previous_names": ["client_cert_verify"],
                    "alt_env_names": ["CLIENT_CERT_VERIFY"],
                },
            },
        },
        "url_prefix": {
            "type": "str",
            "default": "/",
            "description": "URL path prefix",
            "required": False,
            "previous_names": ["url_prefix"],
            "alt_env_names": ["URL_PREFIX"],
        },
    },
}

_STOMP_SPEC = {
    "type": "dict",
    "items": {
        "enabled": {
            "type": "bool",
            "default": False,
            "description": "Run an stomp server",
        },
        "send_destination": {
            "type": "str",
            "default": "Beer_Garden_Events",
            "description": "Publish topic where events are sent",
        },
        "subscribe_destination": {
            "type": "str",
            "default": "Beer_Garden_Operations",
            "description": "Subscription topic where Beer_Garden listens for operations",
        },
        "host": {
            "type": "str",
            "default": "localhost",
            "description": "Connection hostname",
        },
        "port": {
            "type": "int",
            "default": 61613,
            "description": "Connection port number",
        },
        "username": {
            "type": "str",
            "description": "Username to use for authentication",
            "default": "beer_garden",
        },
        "password": {
            "type": "str",
            "description": "Password to use for authentication",
            "default": "password",
        },
        "headers": {
            "type": "list",
            "description": "Headers to be sent with messages. Follows standard YAML formatting"
            " for lists with two variables 'key' and 'value'",
            "required": False,
            "items": {
                "key": {"type": "str"},
                "value": {"type": "str"},
            },
            "default": [],
        },
        "ssl": {
            "type": "dict",
            "items": {
                "use_ssl": {
                    "type": "bool",
                    "description": "Use SSL for connection",
                    "default": False,
                },
                "private_key": {
                    "type": "str",
                    "description": "Path to private key",
                    "required": False,
                },
                "cert_file": {
                    "type": "str",
                    "description": "Path to certificate file",
                    "required": False,
                },
                "verify_host": {
                    "type": "bool",
                    "description": "Verify the server's certificate "
                    "was signed by a trusted CA'",
                    "default": True,
                },
                "verify_hostname": {
                    "type": "bool",
                    "description": "Verify the server's actual "
                    "host name against the expected name'",
                    "default": True,
                },
            },
        },
    },
}

_ENTRY_SPEC = {
    "type": "dict",
    "items": {
        "http": _HTTP_SPEC,
        "stomp": _STOMP_SPEC,
    },
}

_PARENT_SPEC = {
    "type": "dict",
    "items": {
        "http": {
            "type": "dict",
            "items": {
                "enabled": {
                    "type": "bool",
                    "default": False,
                    "description": "Publish events to parent garden over HTTP",
                },
                "host": {
                    "type": "str",
                    "description": "Host for the HTTP Server to bind to",
                    "required": False,
                },
                "port": {
                    "type": "int",
                    "default": 2337,
                    "description": "Serve content on this port",
                },
<<<<<<< HEAD
                "auth": {
                    "type": "dict",
                    "items": {
                        "username": {
                            "type": "str",
                            "description": "Username to use for authentication",
                            "required": False,
                        },
                        "password": {
                            "type": "str",
                            "description": "Password to use for authentication",
                            "required": False,
                        },
                    },
                },
                "skip_events": {
                    "type": "list",
                    "items": {"skip_event": {"type": "str"}},
                    "default": [],
=======
                "api_version": {
                    "type": "int",
                    "description": "Beergarden API version",
                    "default": 1,
                    "choices": [1],
                },
                "client_timeout": {
                    "type": "float",
                    "description": "Max time RestClient will wait for server response",
                    "long_description": "This setting controls how long the HTTP(s) "
                    "client will wait when opening a connection to Beergarden before "
                    "aborting. This prevents some strange Beergarden server state from "
                    "causing plugins to hang indefinitely. "
                    "Set to -1 to disable (this is a bad idea in production code, see "
                    "the Requests documentation).",
                    "default": -1,
                },
                "username": {
                    "type": "str",
                    "description": "Username for authentication",
                    "required": False,
                },
                "password": {
                    "type": "str",
                    "description": "Password for authentication",
                    "required": False,
                },
                "access_token": {
                    "type": "str",
                    "description": "Access token for authentication",
                    "required": False,
                },
                "refresh_token": {
                    "type": "str",
                    "description": "Refresh token for authentication",
>>>>>>> f606e749
                    "required": False,
                },
                "ssl": {
                    "type": "dict",
                    "items": {
                        "enabled": {
                            "type": "bool",
                            "default": False,
<<<<<<< HEAD
                            "description": "Serve content using SSL",
=======
                            "description": "Use SSL when connecting",
>>>>>>> f606e749
                        },
                        "ca_cert": {
                            "type": "str",
                            "description": (
                                "Path to CA certificate file to use for SSLContext"
                            ),
                            "required": False,
                        },
                        "ca_verify": {
                            "type": "bool",
<<<<<<< HEAD
                            "default": True,
                            "description": "Verify external certificates for url-based "
                            "choices",
                            "required": False,
                        },
                        "client_cert": {
                            "type": "str",
                            "description": "Path to client combined key / certificate",
=======
                            "description": "Verify server certificate when using SSL",
                            "default": True,
                        },
                        "client_cert": {
                            "type": "str",
                            "description": "Client certificate to use",
                            "required": False,
                        },
                        "client_key": {
                            "type": "str",
                            "description": "Client key to use",
>>>>>>> f606e749
                            "required": False,
                        },
                    },
                },
                "url_prefix": {
                    "type": "str",
                    "default": "/",
                    "description": "URL path prefix",
                    "required": False,
                },
            },
        },
        "skip_events": {
            "type": "list",
            "items": {"skip_event": {"type": "str"}},
            "default": [],
            "required": False,
            "description": "Events to be skipped",
        },
        "stomp": {
            "type": "dict",
            "items": {
                "enabled": {
                    "type": "bool",
                    "default": False,
                    "description": "Publish events to parent garden over STOMP",
                },
                "port": {
                    "type": "int",
                    "default": 61613,
                    "description": "Connection port number",
                },
                "host": {
                    "type": "str",
                    "default": "0.0.0.0",
                    "description": "Connection hostname",
                },
                "username": {
                    "type": "str",
                    "default": "beer_garden",
                },
                "password": {
                    "type": "str",
                    "default": "password",
                },
                "send_destination": {
                    "type": "str",
                    "default": "Beer_Garden_Operations_Parent",
                    "description": "Send topic where Beer_Garden sends operations",
                },
                "subscribe_destination": {
                    "type": "str",
                    "default": "Beer_Garden_Forward_Parent",
                    "description": "Subscription topic where Beer_Garden"
                    " listens for operations",
                },
                "headers": {
                    "type": "list",
                    "description": "Headers to be sent with messages. "
                    "Follows standard YAML formatting for lists with "
                    "two variables 'key' and 'value'",
                    "required": False,
                    "items": {
                        "key": {"type": "str"},
                        "value": {"type": "str"},
                    },
                    "default": [],
                },
                "ssl": {
                    "type": "dict",
                    "items": {
                        "use_ssl": {
                            "type": "bool",
                            "description": "Use SSL for connection",
                            "default": False,
                        },
                        "private_key": {
                            "type": "str",
                            "description": "Path to private key",
                            "required": False,
                        },
                        "cert_file": {
                            "type": "str",
                            "description": "Path to certificate file",
                            "required": False,
                        },
                        "verify_host": {
                            "type": "bool",
                            "description": "Verify the server's certificate "
                            "was signed by a trusted CA'",
                            "default": True,
                        },
                        "verify_hostname": {
                            "type": "bool",
                            "description": "Verify the server's actual "
                            "host name against the expected name'",
                            "default": True,
                        },
                    },
                },
            },
        },
    },
}

_LOG_SPEC = {
    "type": "dict",
    "items": {
        "config_file": {
            "type": "str",
            "description": "Path to a logging config file.",
            "required": False,
            "cli_short_name": "l",
            "previous_names": ["log_config"],
            "alt_env_names": ["LOG_CONFIG"],
        },
        "fallback_file": {
            "type": "str",
            "description": "File to log to if config_file is not specified",
            "required": False,
            "previous_names": ["log_file"],
        },
        "fallback_level": {
            "type": "str",
            "description": "Log level to use if config_file is not specified",
            "default": "INFO",
            "choices": ["DEBUG", "INFO", "WARN", "WARNING", "ERROR", "CRITICAL"],
            "previous_names": ["log_level"],
        },
    },
}

_METRICS_SPEC = {
    "type": "dict",
    "items": {
        "prometheus": {
            "type": "dict",
            "items": {
                "enabled": {
                    "type": "bool",
                    "description": "Enable prometheus server",
                    "default": True,
                },
                "host": {
                    "type": "str",
                    "default": "0.0.0.0",
                    "description": "Host to bind the prometheus server to",
                },
                "port": {
                    "type": "int",
                    "description": "Port for prometheus server to listen on.",
                    "default": 2338,
                },
                "url": {
                    "type": "str",
                    "description": "URL to prometheus/grafana server.",
                    "required": False,
                },
            },
        }
    },
}

_PLUGIN_SPEC = {
    "type": "dict",
    "items": {
        "local": {
            "type": "dict",
            "items": {
                "auth": {
                    "type": "dict",
                    "items": {
                        "username": {
                            "type": "str",
                            "description": "Username that local plugins will use for "
                            "authentication (needs bg-plugin role)",
                            "required": False,
                        },
                        "password": {
                            "type": "str",
                            "description": "Password that local plugins will use for "
                            "authentication (needs bg-plugin role)",
                            "required": False,
                        },
                    },
                },
                "directory": {
                    "type": "str",
                    "description": "Directory where local plugins are located",
                    "required": False,
                    "previous_names": ["plugins_directory", "plugin_directory"],
                    "alt_env_names": ["PLUGINS_DIRECTORY", "BG_PLUGIN_DIRECTORY"],
                },
                "host_env_vars": {
                    "type": "list",
                    "items": {"env_var": {"type": "str"}},
                    "default": [],
                    "description": "Host environment variables that will be propagated "
                    "to local plugin processes",
                },
                "logging": {
                    "type": "dict",
                    "items": {
                        "config_file": {
                            "type": "str",
                            "description": "Path to a logging configuration file for "
                            "local plugins",
                            "required": False,
                        },
                        "fallback_level": {
                            "type": "str",
                            "description": "Level that will be used with a default logging "
                            "configuration if config_file is not specified",
                            "previous_names": ["plugin_logging_level"],
                            "default": "INFO",
                            "choices": [
                                "DEBUG",
                                "INFO",
                                "WARN",
                                "WARNING",
                                "ERROR",
                                "CRITICAL",
                            ],
                        },
                    },
                },
                "timeout": {
                    "type": "dict",
                    "items": {
                        "shutdown": {
                            "type": "int",
                            "default": 10,
                            "description": "Seconds to wait for a plugin to stop"
                            "gracefully",
                            "previous_names": ["plugin_shutdown_timeout"],
                            "alt_env_names": ["PLUGIN_SHUTDOWN_TIMEOUT"],
                        },
                        "startup": {
                            "type": "int",
                            "default": 5,
                            "description": "Seconds to wait for a plugin to start",
                            "previous_names": ["plugin_startup_timeout"],
                            "alt_env_names": ["PLUGIN_STARTUP_TIMEOUT"],
                        },
                    },
                },
            },
        },
        "mq": {
            "type": "dict",
            "items": {
                "host": {
                    "type": "str",
                    "description": "Globally resolvable host name of message broker",
                    "long_description": "This will be supplied to all plugins as the "
                    "location of the message broker. In order to support both local "
                    "and remote plugins it's important that this value be universally "
                    "resolvable.",
                    "default": "localhost",
                    "alt_env_names": ["BG_PUBLISH_HOSTNAME", "PUBLISH_HOSTNAME"],
                },
            },
        },
        "remote": {
            "type": "dict",
            "items": {
                "logging": {
                    "type": "dict",
                    "items": {
                        "config_file": {
                            "type": "str",
                            "description": "Path to a logging configuration file for plugins",
                            "required": False,
                        },
                        "fallback_level": {
                            "type": "str",
                            "description": "Level that will be used with a default logging "
                            "configuration if config_file is not specified",
                            "previous_names": ["plugin_logging_level"],
                            "default": "INFO",
                            "choices": [
                                "DEBUG",
                                "INFO",
                                "WARN",
                                "WARNING",
                                "ERROR",
                                "CRITICAL",
                            ],
                        },
                    },
                },
            },
        },
        "status_heartbeat": {
            "type": "int",
            "default": 10,
            "description": "Amount of time between status messages",
            "previous_names": ["plugin_status_heartbeat"],
        },
        "status_timeout": {
            "type": "int",
            "default": 30,
            "description": "Amount of time to wait before marking a plugin as"
            "unresponsive",
            "previous_names": ["plugin_status_timeout "],
        },
    },
}

_SCHEDULER_SPEC = {
    "type": "dict",
    "items": {
        "max_workers": {
            "type": "int",
            "default": 10,
            "description": "Number of workers (processes) to run concurrently.",
        },
        "job_defaults": {
            "type": "dict",
            "items": {
                "coalesce": {
                    "type": "bool",
                    "default": True,
                    "description": (
                        "Should jobs run only once if multiple have missed their "
                        "window"
                    ),
                },
                "max_instances": {
                    "type": "int",
                    "default": 3,
                    "description": (
                        "Default maximum instances of a job to run concurrently."
                    ),
                },
            },
        },
    },
}

_REQUEST_VALIDATION_SPEC = {
    "type": "dict",
    "items": {
        "dynamic_choices": {
            "type": "dict",
            "items": {
                "command": {
                    "type": "dict",
                    "items": {
                        "timeout": {
                            "type": "int",
                            "default": 10,
                            "description": "Time to wait for a command-based choices "
                            "validation",
                            "required": False,
                        }
                    },
                },
                "url": {
                    "type": "dict",
                    "items": {
                        "ca_cert": {
                            "type": "str",
                            "description": "CA file for validating url-based choices",
                            "required": False,
                        },
                        "ca_verify": {
                            "type": "bool",
                            "default": True,
                            "description": "Verify external certificates for url-based "
                            "choices",
                            "required": False,
                        },
                    },
                },
            },
        },
    },
}

_SPECIFICATION = {
    "auth": _AUTH_SPEC,
    "configuration": _META_SPEC,
    "db": _DB_SPEC,
    "entry": _ENTRY_SPEC,
    "garden": _GARDEN_SPEC,
    "log": _LOG_SPEC,
    "metrics": _METRICS_SPEC,
    "mq": _MQ_SPEC,
    "parent": _PARENT_SPEC,
    "plugin": _PLUGIN_SPEC,
    "request_validation": _REQUEST_VALIDATION_SPEC,
    "scheduler": _SCHEDULER_SPEC,
    "ui": _UI_SPEC,
}<|MERGE_RESOLUTION|>--- conflicted
+++ resolved
@@ -702,27 +702,6 @@
                 },
             },
         },
-        "encoder": {
-            "type": "dict",
-            "items": {
-                "algorithm": {
-                    "type": "str",
-                    "default": "HS256",
-                    "description": "Algorithm to use when signing tokens",
-                },
-                "lifetime": {
-                    "type": "int",
-                    "default": 1200,
-                    "description": "Time (seconds) before a token expires",
-                },
-                "secret": {
-                    "type": "str",
-                    "required": False,
-                    "description": "Secret to use when signing tokens",
-                    "default": "",
-                },
-            },
-        },
     },
 }
 
@@ -925,27 +904,6 @@
                     "default": 2337,
                     "description": "Serve content on this port",
                 },
-<<<<<<< HEAD
-                "auth": {
-                    "type": "dict",
-                    "items": {
-                        "username": {
-                            "type": "str",
-                            "description": "Username to use for authentication",
-                            "required": False,
-                        },
-                        "password": {
-                            "type": "str",
-                            "description": "Password to use for authentication",
-                            "required": False,
-                        },
-                    },
-                },
-                "skip_events": {
-                    "type": "list",
-                    "items": {"skip_event": {"type": "str"}},
-                    "default": [],
-=======
                 "api_version": {
                     "type": "int",
                     "description": "Beergarden API version",
@@ -981,7 +939,6 @@
                 "refresh_token": {
                     "type": "str",
                     "description": "Refresh token for authentication",
->>>>>>> f606e749
                     "required": False,
                 },
                 "ssl": {
@@ -990,11 +947,7 @@
                         "enabled": {
                             "type": "bool",
                             "default": False,
-<<<<<<< HEAD
-                            "description": "Serve content using SSL",
-=======
                             "description": "Use SSL when connecting",
->>>>>>> f606e749
                         },
                         "ca_cert": {
                             "type": "str",
@@ -1005,16 +958,6 @@
                         },
                         "ca_verify": {
                             "type": "bool",
-<<<<<<< HEAD
-                            "default": True,
-                            "description": "Verify external certificates for url-based "
-                            "choices",
-                            "required": False,
-                        },
-                        "client_cert": {
-                            "type": "str",
-                            "description": "Path to client combined key / certificate",
-=======
                             "description": "Verify server certificate when using SSL",
                             "default": True,
                         },
@@ -1026,7 +969,6 @@
                         "client_key": {
                             "type": "str",
                             "description": "Client key to use",
->>>>>>> f606e749
                             "required": False,
                         },
                     },
