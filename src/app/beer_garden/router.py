--- conflicted
+++ resolved
@@ -653,7 +653,6 @@
 
     conn_info = target_garden.connection_params
 
-<<<<<<< HEAD
     decoded_password = None
     if conn_info.get("password", None):
         decoded_password = db.decode_value(conn_info.get("password"))
@@ -672,25 +671,6 @@
 
     try:
         response = easy_client.post_forward(operation)
-=======
-    try:
-        response = None
-
-        if conn_info.get("ssl"):
-            response = requests.post(
-                endpoint,
-                data=SchemaParser.serialize_operation(operation),
-                cert=conn_info.client_cert,
-                verify=conn_info.ca_cert if conn_info.ca_verify else None,
-            )
-
-        else:
-            response = requests.post(
-                endpoint,
-                data=SchemaParser.serialize_operation(operation),
-                headers={"Content-type": "application/json", "Accept": "text/plain"},
-            )
->>>>>>> 901add1b
 
         if response.status_code != 200:
 
