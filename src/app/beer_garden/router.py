--- conflicted
+++ resolved
@@ -163,15 +163,12 @@
     "QUEUE_DELETE_ALL": beer_garden.queues.clear_all_queues,
     "QUEUE_READ_INSTANCE": beer_garden.queues.get_instance_queues,
     "NAMESPACE_READ_ALL": beer_garden.namespace.get_namespaces,
-<<<<<<< HEAD
-    "PUBLISH_EVENT": beer_garden.events.publish,
-=======
     "FILE_CREATE": beer_garden.files.create_file,
     "FILE_CHUNK": beer_garden.files.create_chunk,
     "FILE_FETCH": beer_garden.files.fetch_file,
     "FILE_DELETE": beer_garden.files.delete_file,
     "FILE_OWNER": beer_garden.files.set_owner,
->>>>>>> fd4cd5c7
+    "PUBLISH_EVENT": beer_garden.events.publish,
 }
 
 
@@ -646,6 +643,7 @@
 def _publish_failed_forward(
     operation: Operation = None, error_message: str = None, event_name: str = None
 ):
+
     if operation.operation_type == "REQUEST_CREATE":
         complete_request(
             operation.model.id,
