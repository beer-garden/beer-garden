# -*- coding: utf-8 -*-
"""Router Service

The router service is the core of all Entry Points. This provides a single standard that
all entry points can follow in order to interact with Beer Garden Services. Allowing
for the decouple of Entry Points to Services

The router service is responsible for:
* Mapping all Operation Types to Service functions
* Validating the target Garden execution environment
* Forwarding Operations to Downstream Gardens
* Execute any pre-forwarding operations required
* Managing Downstream Garden connections
* Caching `Garden`/`System` information for quick routing decisions
"""

import asyncio
import logging
import threading
from concurrent.futures.thread import ThreadPoolExecutor
from copy import deepcopy
from functools import partial
from typing import Dict, Union

import brewtils.models
from brewtils import EasyClient
from brewtils.models import Connection as BrewtilsConnection
from brewtils.models import Event, Events, Garden, Operation, Request, System
from stomp.exception import ConnectFailedException

import beer_garden
import beer_garden.command_publishing_blocklist
import beer_garden.commands
import beer_garden.config as config
import beer_garden.db.api as db
import beer_garden.files
import beer_garden.garden
import beer_garden.local_plugins.manager
import beer_garden.log
import beer_garden.namespace
import beer_garden.plugin
import beer_garden.queues
import beer_garden.requests
import beer_garden.role
import beer_garden.scheduler
import beer_garden.systems
import beer_garden.topic
import beer_garden.user
from beer_garden.api.stomp.transport import Connection, consolidate_headers, process
from beer_garden.errors import (
    ForwardException,
    RoutingRequestException,
    UnknownGardenException,
)
from beer_garden.events import publish
from beer_garden.garden import (
    get_garden,
    get_gardens,
    load_garden_connections,
    update_garden,
)
from beer_garden.requests import complete_request, create_request

logger = logging.getLogger(__name__)

# These are the operations that we will forward to child gardens
routable_operations = [
    "INSTANCE_START",
    "INSTANCE_STOP",
    "REQUEST_CREATE",
    "SYSTEM_DELETE",
    "GARDEN_SYNC",
    "COMMAND_BLOCKLIST_ADD",
    "COMMAND_BLOCKLIST_REMOVE",
    "USER_SYNC",
]

# Executor used to run REQUEST_CREATE operations in an async context
t_pool = ThreadPoolExecutor()

# Used for actually sending operations to other gardens
garden_lock = threading.RLock()
gardens: Dict[str, Garden] = {}  # garden_name -> garden
stomp_garden_connections: Dict[str, Connection] = {}

# Used for determining WHERE to route an operation
routing_lock = threading.RLock()
system_name_routes: Dict[str, str] = {}
system_id_routes: Dict[str, str] = {}
instance_id_routes: Dict[str, str] = {}

# "Real" async function (async def)
async_functions = {
    "INSTANCE_UPDATE": beer_garden.plugin.update_async,
    "INSTANCE_HEARTBEAT": beer_garden.plugin.heartbeat_async,
}

# Fake async functions that need to be run in an executor when in an async context.
# These are things that require another operation (and so would deadlock without special
# handling) or that would block the event loop for too long.
executor_functions = {
    "REQUEST_CREATE": beer_garden.requests.process_request,
    "INSTANCE_STOP": beer_garden.plugin.stop,
    "SYSTEM_DELETE": beer_garden.systems.purge_system,
    "RUNNER_STOP": beer_garden.local_plugins.manager.stop,
    "RUNNER_DELETE": beer_garden.local_plugins.manager.remove,
    "RUNNER_RELOAD": beer_garden.local_plugins.manager.reload,
}

route_functions = {
    "REQUEST_CREATE": beer_garden.requests.process_request,
    "REQUEST_START": beer_garden.requests.start_request,
    "REQUEST_COMPLETE": beer_garden.requests.complete_request,
    "REQUEST_READ": beer_garden.requests.get_request,
    "REQUEST_READ_ALL": beer_garden.requests.get_requests,
    "REQUEST_DELETE": beer_garden.requests.delete_requests,
    "REQUEST_UPDATE": beer_garden.requests.update_request,
    "COMMAND_READ": beer_garden.commands.get_command,
    "COMMAND_READ_ALL": beer_garden.commands.get_commands,
    "INSTANCE_READ": beer_garden.systems.get_instance,
    "INSTANCE_DELETE": beer_garden.systems.remove_instance,
    "INSTANCE_UPDATE": beer_garden.plugin.update,
    "INSTANCE_HEARTBEAT": beer_garden.plugin.heartbeat,
    "INSTANCE_INITIALIZE": beer_garden.plugin.initialize,
    "INSTANCE_START": beer_garden.plugin.start,
    "INSTANCE_RESTART": beer_garden.plugin.restart,
    "INSTANCE_STOP": beer_garden.plugin.stop,
    "JOB_CREATE": beer_garden.scheduler.create_job,
    "JOB_CREATE_MULTI": beer_garden.scheduler.create_jobs,
    "JOB_UPDATE": beer_garden.scheduler.update_job,
    "JOB_READ": beer_garden.scheduler.get_job,
    "JOB_READ_ALL": beer_garden.scheduler.get_jobs,
    "JOB_PAUSE": beer_garden.scheduler.pause_job,
    "JOB_RESUME": beer_garden.scheduler.resume_job,
    "JOB_DELETE": beer_garden.scheduler.remove_job,
    "JOB_EXECUTE": beer_garden.scheduler.execute_job,
    "SYSTEM_CREATE": beer_garden.systems.upsert,
    "SYSTEM_READ": beer_garden.systems.get_system,
    "SYSTEM_READ_ALL": beer_garden.systems.get_systems,
    "SYSTEM_UPDATE": beer_garden.systems.update_system,
    "SYSTEM_RELOAD": beer_garden.systems.reload_system,
    "SYSTEM_RESCAN": beer_garden.local_plugins.manager.rescan,  # See RUNNER_RESCAN
    "SYSTEM_DELETE": beer_garden.systems.purge_system,
    "GARDEN_CREATE": beer_garden.garden.create_garden,
    "GARDEN_READ": beer_garden.garden.get_garden,
    "GARDEN_READ_ALL": beer_garden.garden.get_gardens,
    "GARDEN_UPDATE_STATUS": beer_garden.garden.update_garden_status,
    "GARDEN_UPDATE_PUBLISHING_STATUS": beer_garden.garden.update_garden_publishing,
    "GARDEN_UPDATE_RECEIVING_STATUS": beer_garden.garden.update_garden_receiving,
    "GARDEN_DELETE": beer_garden.garden.remove_garden,
    "GARDEN_SYNC": beer_garden.garden.garden_sync,
    "GARDEN_RESCAN": beer_garden.garden.rescan,
    "PLUGIN_LOG_READ": beer_garden.log.get_plugin_log_config,
    "PLUGIN_LOG_READ_LEGACY": beer_garden.log.get_plugin_log_config_legacy,
    "PLUGIN_LOG_RELOAD": beer_garden.log.load_plugin_log_config,
    "QUEUE_READ": beer_garden.queues.get_all_queue_info,
    "QUEUE_DELETE": beer_garden.queues.clear_queue,
    "QUEUE_DELETE_ALL": beer_garden.queues.clear_all_queues,
    "QUEUE_READ_INSTANCE": beer_garden.queues.get_instance_queues,
    "NAMESPACE_READ_ALL": beer_garden.namespace.get_namespaces,
    "FILE_CREATE": beer_garden.files.create_file,
    "FILE_CHUNK": beer_garden.files.create_chunk,
    "FILE_FETCH": beer_garden.files.fetch_file,
    "FILE_DELETE": beer_garden.files.delete_file,
    "FILE_OWNER": beer_garden.files.set_owner,
    "TOPIC_CREATE": beer_garden.topic.create_topic,
    "TOPIC_READ": beer_garden.topic.get_topic,
    "TOPIC_READ_ALL": beer_garden.topic.get_all_topics,
    "TOPIC_DELETE": beer_garden.topic.remove_topic,
    "TOPIC_ADD_SUBSCRIBER": beer_garden.topic.topic_add_subscriber,
    "TOPIC_REMOVE_SUBSCRIBER": beer_garden.topic.topic_remove_subscriber,
    "TOKEN_USER_DELETE": beer_garden.user.revoke_tokens,
    "ROLE_CREATE": beer_garden.role.create_role,
    "ROLE_UPDATE": beer_garden.role.update_role,
    "ROLE_DELETE": beer_garden.role.delete_role,
    "ROLE_READ_ALL": beer_garden.role.get_roles,
    "ROLE_READ": beer_garden.role.get_role,
    "ROLE_RESCAN": beer_garden.role.rescan,
    "RUNNER_READ": beer_garden.local_plugins.manager.runner,
    "RUNNER_READ_ALL": beer_garden.local_plugins.manager.runners,
    "RUNNER_START": beer_garden.local_plugins.manager.start,
    "RUNNER_STOP": beer_garden.local_plugins.manager.stop,
    "RUNNER_DELETE": beer_garden.local_plugins.manager.remove,
    "RUNNER_RELOAD": beer_garden.local_plugins.manager.reload,
    "RUNNER_RESCAN": beer_garden.local_plugins.manager.rescan,
    "USER_READ_ALL":beer_garden.user.get_users,
    "USER_READ": beer_garden.user.get_user,
    "USER_CREATE": beer_garden.user.create_user,
    "USER_UPDATE": beer_garden.user.update_user,
    "USER_DELETE": beer_garden.user.delete_user,
<<<<<<< HEAD
    "USER_RESCAN": beer_garden.user.rescan,
=======
    "USER_SYNC_GARDEN": beer_garden.user.initiate_garden_user_sync,
    "USER_SYNC": beer_garden.user.initiate_user_sync,
    "USER_REMOTE_SYNC": beer_garden.user.remote_users_sync,
>>>>>>> 36bdef50
    "PUBLISH_EVENT": beer_garden.events.publish,
    # "USER_SYNC": beer_garden.user.user_sync,
    "COMMAND_BLOCKLIST_ADD": (
        beer_garden.command_publishing_blocklist.command_publishing_blocklist_add
    ),
    "COMMAND_BLOCKLIST_REMOVE": (
        beer_garden.command_publishing_blocklist.command_publishing_blocklist_delete
    ),
}

# Filter for fields that should not be published outside of Beer Garden
router_filter = {
    brewtils.models.Garden: beer_garden.garden.filter_router_result,
}


def route(operation: Operation):
    """Entry point into the routing subsystem

    Args:
        operation: The operation to route

    Returns:

    """
    operation = _pre_route(operation)

    logger.debug(f"Routing {operation!r}")

    if not operation.operation_type:
        raise RoutingRequestException("Missing operation type")

    if operation.operation_type not in route_functions.keys():
        raise RoutingRequestException(
            f"Unknown operation type '{operation.operation_type}'"
        )

    update_api_heartbeat(operation)

    if invalid_source_check(operation):
        raise RoutingRequestException(
            f"Garden '{operation.source_garden_name}' {operation.source_api} is disabled"
        )

    # Determine which garden the operation is targeting
    operation.target_garden_name = _determine_target(operation)

    # If it's targeted at THIS garden, execute
    if operation.target_garden_name == config.get("garden.name"):
        result = execute_local(operation)
    else:
        result = initiate_forward(operation)

    return filter_result(result)


def filter_result(result: [brewtils.models.BaseModel, list]):
    if result is None:
        return result

    if type(result) is list:
        for item in result:
            filter_result(item)

    if isinstance(result, brewtils.models.Operation):
        filter_result(result.payload)

    if type(result) in router_filter:
        return router_filter[type(result)](result)

    return result


def execute_local(operation: Operation):
    """Execute an operation on the local garden

    Args:
        operation:

    Returns:

    """
    operation = _pre_execute(operation)

    # Default to "normal"
    lookup = route_functions

    loop = None
    try:
        loop = asyncio.get_event_loop()
    except RuntimeError:
        pass

    if loop and operation.operation_type in async_functions:
        lookup = async_functions

    elif loop and operation.operation_type in executor_functions:
        return asyncio.get_event_loop().run_in_executor(
            t_pool,
            partial(
                executor_functions[operation.operation_type],
                *operation.args,
                **operation.kwargs,
            ),
        )

    return lookup[operation.operation_type](*operation.args, **operation.kwargs)


def update_api_heartbeat(operation: Operation):
    if (
        operation.source_garden_name is not None
        and operation.source_garden_name != config.get("garden.name")
        and operation.source_api is not None
        and operation.operation_type == "PUBLISH_EVENT"
        and operation.model.name == Events.GARDEN_SYNC.name
    ):
        source_garden = getattr(gardens, operation.source_garden_name, None)
        if operation.model.payload.name == operation.source_garden_name:
            beer_garden.garden.check_garden_receiving_heartbeat(
                operation.source_api,
                garden_name=operation.source_garden_name,
                garden=source_garden,
            )


def invalid_source_check(operation: Operation):
    # Unable to validate source or api
    if (
        operation.source_garden_name is None
        or operation.source_garden_name == config.get("garden.name")
        or operation.source_api is None
    ):
        return False

    for connection in gardens[operation.source_garden_name].receiving_connections:
        if connection.api == operation.source_api and connection.status != "DISABLED":
            return False

    return True


def initiate_forward(operation: Operation):
    """Forward an operation to a child garden

    Will:
    - Pre-process the operation
    - Put the operation on the queue for forwarding
    - Return the "correct" response based on operation type

    Args:
        operation:
    """
    operation = _pre_forward(operation)

    # TODO - Check to ensure garden conn_info is not 'local' before forwarding?

    try:
        response = forward(operation)
    except RoutingRequestException:
        # TODO - Special case for dealing with removing downstream systems
        if operation.operation_type == "SYSTEM_DELETE" and operation.kwargs["force"]:
            return beer_garden.systems.remove_system(system=operation.model)

        raise

    # If this is a request create return locally created Request
    if operation.operation_type == "REQUEST_CREATE":
        return operation.model

    return response


def determine_route_garden(target_garden_name):
    target_garden = gardens.get(target_garden_name)

    if not target_garden:
        target_garden = get_garden(target_garden_name)

    routable = False
    for connection in target_garden.publishing_connections:
        if connection.status not in [
            "DISABLED",
            "NOT_CONFIGURED",
            "MISSING_CONFIGURATION",
        ]:
            routable = True
            break

    if not routable:
        raise RoutingRequestException(
            "Attempted to forward operation to garden "
            f"'{target_garden_name}' but the connection was not enabled. "
            "This probably means that the connection to the child garden has not "
            "been configured or the connection is DISABLED"
        )

    if target_garden.has_parent and target_garden.parent != config.get("garden.name"):
        return determine_route_garden(target_garden.parent)

    return target_garden


def forward(operation: Operation):
    """Forward the operation to a child garden

    Intended to be called in the context of an executor or processor.

    Args:
        operation: The operation to forward

    Returns:
        The result of the specific forward transport function used

    Raises:
        RoutingRequestException: Could not determine a route to child
        UnknownGardenException: The specified target garden is unknown
    """
    target_garden = gardens.get(operation.target_garden_name)

    if not target_garden:
        target_garden = get_garden(operation.target_garden_name)

    route_garden = determine_route_garden(operation.target_garden_name)
    try:
        if not target_garden:
            raise UnknownGardenException(
                f"Unknown child garden {operation.target_garden_name}"
            )

        operation_forwarded = False

        exceptions = []
        for connection in route_garden.publishing_connections:
            if connection.status not in [
                "DISABLED",
                "NOT_CONFIGURED",
                "MISSING_CONFIGURATION",
            ]:
                try:
                    if connection.api == "HTTP":
                        _forward_http(operation, route_garden)
                        operation_forwarded = True
                    elif connection.api == "STOMP":
                        _forward_stomp(operation, route_garden)
                        operation_forwarded = True
                except ForwardException as ex:
                    exceptions.append(ex)

        # Throw one of the forwarding exceptions
        for ex in exceptions:
            raise ex
        if not operation_forwarded:
            raise RoutingRequestException(
                "Attempted to forward operation to garden "
                f"'{operation.target_garden_name}' but the connection was not enabled. "
                "This probably means that the connection to the child garden has not "
                "been configured or the connection is DISABLED"
            )

    except ForwardException as ex:
        error_message = str(ex)
        operation = ex.operation

        if operation.operation_type == "REQUEST_CREATE":
            complete_request(
                operation.model.id,
                status="ERROR",
                output=error_message,
                error_class=ex.event_name,
            )

        # Publish an event
        publish(
            Event(
                name=ex.event_name,
                payload_type="Operation",
                payload=operation,
                error_message=error_message,
            )
        )

        raise


def setup_routing():
    """Initialize the routing subsystem

    This will load the cached child garden definitions and use them to populate the
    two dictionaries that matter, garden_lookup and garden_connections.

    It will then query the database for all local systems and add those to the
    dictionaries as well.
    """
    for system in db.query(System, filter_params={"local": True}):
        add_routing_system(system)

    # Don't add the local garden
    for garden in get_gardens(include_local=False):
        if garden.name != config.get("garden.name") and (
            (garden.has_parent and garden.parent == config.get("garden.name"))
            or not garden.has_parent
        ):
            for system in garden.systems:
                add_routing_system(system=system, garden_name=garden.name)

            if (
                garden.connection_type is not None
                and garden.connection_type.casefold() != "local"
            ):
                with garden_lock:
                    gardens[garden.name] = load_garden_connections(garden)
                    for connection in gardens[garden.name].publishing_connections:
                        if (
                            connection.api.upper() == "STOMP"
                            and connection.status != "DISABLED"
                        ):
                            if garden.name not in stomp_garden_connections:
                                stomp_garden_connections[garden.name] = (
                                    create_stomp_connection(connection)
                                )

            else:
                logger.warning(f"Garden with invalid connection info: {garden!r}")


def add_routing_system(system=None, garden_name=None):
    """Update the gardens used for routing

    NOTE: THIS NEEDS TO BE ABLE TO BE CALLED MULTIPLE TIMES FOR THE SAME SYSTEM!

    This will be called twice in the HTTP entry point when systems are added, so make
    sure this can handle that without breaking.

    """
    # Default to local garden name
    garden_name = garden_name or config.get("garden.name")

    with routing_lock:
        logger.debug(f"{garden_name}: Adding system {system} ({system.id})")

        system_name_routes[str(system)] = garden_name
        system_id_routes[system.id] = garden_name

        for instance in system.instances:
            logger.debug(f"{garden_name}: Adding {system} instance ({instance.id})")
            instance_id_routes[instance.id] = garden_name


def remove_routing_system(system=None):
    """Update the gardens used for routing"""
    with routing_lock:
        if str(system) in system_name_routes:
            logger.debug(f"Removing system {system}")
            del system_name_routes[str(system)]

        if system.id in system_id_routes:
            logger.debug(f"Removing system {system.id}")
            del system_id_routes[system.id]

        for instance in system.instances:
            if instance.id in instance_id_routes:
                logger.debug(f"Removing {system} instance ({instance.id})")
                del instance_id_routes[instance.id]


def remove_routing_garden(garden_name=None):
    """Remove all routing to a given garden"""
    global system_name_routes, system_id_routes, instance_id_routes
    with routing_lock:
        system_name_routes = {
            k: v for k, v in system_name_routes.items() if v != garden_name
        }
        system_id_routes = {
            k: v for k, v in system_id_routes.items() if v != garden_name
        }
        instance_id_routes = {
            k: v for k, v in instance_id_routes.items() if v != garden_name
        }


def add_routing_garden(garden: Garden, routing_garden: str):
    if garden.systems:
        for system in garden.systems:
            add_routing_system(system=system, garden_name=routing_garden)

    if garden.children:
        for child in garden.children:
            add_routing_garden(child, routing_garden)


def handle_event(event):
    """Handle events"""
    if event.name in (Events.SYSTEM_CREATED.name, Events.SYSTEM_UPDATED.name):
        add_routing_system(system=event.payload, garden_name=event.garden)
    elif event.name == Events.SYSTEM_REMOVED.name:
        remove_routing_system(system=event.payload)

    # Here we want to handle sync events from immediate children only
    if (
        not event.error
        and (event.name == Events.GARDEN_SYNC.name)
        and (event.garden != config.get("garden.name"))
        and (event.garden == event.payload.name)
    ):
        with routing_lock:
            # First remove all current routes to this garden
            remove_routing_garden(garden_name=event.garden)

            # Then add routes to the new systems
            add_routing_garden(event.payload, event.payload.name)

    # This is a little unintuitive. We want to let the garden module deal with handling
    # any downstream garden changes since handling those changes is nontrivial.
    # It's *those* events we want to act on here, not the "raw" downstream ones.
    # This is also why we only handle GARDEN_UPDATED and not STARTED or STOPPED
    if event.garden == config.get("garden.name") and not event.error:
        if event.name == Events.GARDEN_CONFIGURED.name:
            if event.payload.name != config.get("garden.name") and (
                (
                    event.payload.has_parent
                    and event.payload.parent == config.get("garden.name")
                )
                or not event.payload.has_parent
            ):
                gardens[event.payload.name] = event.payload

                stomp_found = False
                for connection in event.payload.publishing_connections:
                    if connection.api.upper() == "STOMP":
                        stomp_found = True
                        if (
                            event.payload.name not in stomp_garden_connections
                            and connection.status == "PUBLISHING"
                        ):
                            stomp_garden_connections[event.payload.name] = (
                                create_stomp_connection(connection)
                            )

                        elif connection.status == "DISABLED":
                            stomp_garden_connections[event.payload.name].disconnect()

            if not stomp_found and event.payload.name not in stomp_garden_connections:
                stomp_garden_connections[event.payload.name].disconnect()
                del stomp_garden_connections[event.payload.name]

        elif event.name == Events.GARDEN_REMOVED.name:
            try:
                del gardens[event.payload.name]
                if event.payload.name in stomp_garden_connections:
                    stomp_garden_connections[event.payload.name].disconnect()
                    del stomp_garden_connections[event.payload.name]
            except KeyError:
                pass
        elif event.name == Events.GARDEN_UPDATED.name:
            gardens[event.payload.name] = event.payload


def _operation_conversion(operation: Operation) -> Operation:
    # Use if the targeted function creates a Request object that
    # needs to be routed to any Garden

    # Instance Logs is expected back a Request object, this converts the class so it can be routed
    if operation.operation_type == "INSTANCE_LOGS":
        return beer_garden.plugin.read_logs_operation(operation)
    return operation


def _pre_route(operation: Operation) -> Operation:
    """Called before any routing logic is applied"""
    # Determine if the operation needs to be converted first
    operation = _operation_conversion(operation)
    # If no source garden is defined set it to the local garden
    if operation.source_garden_name is None:
        operation.source_garden_name = config.get("garden.name")

    if operation.operation_type == "REQUEST_CREATE":
        if operation.model.namespace is None:
            operation.model.namespace = config.get("garden.name")

    elif operation.operation_type == "SYSTEM_READ_ALL":
        # what looks like a sensible edit is to change the next line to:
        #   operation.kwargs.get("filter_params", {}).get("namespace", "") == "":
        # but that will break everything, as it turns out. So, unless
        # operation.kwargs has a key called filter_params whose value is a dictionary
        # that has a key called namespace and its value is an empty string, the follow-
        # ing never runs. Intuition says that's not what was intended here, so
        # TODO: look into this
        if operation.kwargs.get("filter_params", {}).get("namespace") == "":
            operation.kwargs["filter_params"]["namespace"] = config.get("garden.name")

    return operation


def _pre_forward(operation: Operation) -> Operation:
    """Called before forwarding an operation"""

    # Validate that the operation can be forwarded
    if operation.operation_type not in routable_operations:
        raise RoutingRequestException(
            f"Operation type '{operation.operation_type}' can not be forwarded"
        )

    operation.source_garden_name = None

    if operation.operation_type == "REQUEST_CREATE":
        # Save the request so it'll have an ID and we'll have something to update
        local_request = create_request(operation.model)

        if operation.model.namespace == config.get("garden.name"):
            operation.model = local_request
        else:
            # When the target is a remote garden, just capture the id. We don't
            # want to replace the entire model, as we'd lose the base64 encoded file
            # parameter data.
            operation.model.id = local_request.id

        # Clear parent before forwarding so the child doesn't freak out about an
        # unknown request
        operation.model.parent = None
        operation.model.has_parent = False
        operation.model.source_garden = None
        operation.model.target_garden = None
        operation.model.metadata = {}

        # Map requester to username on target garden
        if operation.model.requester:
            user_default_user = True
            requester = beer_garden.user.get_user(operation.model.requester)
            for remote_user_map in requester.remote_user_mapping:
                if remote_user_map.target_garden == operation.target_garden_name:
                    operation.model.requester = remote_user_map.username
                    user_default_user = False
                    break

            if user_default_user:
                operation.model.requester = get_garden(operation.target_garden_name).default_user


        # Pull out and store the wait event, if it exists
        wait_event = operation.kwargs.pop("wait_event", None)
        if wait_event:
            beer_garden.requests.request_map[operation.model.id] = wait_event

    return operation


def _pre_execute(operation: Operation) -> Operation:
    """Called before executing an operation"""
    # If there's a model present, shove it in the front
    if operation.model:
        operation.args.insert(0, operation.model)

    return operation


def _determine_target(operation: Operation) -> str:
    """Determine the garden the operation is targeting

    Note that while the operation can already have a target garden field this will only
    be used as a fallback if a better target can't be calculated.

    See https://github.com/beer-garden/beer-garden/issues/1076
    """
    target_garden = _target_from_type(operation)

    if not target_garden:
        if not operation.target_garden_name:
            raise UnknownGardenException(
                f"Could not determine the target garden for routing {operation!r}"
            )

        logger.warning(
            "Couldn't determine a target garden but the operation had one, using "
            f"{operation.target_garden_name}"
        )
        return operation.target_garden_name

    return target_garden


def _target_from_type(operation: Operation) -> str:
    """Determine the target garden based on the operation type"""
    # Certain operations are ASSUMED to be targeted at the local garden
    if (
        "READ" in operation.operation_type
        or "JOB" in operation.operation_type
        or "FILE" in operation.operation_type
        or "USER" in operation.operation_type
        or "TOKEN" in operation.operation_type
        or operation.operation_type
        in (
            "PLUGIN_LOG_RELOAD",
            "SYSTEM_CREATE",
            "SYSTEM_RESCAN",
        )
        or "PUBLISH_EVENT" in operation.operation_type
        or "RUNNER" in operation.operation_type
        or "TOPIC" in operation.operation_type
        or "ROLE" in operation.operation_type
        or operation.operation_type
        in ("PLUGIN_LOG_RELOAD", "QUEUE_DELETE_ALL", "SYSTEM_CREATE", "REQUEST_DELETE")
    ):
        return config.get("garden.name")

    if operation.operation_type in (
        "COMMAND_BLOCKLIST_ADD",
        "COMMAND_BLOCKLIST_REMOVE",
    ):
        return operation.target_garden_name

    # Otherwise, each operation needs to be "parsed"
    if operation.operation_type in ("SYSTEM_RELOAD", "SYSTEM_UPDATE"):
        return _system_id_lookup(operation.args[0])

    if operation.operation_type == "SYSTEM_DELETE":
        # Force deletes get routed to local garden
        if operation.kwargs.get("force"):
            return config.get("garden.name")

        return _system_id_lookup(operation.args[0])

    if "INSTANCE" in operation.operation_type:
        if "system_id" in operation.kwargs and "instance_name" in operation.kwargs:
            return _system_id_lookup(operation.kwargs["system_id"])
        else:
            return _instance_id_lookup(operation.args[0])

    if operation.operation_type in ["REQUEST_CREATE"]:
        operation.model = beer_garden.requests.determine_latest_system_version(
            operation.model
        )
        target_system = System(
            namespace=operation.model.namespace,
            name=operation.model.system,
            version=operation.model.system_version,
        )
        return _system_name_lookup(target_system)

    if operation.operation_type in ["REQUEST_UPDATE"]:
        return config.get("garden.name")

    if operation.operation_type.startswith("REQUEST"):
        request = db.query_unique(Request, id=operation.args[0])
        operation.kwargs["request"] = request

        return config.get("garden.name")

    if "GARDEN" in operation.operation_type:
        if operation.operation_type == "GARDEN_SYNC":
            sync_target = operation.kwargs.get("sync_target")
            if sync_target:
                return sync_target

        return config.get("garden.name")

    if operation.operation_type == "QUEUE_DELETE":
        # Need to deconstruct the queue name
        parts = operation.args[0].split(".")
        version = parts[2].replace("-", ".")

        return _system_name_lookup(
            System(namespace=parts[0], name=parts[1], version=version)
        )

    if "USER" in operation.operation_type:
        return operation.target_garden_name

    raise Exception(f"Bad operation type {operation.operation_type}")


def _system_name_lookup(system: Union[str, System]) -> str:
    with routing_lock:
        route = system_name_routes.get(str(system))

    if route:
        return route
    else:
        # If we don't know about the route, attempt to find it and update the routing table
        systems = beer_garden.systems.get_systems(
            namespace=system.namespace,
            name=system.name,
            version=system.version,
        )
        if len(systems) == 1:
            for garden in get_gardens():
                for system in garden.systems:
                    if systems[0].id == system.id:
                        with routing_lock:
                            # Then add routes to systems
                            add_routing_system(system=system, garden_name=garden.name)
                        logger.error(
                            "Router mapping is out of sync, you should consider re-syncing"
                        )
                        return garden.name

    return None


def _system_id_lookup(system_id: str) -> str:
    with routing_lock:
        return system_id_routes.get(system_id)


def _instance_id_lookup(instance_id: str) -> str:
    with routing_lock:
        return instance_id_routes.get(instance_id)


# TRANSPORT TYPE STUFF
# This should be moved out of this module
def create_stomp_connection(connection: BrewtilsConnection) -> Connection:
    """Create a stomp connection wrapper for a garden

    Constructs a stomp connection wrapper from the garden's stomp connection parameters.

    Will ignore subscribe_destination as the router shouldn't be subscribing to
    anything.

    Args:
        garden: The garden specifying

    Returns:
        The created connection wrapper

    """

    connection_params = connection.config
    connection_params = deepcopy(connection_params)
    connection_params["subscribe_destination"] = None

    return Connection(**connection_params)


def _forward_stomp(operation: Operation, target_garden: Garden) -> None:
    for connection in target_garden.publishing_connections:
        if connection.api == "STOMP" and connection.status not in [
            "DISABLED",
            "CONFIGURATION_ERROR",
        ]:
            try:
                conn = stomp_garden_connections[target_garden.name]

                if not conn.is_connected() and not conn.connect():
                    connection.status = "UNREACHABLE"
                    update_garden(target_garden)
                    raise ConnectFailedException()

                header_list = connection.config.get("headers", {})
                conn_headers = {}
                for item in header_list:
                    if "key" in item and "value" in item:
                        conn_headers[item["key"]] = item["value"]

                body, model_headers = process(operation)
                headers = consolidate_headers(model_headers, conn_headers)

                conn.send(body=body, headers=headers)
            except Exception as ex:
                connection.status = "ERROR"
                update_garden(target_garden)
                raise ForwardException(
                    message=(
                        "Failed to forward operation to garden "
                        f"'{operation.target_garden_name}' via STOMP."
                    ),
                    operation=operation,
                    event_name=Events.GARDEN_UNREACHABLE.name,
                ) from ex

            if connection.status != "PUBLISHING":
                connection.status = "PUBLISHING"
                update_garden(target_garden)


def _forward_http(operation: Operation, target_garden: Garden) -> None:
    """Actually forward an operation using HTTP"""

    for connection in target_garden.publishing_connections:
        if connection.api == "HTTP" and connection.status not in [
            "DISABLED",
            "CONFIGURATION_ERROR",
        ]:

            easy_client = EasyClient(
                bg_host=connection.config.get("host"),
                bg_port=connection.config.get("port"),
                ssl_enabled=connection.config.get("ssl"),
                bg_url_prefix=connection.config.get("url_prefix", "/"),
                ca_cert=connection.config.get("ca_cert"),
                ca_verify=connection.config.get("ca_verify"),
                client_cert=connection.config.get("client_cert"),
                username=connection.config.get("username"),
                password=connection.config.get("password"),
            )

            try:
                response = easy_client.forward(operation)
                response.raise_for_status()
            except Exception as e:
                connection.status = "UNREACHABLE"
                update_garden(target_garden)
                raise ForwardException(
                    message=f"Error forwarding to garden '{operation.target_garden_name}': {e}",
                    operation=operation,
                    event_name=Events.GARDEN_ERROR.name,
                ) from e

            if connection.status != "PUBLISHING":
                connection.status = "PUBLISHING"
                update_garden(target_garden)<|MERGE_RESOLUTION|>--- conflicted
+++ resolved
@@ -188,13 +188,10 @@
     "USER_CREATE": beer_garden.user.create_user,
     "USER_UPDATE": beer_garden.user.update_user,
     "USER_DELETE": beer_garden.user.delete_user,
-<<<<<<< HEAD
     "USER_RESCAN": beer_garden.user.rescan,
-=======
     "USER_SYNC_GARDEN": beer_garden.user.initiate_garden_user_sync,
     "USER_SYNC": beer_garden.user.initiate_user_sync,
     "USER_REMOTE_SYNC": beer_garden.user.remote_users_sync,
->>>>>>> 36bdef50
     "PUBLISH_EVENT": beer_garden.events.publish,
     # "USER_SYNC": beer_garden.user.user_sync,
     "COMMAND_BLOCKLIST_ADD": (
