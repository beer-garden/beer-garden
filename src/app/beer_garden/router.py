# -*- coding: utf-8 -*-
"""Router Service

The router service is the core of all Entry Points. This provides a single standard that
all entry points can follow in order to interact with Beer Garden Services. Allowing
for the decouple of Entry Points to Services

The router service is responsible for:
* Mapping all Operation Types to Service functions
* Validating the target Garden execution environment
* Forwarding Operations to Downstream Gardens
* Execute any pre-forwarding operations required
* Managing Downstream Garden connections
* Caching `Garden`/`System` information for quick routing decisions
"""

import asyncio
import logging
<<<<<<< HEAD
import requests
import stomp
import threading
from brewtils.models import Events, Garden, Operation, Request, System, Event
from brewtils.schema_parser import SchemaParser
=======
import stomp
import threading
from brewtils import EasyClient
from brewtils.models import Events, Garden, Operation, Request, System, Event
>>>>>>> 88c1139e
from concurrent.futures.thread import ThreadPoolExecutor
from functools import partial
from stomp.exception import ConnectFailedException
from typing import Dict, Union

import beer_garden
import beer_garden.commands
import beer_garden.config as config
import beer_garden.db.api as db
import beer_garden.files
import beer_garden.garden
import beer_garden.local_plugins.manager
import beer_garden.log
import beer_garden.namespace
import beer_garden.plugin
import beer_garden.queues
import beer_garden.requests
import beer_garden.scheduler
import beer_garden.systems
<<<<<<< HEAD
from beer_garden.api.stomp.transport import consolidate_headers, process
=======
from beer_garden.api.stomp.processors import (
    append_headers as stomp_append_headers,
    process_send_message as stomp_process_message,
)
>>>>>>> 88c1139e
from beer_garden.errors import RoutingRequestException, UnknownGardenException
from beer_garden.events import publish
from beer_garden.events.processors import BaseProcessor
from beer_garden.garden import get_garden, get_gardens
from beer_garden.requests import complete_request

logger = logging.getLogger(__name__)

# These are the operations that we will forward to child gardens
routable_operations = [
    "INSTANCE_START",
    "INSTANCE_STOP",
    "REQUEST_CREATE",
    "SYSTEM_DELETE",
    "GARDENS_SYNC",
]

# Executor used to run REQUEST_CREATE operations in an async context
t_pool = ThreadPoolExecutor()

# Used for actually sending operations to other gardens
garden_lock = threading.Lock()
gardens: Dict[str, Garden] = {}  # garden_name -> garden
stomp_garden_connections: Dict[str, stomp.Connection] = {}

# Used by entry points
forward_processor: BaseProcessor

# Used for determining WHERE to route an operation
routing_lock = threading.Lock()
system_name_routes: Dict[str, str] = {}
system_id_routes: Dict[str, str] = {}
instance_id_routes: Dict[str, str] = {}


def route_garden_sync(target_garden_name: str = None):
    # If a Garden Name is provided, determine where to route the request
    if target_garden_name:
        if target_garden_name == config.get("garden.name"):
            beer_garden.garden.publish_garden()
        else:
            forward(
                Operation(
                    operation_type="GARDEN_SYNC", target_garden_name=target_garden_name
                )
            )

    else:
        # Iterate over all gardens and forward the sync request
        with garden_lock:
            for garden in gardens.values():
                if garden.name != config.get("garden.name"):
                    forward(
                        Operation(
                            operation_type="GARDEN_SYNC", target_garden_name=garden.name
                        )
                    )
        beer_garden.garden.publish_garden()


# "Real" async function (async def)
async_functions = {
    "INSTANCE_UPDATE": beer_garden.plugin.update_async,
    "INSTANCE_HEARTBEAT": beer_garden.plugin.heartbeat_async,
}

# Fake async functions that need to be run in an executor when in an async context.
# These are things that require another operation (and so would deadlock without special
# handling) or that would block the event loop for too long.
executor_functions = {
    "REQUEST_CREATE": beer_garden.requests.process_request,
    "INSTANCE_STOP": beer_garden.plugin.stop,
    "SYSTEM_DELETE": beer_garden.systems.purge_system,
    "RUNNER_STOP": beer_garden.local_plugins.manager.stop,
    "RUNNER_DELETE": beer_garden.local_plugins.manager.remove,
    "RUNNER_RELOAD": beer_garden.local_plugins.manager.reload,
}

route_functions = {
    "REQUEST_CREATE": beer_garden.requests.process_request,
    "REQUEST_START": beer_garden.requests.start_request,
    "REQUEST_COMPLETE": beer_garden.requests.complete_request,
    "REQUEST_READ": beer_garden.requests.get_request,
    "REQUEST_READ_ALL": beer_garden.requests.get_requests,
    "COMMAND_READ": beer_garden.commands.get_command,
    "COMMAND_READ_ALL": beer_garden.commands.get_commands,
    "INSTANCE_READ": beer_garden.systems.get_instance,
    "INSTANCE_DELETE": beer_garden.systems.remove_instance,
    "INSTANCE_UPDATE": beer_garden.plugin.update,
    "INSTANCE_HEARTBEAT": beer_garden.plugin.heartbeat,
    "INSTANCE_INITIALIZE": beer_garden.plugin.initialize,
    "INSTANCE_START": beer_garden.plugin.start,
    "INSTANCE_STOP": beer_garden.plugin.stop,
    "INSTANCE_LOGS": beer_garden.plugin.read_logs,
    "JOB_CREATE": beer_garden.scheduler.create_job,
    "JOB_READ": beer_garden.scheduler.get_job,
    "JOB_READ_ALL": beer_garden.scheduler.get_jobs,
    "JOB_PAUSE": beer_garden.scheduler.pause_job,
    "JOB_RESUME": beer_garden.scheduler.resume_job,
    "JOB_DELETE": beer_garden.scheduler.remove_job,
    "SYSTEM_CREATE": beer_garden.systems.upsert,
    "SYSTEM_READ": beer_garden.systems.get_system,
    "SYSTEM_READ_ALL": beer_garden.systems.get_systems,
    "SYSTEM_UPDATE": beer_garden.systems.update_system,
    "SYSTEM_RELOAD": beer_garden.systems.reload_system,
    "SYSTEM_RESCAN": beer_garden.local_plugins.manager.rescan,  # See RUNNER_RESCAN
    "SYSTEM_DELETE": beer_garden.systems.purge_system,
    "GARDEN_CREATE": beer_garden.garden.create_garden,
    "GARDEN_READ": beer_garden.garden.get_garden,
    "GARDEN_READ_ALL": beer_garden.garden.get_gardens,
    "GARDEN_UPDATE_STATUS": beer_garden.garden.update_garden_status,
    "GARDEN_UPDATE_CONFIG": beer_garden.garden.update_garden_config,
    "GARDEN_DELETE": beer_garden.garden.remove_garden,
    "GARDEN_SYNC": route_garden_sync,
    "PLUGIN_LOG_READ": beer_garden.log.get_plugin_log_config,
    "PLUGIN_LOG_READ_LEGACY": beer_garden.log.get_plugin_log_config_legacy,
    "PLUGIN_LOG_RELOAD": beer_garden.log.load_plugin_log_config,
    "QUEUE_READ": beer_garden.queues.get_all_queue_info,
    "QUEUE_DELETE": beer_garden.queues.clear_queue,
    "QUEUE_DELETE_ALL": beer_garden.queues.clear_all_queues,
    "QUEUE_READ_INSTANCE": beer_garden.queues.get_instance_queues,
    "NAMESPACE_READ_ALL": beer_garden.namespace.get_namespaces,
    "FILE_CREATE": beer_garden.files.create_file,
    "FILE_CHUNK": beer_garden.files.create_chunk,
    "FILE_FETCH": beer_garden.files.fetch_file,
    "FILE_DELETE": beer_garden.files.delete_file,
    "FILE_OWNER": beer_garden.files.set_owner,
    "RUNNER_READ": beer_garden.local_plugins.manager.runner,
    "RUNNER_READ_ALL": beer_garden.local_plugins.manager.runners,
    "RUNNER_START": beer_garden.local_plugins.manager.start,
    "RUNNER_STOP": beer_garden.local_plugins.manager.stop,
    "RUNNER_DELETE": beer_garden.local_plugins.manager.remove,
    "RUNNER_RELOAD": beer_garden.local_plugins.manager.reload,
    "RUNNER_RESCAN": beer_garden.local_plugins.manager.rescan,
    "PUBLISH_EVENT": beer_garden.events.publish,
}


def route(operation: Operation):
    """Entry point into the routing subsystem

    Args:
        operation: The operation to route

    Returns:

    """
    operation = _pre_route(operation)

    logger.debug(f"Routing {operation!r}")

    if not operation.operation_type:
        raise RoutingRequestException("Missing operation type")

    if operation.operation_type not in route_functions.keys():
        raise RoutingRequestException(
            f"Unknown operation type '{operation.operation_type}'"
        )

    # Determine which garden the operation is targeting
    if not operation.target_garden_name:
        operation.target_garden_name = _determine_target_garden(operation)

    if not operation.target_garden_name:
        raise UnknownGardenException(
            f"Could not determine the target garden for routing {operation!r}"
        )

    # If it's targeted at THIS garden, execute
    if operation.target_garden_name == config.get("garden.name"):
        return execute_local(operation)
    else:
        return initiate_forward(operation)


def execute_local(operation: Operation):
    """Execute an operation on the local garden

    Args:
        operation:

    Returns:

    """
    operation = _pre_execute(operation)

    # Default to "normal"
    lookup = route_functions

    loop = None
    try:
        loop = asyncio.get_event_loop()
    except RuntimeError:
        pass

    if loop and operation.operation_type in async_functions:
        lookup = async_functions

    elif loop and operation.operation_type in executor_functions:
        return asyncio.get_event_loop().run_in_executor(
            t_pool,
            partial(
                executor_functions[operation.operation_type],
                *operation.args,
                **operation.kwargs,
            ),
        )

    return lookup[operation.operation_type](*operation.args, **operation.kwargs)


def initiate_forward(operation: Operation):
    """Forward an operation to a child garden

    Will:
    - Pre-process the operation
    - Put the operation on the queue for forwarding
    - Return the "correct" response based on operation type

    Args:
        operation:
    """
    operation = _pre_forward(operation)

    # TODO - Check to ensure garden conn_info is not 'local' before forwarding?

    try:
        response = forward(operation)
    except RoutingRequestException:
        # TODO - Special case for dealing with removing downstream systems
        if operation.operation_type == "SYSTEM_DELETE" and operation.kwargs["force"]:
            return beer_garden.systems.remove_system(system=operation.payload)

        raise

    # If this is a request create return locally created Request
    if operation.operation_type == "REQUEST_CREATE":
        return operation.model

    return response


def forward(operation: Operation):
    """Forward the operation to a child garden

    Intended to be called in the context of an executor or processor.

    Args:
        operation: The operation to forward

    Returns:
        The result of the specific forward transport function used

    Raises:
        RoutingRequestException: Could not determine a route to child
        UnknownGardenException: The specified target garden is unknown
    """
    target_garden = gardens.get(operation.target_garden_name)

    if not target_garden:
        target_garden = get_garden(operation.target_garden_name)

    if not target_garden:
        raise UnknownGardenException(
            f"Unknown child garden {operation.target_garden_name}"
        )

    connection_type = target_garden.connection_type

    if connection_type is None:
        _publish_failed_forward(
            operation=operation,
            event_name=Events.GARDEN_NOT_CONFIGURED.name,
            error_message=f"Attempted to forward operation to garden "
            f"'{operation.target_garden_name}' but the connection type was None. "
            f"This probably means that the connection to the child garden has not "
            f"been configured, please talk to your system administrator.",
        )

        raise RoutingRequestException(
            f"Attempted to forward operation to garden "
            f"'{operation.target_garden_name}' but the connection type was None. "
            f"This probably means that the connection to the child garden has not "
            f"been configured, please talk to your system administrator."
        )
    elif connection_type.casefold() == "http":
        return _forward_http(operation, target_garden)
    elif connection_type.casefold() == "stomp":
        return _forward_stomp(operation, target_garden)
    else:
        raise RoutingRequestException(f"Unknown connection type {connection_type}")


def setup_stomp(garden):
    host_and_ports = [
        (
            garden.connection_params.get("stomp_host"),
            garden.connection_params.get("stomp_port"),
        )
    ]
    conn = stomp.Connection(host_and_ports=host_and_ports)
    if garden.connection_params.get("stomp_ssl"):
        if garden.connection_params.get("stomp_ssl").get("use_ssl"):
            conn.set_ssl(
                for_hosts=host_and_ports,
                key_file=garden.connection_params["stomp_ssl"].get("private_key"),
                cert_file=garden.connection_params["stomp_ssl"].get("cert_file"),
            )

    return conn


def setup_routing():
    """Initialize the routing subsystem

    This will load the cached child garden definitions and use them to populate the
    two dictionaries that matter, garden_lookup and garden_connections.

    It will then query the database for all local systems and add those to the
    dictionaries as well.
    """
    for system in db.query(System, filter_params={"local": True}):
        add_routing_system(system)

    # Don't add the local garden
    for garden in get_gardens(include_local=False):
        if garden.name != config.get("garden.name"):
            for system in garden.systems:
                add_routing_system(system=system, garden_name=garden.name)

            if (
                garden.connection_type is not None
                and garden.connection_type.casefold() != "local"
            ):
                with garden_lock:
                    gardens[garden.name] = garden
                    if garden.connection_type.casefold() == "stomp":
                        if garden.name not in stomp_garden_connections:
                            stomp_garden_connections[garden.name] = setup_stomp(garden)

            else:
                logger.warning(f"Garden with invalid connection info: {garden!r}")


def add_routing_system(system=None, garden_name=None):
    """Update the gardens used for routing"""
    # Default to local garden name
    garden_name = garden_name or config.get("garden.name")

    with routing_lock:
        system_name_routes[str(system)] = garden_name
        system_id_routes[system.id] = garden_name

        for instance in system.instances:
            instance_id_routes[instance.id] = garden_name


def remove_routing_system(system=None):
    """Update the gardens used for routing"""
    with routing_lock:
        del system_name_routes[str(system)]
        del system_id_routes[system.id]

        for instance in system.instances:
            del instance_id_routes[instance.id]


def handle_event(event):
    """Handle events"""
    # Event handling is not fast enough to deal with system changes arising from the
    # local garden, so only handle child gardens
    if event.garden != config.get("garden.name"):
        if event.name in (Events.SYSTEM_CREATED.name, Events.SYSTEM_UPDATED.name):
            add_routing_system(system=event.payload, garden_name=event.garden)
        elif event.name == Events.SYSTEM_REMOVED.name:
            remove_routing_system(system=event.payload)
        elif event.name == Events.GARDEN_SYNC.name:
            for system in event.payload.systems:
                add_routing_system(system=system, garden_name=event.payload.name)

    # This is a little unintuitive. We want to let the garden module deal with handling
    # any downstream garden changes since handling those changes is nontrivial.
    # It's *those* events we want to act on here, not the "raw" downstream ones.
    # This is also why we only handle GARDEN_UPDATED and not STARTED or STOPPED
    if event.garden == config.get("garden.name"):
        if event.name == Events.GARDEN_UPDATED.name:
            gardens[event.payload.name] = event.payload

            if event.payload.connection_type:
                if event.payload.connection_type.casefold() == "stomp":
                    if (
                        event.payload.name in stomp_garden_connections
                        and stomp_garden_connections[event.payload.name].is_connected()
                    ):
                        stomp_garden_connections[event.payload.name].disconnect()
                    stomp_garden_connections[event.payload.name] = setup_stomp(
                        event.payload
                    )

        elif event.name == Events.GARDEN_REMOVED.name:
            try:
                del gardens[event.payload.name]
                if event.payload.name in stomp_garden_connections:
                    stomp_garden_connections[event.payload.name].disconnect()
                    del stomp_garden_connections[event.payload.name]
            except KeyError:
                pass


def _pre_route(operation: Operation) -> Operation:
    """Called before any routing logic is applied"""
    # If no source garden is defined set it to the local garden
    if operation.source_garden_name is None:
        operation.source_garden_name = config.get("garden.name")

    if operation.operation_type == "REQUEST_CREATE":
        if operation.model.namespace is None:
            operation.model.namespace = config.get("garden.name")

    elif operation.operation_type == "SYSTEM_READ_ALL":
        if operation.kwargs.get("filter_params", {}).get("namespace") == "":
            operation.kwargs["filter_params"]["namespace"] = config.get("garden.name")

    return operation


# TODO - After this is called, if one of the params is a file, ship it down range too.
def _pre_forward(operation: Operation) -> Operation:
    """Called before forwarding an operation"""

    # Validate that the operation can be forwarded
    if operation.operation_type not in routable_operations:
        raise RoutingRequestException(
            f"Operation type '{operation.operation_type}' can not be forwarded"
        )

    if operation.operation_type == "REQUEST_CREATE":
        operation.model = (
            beer_garden.requests.RequestValidator.instance().validate_request(
                operation.model
            )
        )

        # Save the request so it'll have an ID and we'll have something to update
        operation.model = db.create(operation.model)

        # Clear parent before forwarding so the child doesn't freak out about an
        # unknown request
        operation.model.parent = None
        operation.model.has_parent = False

        beer_garden.files.forward_file(operation)

        # Pull out and store the wait event, if it exists
        wait_event = operation.kwargs.pop("wait_event", None)
        if wait_event:
            beer_garden.requests.request_map[operation.model.id] = wait_event

    return operation


def _pre_execute(operation: Operation) -> Operation:
    """Called before executing an operation"""
    # If there's a model present, shove it in the front
    if operation.model:
        operation.args.insert(0, operation.model)

    return operation


def _determine_target_garden(operation: Operation) -> str:
    """Determine the system the operation is targeting"""

    # Certain operations are ASSUMED to be targeted at the local garden
    if (
        "READ" in operation.operation_type
        or "GARDEN" in operation.operation_type
        or "JOB" in operation.operation_type
        or "FILE" in operation.operation_type
        or operation.operation_type
        in ("PLUGIN_LOG_RELOAD", "SYSTEM_CREATE", "SYSTEM_RESCAN")
        or "PUBLISH_EVENT" in operation.operation_type
        or "RUNNER" in operation.operation_type
        or operation.operation_type in ("PLUGIN_LOG_RELOAD", "SYSTEM_CREATE")
    ):
        return config.get("garden.name")

    # Otherwise, each operation needs to be "parsed"
    if operation.operation_type in ("SYSTEM_RELOAD", "SYSTEM_UPDATE"):
        return _system_id_lookup(operation.args[0])

    elif operation.operation_type == "SYSTEM_DELETE":
        # Force deletes get routed to local garden
        if operation.kwargs.get("force"):
            return config.get("garden.name")

        return _system_id_lookup(operation.args[0])

    elif "INSTANCE" in operation.operation_type:
        if "system_id" in operation.kwargs and "instance_name" in operation.kwargs:
            return _system_id_lookup(operation.kwargs["system_id"])
        else:
            return _instance_id_lookup(operation.args[0])

    elif operation.operation_type == "REQUEST_CREATE":
        target_system = System(
            namespace=operation.model.namespace,
            name=operation.model.system,
            version=operation.model.system_version,
        )
        return _system_name_lookup(target_system)

    elif operation.operation_type.startswith("REQUEST"):
        request = db.query_unique(Request, id=operation.args[0])
        operation.kwargs["request"] = request

        return config.get("garden.name")

    elif operation.operation_type == "QUEUE_DELETE":
        # Need to deconstruct the queue name
        parts = operation.args[0].split(".")
        version = parts[2].replace("-", ".")

        return _system_name_lookup(
            System(namespace=parts[0], name=parts[1], version=version)
        )

    raise Exception(f"Bad operation type {operation.operation_type}")


def _forward_stomp(operation: Operation, target_garden: Garden):
    try:
        if not stomp_garden_connections[target_garden.name].is_connected():
            stomp_garden_connections[target_garden.name].connect(
                username=target_garden.connection_params["stomp_username"],
                passcode=target_garden.connection_params["stomp_password"],
                wait=True,
                headers={
                    "client-id": target_garden.connection_params["stomp_username"]
                },
            )
        message, response_headers = process(operation)
        response_headers = consolidate_headers(
            response_headers, target_garden.connection_params.get("stomp_headers")
        )
        stomp_garden_connections[target_garden.name].send(
            body=message,
            headers=response_headers,
            destination=target_garden.connection_params["stomp_send_destination"],
        )
    except ConnectFailedException:
        _publish_failed_forward(
            operation=operation,
            event_name=Events.GARDEN_UNREACHABLE.name,
            error_message=f"Attempted to forward operation to garden "
            f"'{operation.target_garden_name}' via STOMP but "
            f"failed to connect to STOMP. Please talk to your system "
            f"administrator.",
        )
        raise


def _forward_http(operation: Operation, target_garden: Garden):
    """Actually forward an operation using HTTP

    Args:
        operation: The operation to forward
        conn_info: Connection info
    """

    conn_info = target_garden.connection_params

    easy_client = EasyClient(
        bg_host=conn_info.get("host"),
        bg_port=conn_info.get("port"),
        ssl_enabled=conn_info.get("ssl"),
        bg_url_prefix=conn_info.get("url_prefix", "/"),
        ca_cert=conn_info.get("ca_cert"),
        ca_verify=conn_info.get("ca_verify"),
        client_cert=conn_info.get("client_cert"),
    )

    try:
        response = easy_client.forward(operation)

        if response.status_code != 200:
            _publish_failed_forward(
                operation=operation,
                event_name=Events.GARDEN_UNREACHABLE.name,
                error_message=f"Attempted to forward operation to garden "
                f"'{operation.target_garden_name}' via REST but the connection "
                f"returned an error code of {response.status_code}. Please talk to "
                f"your system administrator.",
            )
        elif target_garden.status != "RUNNING":
            beer_garden.garden.update_garden_status(target_garden.name, "RUNNING")

        return response.json()

    except Exception as error:
        logger.error(error)

        _publish_failed_forward(
            operation=operation,
            event_name=Events.GARDEN_ERROR.name,
            error_message=f"Attempted to forward operation to garden "
            f"'{operation.target_garden_name}' but an error occurred."
            f"Please talk to your system administrator.",
        )


def _publish_failed_forward(
    operation: Operation = None, error_message: str = None, event_name: str = None
):
    if operation.operation_type == "REQUEST_CREATE":
        complete_request(
            operation.model.id,
            status="ERROR",
            output=error_message,
            error_class=event_name,
        )

    publish(
        Event(
            name=event_name,
            payload_type="Operation",
            payload=operation,
            error_message=error_message,
        )
    )

    raise RoutingRequestException(error_message)


def _system_name_lookup(system: Union[str, System]) -> str:
    system_name = str(system)

    with routing_lock:
        return system_name_routes[system_name]


def _system_id_lookup(system_id: str) -> str:
    with routing_lock:
        return system_id_routes[system_id]


def _instance_id_lookup(instance_id: str) -> str:
    with routing_lock:
        return instance_id_routes[instance_id]<|MERGE_RESOLUTION|>--- conflicted
+++ resolved
@@ -16,18 +16,11 @@
 
 import asyncio
 import logging
-<<<<<<< HEAD
 import requests
 import stomp
 import threading
-from brewtils.models import Events, Garden, Operation, Request, System, Event
-from brewtils.schema_parser import SchemaParser
-=======
-import stomp
-import threading
 from brewtils import EasyClient
-from brewtils.models import Events, Garden, Operation, Request, System, Event
->>>>>>> 88c1139e
+from brewtils.models import Event, Events, Garden, Operation, Request, System
 from concurrent.futures.thread import ThreadPoolExecutor
 from functools import partial
 from stomp.exception import ConnectFailedException
@@ -47,14 +40,7 @@
 import beer_garden.requests
 import beer_garden.scheduler
 import beer_garden.systems
-<<<<<<< HEAD
 from beer_garden.api.stomp.transport import consolidate_headers, process
-=======
-from beer_garden.api.stomp.processors import (
-    append_headers as stomp_append_headers,
-    process_send_message as stomp_process_message,
-)
->>>>>>> 88c1139e
 from beer_garden.errors import RoutingRequestException, UnknownGardenException
 from beer_garden.events import publish
 from beer_garden.events.processors import BaseProcessor
