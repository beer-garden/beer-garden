from enum import Enum
from typing import Dict

import brewtils.models
import requests
from brewtils.models import Garden, Operation
from brewtils.schema_parser import SchemaParser

import beer_garden
import beer_garden.commands
import beer_garden.db.api as db
import beer_garden.garden
import beer_garden.instances
import beer_garden.log
import beer_garden.plugin
import beer_garden.queues
import beer_garden.requests
import beer_garden.scheduler
import beer_garden.systems
from beer_garden.errors import RoutingRequestException, UnknownGardenException

# These are the operations that we will forward to child gardens
routable_operations = ["INSTANCE_START", "INSTANCE_STOP", "REQUEST_CREATE"]

# Processor that will be used for forwarding
forward_processor = None

System_Garden_Mapping = {}
<<<<<<< HEAD
child_connections: Dict[str, Garden] = dict()
=======
child_connections: Dict[str, Garden] = {
    "child": Garden(
        name="child",
        connection_type="HTTP",
        connection_params={"public_fqdn": "localhost", "port": 2338},
    )
}
>>>>>>> 9da90076


class RoutableGardenName(Enum):
    PARENT = 1
    CHILD = 2


route_functions = {
    "REQUEST_CREATE": beer_garden.requests.process_request,
    "REQUEST_UPDATE": beer_garden.requests.update_request,
    "REQUEST_READ": beer_garden.requests.get_request,
    "REQUEST_READ_ALL": beer_garden.requests.get_requests,
    "COMMAND_READ": beer_garden.commands.get_command,
    "COMMAND_READ_ALL": beer_garden.commands.get_commands,
    "INSTANCE_READ": beer_garden.instances.get_instance,
    "INSTANCE_DELETE": beer_garden.instances.remove_instance,
    "INSTANCE_UPDATE": beer_garden.plugin.update,
    "INSTANCE_INITIALIZE": beer_garden.plugin.initialize,
    "INSTANCE_START": beer_garden.plugin.start,
    "INSTANCE_STOP": beer_garden.plugin.stop,
    "JOB_CREATE": beer_garden.scheduler.create_job,
    "JOB_READ": beer_garden.scheduler.get_job,
    "JOB_READ_ALL": beer_garden.scheduler.get_jobs,
    "JOB_PAUSE": beer_garden.scheduler.pause_job,
    "JOB_RESUME": beer_garden.scheduler.resume_job,
    "JOB_DELETE": beer_garden.scheduler.remove_job,
    "SYSTEM_CREATE": beer_garden.systems.create_system,
    "SYSTEM_READ": beer_garden.systems.get_system,
    "SYSTEM_READ_ALL": beer_garden.systems.get_systems,
    "SYSTEM_UPDATE": beer_garden.systems.update_system,
    "SYSTEM_RESCAN": beer_garden.systems.rescan_system_directory,
    "SYSTEM_DELETE": beer_garden.systems.remove_system,
    "GARDEN_CREATE": beer_garden.garden.create_garden,
    "GARDEN_READ": beer_garden.garden.get_garden,
    "GARDEN_READ_ALL": beer_garden.garden.get_gardens,
    "GARDEN_UPDATE": beer_garden.garden.update_garden,
    "GARDEN_DELETE": beer_garden.garden.remove_garden,
    "LOG_READ": beer_garden.log.get_plugin_log_config,
    "LOG_RELOAD": beer_garden.log.reload_plugin_log_config,
    "QUEUE_READ": beer_garden.queues.get_all_queue_info,
    "QUEUE_DELETE": beer_garden.queues.clear_queue,
    "QUEUE_DELETE_ALL": beer_garden.queues.clear_all_queues,
}


def route(operation: Operation):
    """Entry point into the routing subsystem

    Args:
        operation: The operation to route

    Returns:

    """
    # If no source garden is defined set it to the local garden
    if operation.source_garden_name is None:
        operation.source_garden_name = _local_garden()

    if should_forward(operation):
        return initiate_forward(operation)

    return execute_local(operation)


def should_forward(operation: brewtils.models.Operation) -> bool:
    """Routing logic to determine if a request should be forwarded

    Args:
        operation:

    Returns:
        True if the operation should be forwarded, False if it should be executed
    """
    return (
        operation.target_garden_name is not None
        and operation.source_garden_name != RoutableGardenName.CHILD.name
        and operation.target_garden_name != operation.source_garden_name
        and operation.target_garden_name != _local_garden()
        and operation.operation_type in routable_operations
    )


def execute_local(operation: Operation):
    """Execute an operation on the local garden

    Args:
        operation:

    Returns:

    """
    _pre_execute(operation)

    func = route_functions[operation.operation_type]
    return func(*operation.args, **operation.kwargs)


def initiate_forward(operation: Operation):
    """Forward an operation to a child garden

    Will:
    - Pre-process the operation
    - Put the operation on the queue for forwarding
    - Return the "correct" response based on operation type

    Args:
        operation:
    """
    _pre_forward(operation)

    forward_processor.put(operation)

    if operation.operation_type == "REQUEST_CREATE":
        return operation.model


def forward(operation: Operation):
    """Forward the operation to a child garden

    Intended to be called in the context of an executor or processor.

    Args:
        operation: The operation to forward

    Returns:
        The result of the specific forward transport function used

    Raises:
        RoutingRequestException: Could not determine a route to child
        UnknownGardenException: The specified target garden is unknown
    """
    target_garden = child_connections.get(operation.target_garden_name)

    if not target_garden:
        raise UnknownGardenException(
            f"Unknown child garden {operation.target_garden_name}"
        )

    if target_garden.connection_type in ["HTTP", "HTTPS"]:
        return _forward_http(operation, target_garden)
    else:
        raise RoutingRequestException(
            f"Unknown connection type {target_garden.connection_type}"
        )


def _pre_forward(operation: Operation):
    """Called before forwarding an operation"""
    if operation.operation_type == "REQUEST_CREATE":
        operation.model = db.create(operation.model)


def _pre_execute(operation: Operation):
    """Called before executing an operation locally"""
    # If there's a model present, shove it in the front
    args = operation.args
    if operation.model:
        args.insert(0, operation.model)


def _forward_http(operation: Operation, garden: Garden):
    """Actually forward an operation using HTTP

    Args:
        operation: The operation to forward
        garden: The Garden to forward to
    """
    connection = garden.connection_params

    endpoint = "{}://{}:{}{}api/v1/forward".format(
        "https" if connection.get("ssl") else "http",
        connection.get("public_fqdn"),
        connection.get("port"),
        connection.get("url_prefix", "/"),
    )

    if connection.get("ssl"):
        http_config = beer_garden.config.get("entry.http")
        return requests.post(
            endpoint,
            data=SchemaParser.serialize_operation(operation),
            cert=http_config.ssl.ca_cert,
            verify=http_config.ssl.ca_path,
        )

    else:
        return requests.post(
            endpoint,
            data=SchemaParser.serialize_operation(operation),
            headers={"Content-type": "application/json", "Accept": "text/plain"},
        )


def _local_garden():
    """Get the local garden name"""
    return beer_garden.config.get("garden.name")


def get_garden_connection(garden_name):
    """
    Reaches into the database to get the garden connection information

    Args:
        garden_name:

    Returns:

    """
    connection = child_connections.get(garden_name, None)
    if connection is None:
        connection = beer_garden.garden.get_garden(garden_name)
        child_connections[garden_name] = connection
        pass

    return connection


def update_garden_connection(garden: Garden):
    """
    Caches the Garden Connection Information

    Args:
        garden:

    Returns:

    """
    child_connections[garden.name] = garden


def remove_garden_connection(garden: Garden):
    """
    Removes garden from the cache

    Args:
        garden:

    Returns:

    """
    child_connections.pop(garden.name, None)


def get_system_mapping(system=None, name_space=None, version=None, name=None):
    """
    Gets the cached Garden mapping information, if it is not cached, it will add it to
    the cache

    Args:
        system:
        name_space:
        version:
        name:

    Returns:

    """
    if system:
        return System_Garden_Mapping.get(str(system), None)
    else:
        system_str = "%s:%s-%s" % (name_space, name, version)
        return System_Garden_Mapping.get(system_str, None)


def update_system_mapping(system: brewtils.models.System, garden_name: str):
    """
    Caches System to Garden information

    Args:
        system:
        garden_name:

    Returns:

    """
    System_Garden_Mapping[str(system)] = garden_name


def remove_system_mapping(system: brewtils.models.System):
    """
    Removes System mapping from cache

    Args:
        system:

    Returns:

    """
    System_Garden_Mapping.pop(str(system), None)
<|MERGE_RESOLUTION|>--- conflicted
+++ resolved
@@ -26,17 +26,7 @@
 forward_processor = None
 
 System_Garden_Mapping = {}
-<<<<<<< HEAD
 child_connections: Dict[str, Garden] = dict()
-=======
-child_connections: Dict[str, Garden] = {
-    "child": Garden(
-        name="child",
-        connection_type="HTTP",
-        connection_params={"public_fqdn": "localhost", "port": 2338},
-    )
-}
->>>>>>> 9da90076
 
 
 class RoutableGardenName(Enum):
