--- conflicted
+++ resolved
@@ -1,18 +1,9 @@
 # -*- coding: utf-8 -*-
-<<<<<<< HEAD
 import logging
 from beer_garden.api.stomp import run as stomp_parent_run
 from datetime import timedelta
 from functools import partial
-=======
-"""Beer Garden Application
->>>>>>> 6c97a786
-
-This is the core library for Beer-Garden. Anything that is spawned by the Main Process
-in Beer-Garden will be initialized within this class.
-"""
-import logging
-import signal
+
 from apscheduler.executors.pool import ThreadPoolExecutor as APThreadPoolExecutor
 
 # from apscheduler.schedulers.background import BackgroundScheduler
@@ -223,7 +214,6 @@
         )
 
     def _startup(self):
-        """Initializes core requirements for Application"""
         self.logger.debug("Starting Application...")
 
         self.logger.debug("Starting event manager...")
@@ -361,21 +351,12 @@
                     event_name=Events.GARDEN_STARTED.name, status="RUNNING"
                 )
             # TODO change to use entry point get child added to ui
-            # stomp_parent_run(stomp_event)
             self.entry_manager.create("stomp", ep_config=stomp_event)
-
-            # event_manager.register(
-            #     StompParentUpdater(
-            #         black_list=skip_events,
-            #         reconnect_action=reconnect_action,
-            #     )
-            # )
 
         return event_manager
 
     @staticmethod
     def _setup_scheduler():
-        """Initializes scheduled jobs stored in the database"""
         job_stores = {"beer_garden": db.get_job_store()}
         scheduler_config = config.get("scheduler")
         executors = {"default": APThreadPoolExecutor(scheduler_config.max_workers)}
