--- conflicted
+++ resolved
@@ -108,48 +108,7 @@
 
             if record:
                 db.delete(event.payload)
-<<<<<<< HEAD
             else:
                 logger.error(
                     f"Unable to delete ({event} : {event.payload_type} : {event.payload}): Object does not exist in database"
-                )
-
-
-def system_mapping_callback(event: Event) -> None:
-    """
-    Callback to name new Systems to Gardens
-    Args:
-        event:
-
-    Returns:
-        None
-
-    """
-
-    if event.name in Events.SYSTEM_CREATED.name:
-        beer_garden.garden.garden_add_system(event.payload, event.garden)
-
-        # Caches routing information
-        beer_garden.router.update_system_mapping(event.payload, event.garden)
-
-
-def garden_mapping_callback(event: Event) -> None:
-    """
-    Callback to cache Garden Routing Information
-    Args:
-        event:
-
-    Returns:
-        None
-
-    """
-
-    if event.name in (Events.GARDEN_CREATED.name, Events.GARDEN_UPDATED.name):
-        beer_garden.router.update_garden_connection(event.payload)
-
-    elif event.name in Events.GARDEN_REMOVED.name:
-        beer_garden.router.remove_garden_connection(event.payload)
-=======
-        except Exception as ex:
-            logger.exception(f"Error executing downstream callback for {event}: {ex}")
->>>>>>> 5bc9052d
+                )