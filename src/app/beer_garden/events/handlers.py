# -*- coding: utf-8 -*-
import logging
import traceback
from copy import deepcopy

from brewtils.models import Event

import beer_garden.config
import beer_garden.files
import beer_garden.garden
import beer_garden.local_plugins.manager
import beer_garden.log
import beer_garden.plugin
import beer_garden.publish_request
import beer_garden.replication
import beer_garden.requests
import beer_garden.role
import beer_garden.router
import beer_garden.scheduler
import beer_garden.systems
import beer_garden.topic
import beer_garden.user

logger = logging.getLogger(__name__)


def garden_callbacks(event: Event) -> None:
    """Callbacks for events

    Args:
        event: The event

    Returns:
        None
    """
    if event.error:
        logger.error(f"Error event: {event!r}")
        return
    else:
        logger.debug(f"{event!r}")

    # These are all the MAIN PROCESS subsystems that care about events
    for handler, handler_tag in [
        (beer_garden.application.handle_event, "Application"),
        (beer_garden.garden.handle_event, "Garden"),
        (beer_garden.plugin.handle_event, "Plugin"),
        (beer_garden.requests.handle_event, "Requests"),
        (beer_garden.publish_request.handle_event, "Publish Requests"),
        (beer_garden.requests.handle_wait_events, "Requests wait events"),
        (beer_garden.router.handle_event, "Router"),
        (beer_garden.systems.handle_event, "System"),
        (beer_garden.scheduler.handle_event, "Scheduler"),
        (beer_garden.topic.handle_event, "Topic"),
        (beer_garden.log.handle_event, "Log"),
        (beer_garden.files.handle_event, "File"),
        (beer_garden.local_plugins.manager.handle_event, "Local plugins manager"),
        (beer_garden.user.handle_event, "User event handler"),
        (beer_garden.role.handle_event, "Role event handler"),
<<<<<<< HEAD
        (beer_garden.replication.handle_event, "Replication event handler"),
        (
            beer_garden.command_publishing_blocklist.handle_event,
            "Command publishing blocklist handler",
        ),
=======
>>>>>>> f8dd0445
    ]:
        try:
            handler(deepcopy(event))
        except Exception as ex:
            logger.error(
                "'%s' handler received an error executing callback for event %s: %s: %s"
                % (
                    handler_tag,
                    repr(event),
                    str(ex),
                    traceback.TracebackException.from_exception(ex),
                )
            )<|MERGE_RESOLUTION|>--- conflicted
+++ resolved
@@ -56,14 +56,7 @@
         (beer_garden.local_plugins.manager.handle_event, "Local plugins manager"),
         (beer_garden.user.handle_event, "User event handler"),
         (beer_garden.role.handle_event, "Role event handler"),
-<<<<<<< HEAD
         (beer_garden.replication.handle_event, "Replication event handler"),
-        (
-            beer_garden.command_publishing_blocklist.handle_event,
-            "Command publishing blocklist handler",
-        ),
-=======
->>>>>>> f8dd0445
     ]:
         try:
             handler(deepcopy(event))
