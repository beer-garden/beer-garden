--- conflicted
+++ resolved
@@ -209,11 +209,19 @@
                     for attr in ("status", "status_info", "namespaces", "systems"):
                         setattr(existing_garden, attr, getattr(event.payload, attr))
 
-<<<<<<< HEAD
-                    for system in existing_garden.systems:
-                        system.local = False
-
-                    update_garden(existing_garden)
+                    garden = update_garden(existing_garden)
+
+                # Publish update events for UI to dynamically load changes for Systems
+                for system in garden.systems:
+                    publish(
+                        Event(
+                            name=Events.SYSTEM_UPDATED.name,
+                            payload_type="System",
+                            payload=system,
+                        )
+                    )
+                  
+                    
     elif event.name == Events.GARDEN_UNREACHABLE.name:
         target_garden = get_garden(event.payload.target_garden_name)
 
@@ -238,17 +246,4 @@
         target_garden = get_garden(event.payload.target_garden_name)
 
         if target_garden.status == "NOT_CONFIGURED":
-            update_garden_status(event.payload.target_garden_name, "NOT_CONFIGURED")
-=======
-                    garden = update_garden(existing_garden)
-
-                # Publish update events for UI to dynamically load changes for Systems
-                for system in garden.systems:
-                    publish(
-                        Event(
-                            name=Events.SYSTEM_UPDATED.name,
-                            payload_type="System",
-                            payload=system,
-                        )
-                    )
->>>>>>> 9b5da4e0
+            update_garden_status(event.payload.target_garden_name, "NOT_CONFIGURED")