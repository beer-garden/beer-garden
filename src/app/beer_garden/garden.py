--- conflicted
+++ resolved
@@ -665,17 +665,10 @@
                 garden = db.query_unique(Garden, name=garden_name)
 
                 if garden is None:
-<<<<<<< HEAD
-                    logger.info(f"Loading new configuration file for {garden.name}")
+                    logger.info(f"Loading new configuration file for {garden_name}")
                     garden = Garden(name=garden_name, connection_type="Remote")
                     load_garden_config(garden=garden)
                     garden = create_garden(garden)
-=======
-                    logger.info(f"Loading new configuration file for {garden_name}")
-                    garden = create_garden(
-                        Garden(name=garden_name, connection_type="Remote")
-                    )
->>>>>>> da86f3ea
                 else:
                     logger.info(
                         f"Loading existing configuration file for {garden_name}"
