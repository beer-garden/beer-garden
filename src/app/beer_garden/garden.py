--- conflicted
+++ resolved
@@ -16,6 +16,7 @@
 from pathlib import Path
 from typing import List
 
+import elasticapm
 from brewtils.errors import PluginError
 from brewtils.models import Connection, Event, Events, Garden, Operation, System
 from mongoengine import DoesNotExist
@@ -32,8 +33,9 @@
 from beer_garden.events import publish, publish_event
 from beer_garden.namespace import get_namespaces
 from beer_garden.systems import get_systems, remove_system
-import elasticapm
+
 logger = logging.getLogger(__name__)
+
 
 @elasticapm.capture_span()
 def filter_router_result(garden: Garden) -> Garden:
@@ -71,6 +73,7 @@
             filter_router_result(child)
     return filtered_garden
 
+
 @elasticapm.capture_span()
 def get_children_garden(garden: Garden) -> Garden:
     if garden.connection_type == "LOCAL":
@@ -92,6 +95,7 @@
 
     return garden
 
+
 @elasticapm.capture_span()
 def get_garden(garden_name: str) -> Garden:
     """Retrieve an individual Garden
@@ -110,6 +114,7 @@
     get_children_garden(garden)
     return garden
 
+
 @elasticapm.capture_span()
 def get_gardens(include_local: bool = True) -> List[Garden]:
     """Retrieve list of all Gardens
@@ -134,6 +139,7 @@
         get_children_garden(garden)
 
     return gardens
+
 
 @elasticapm.capture_span()
 def local_garden(all_systems: bool = False) -> Garden:
@@ -180,6 +186,7 @@
 
     return garden
 
+
 @elasticapm.capture_span()
 def update_garden_config(garden: Garden) -> Garden:
     """Update Garden configuration parameters
@@ -197,6 +204,7 @@
     db_garden.status = "INITIALIZING"
 
     return update_garden(db_garden)
+
 
 @elasticapm.capture_span()
 def check_garden_receiving_heartbeat(
@@ -253,6 +261,7 @@
         return db.modify(garden, **updates)
 
     return garden
+
 
 @elasticapm.capture_span()
 def update_garden_status(garden_name: str, new_status: str) -> Garden:
@@ -322,19 +331,8 @@
 
     return update_garden(garden)
 
-<<<<<<< HEAD
-@elasticapm.capture_span()
-def remove_remote_users(garden: Garden):
-    RemoteUser.objects.filter(garden=garden.name).delete()
-
-    if garden.children:
-        for children in garden.children:
-            remove_remote_users(children)
-
-@elasticapm.capture_span()
-=======
-
->>>>>>> ebf48bb4
+
+@elasticapm.capture_span()
 def remove_remote_systems(garden: Garden):
     for system in garden.systems:
         remove_system(system.id)
@@ -390,6 +388,7 @@
 
     return db.create(garden)
 
+
 @elasticapm.capture_span()
 def garden_add_system(system: System, garden_name: str) -> Garden:
     """Add a System to a Garden
@@ -430,6 +429,7 @@
     """
 
     return db.update(garden)
+
 
 @elasticapm.capture_span()
 def upsert_garden(garden: Garden, skip_connections: bool = True) -> Garden:
@@ -517,6 +517,7 @@
         garden.receiving_connections.append(Connection(api=api, status=status))
 
     return db.update(garden)
+
 
 @elasticapm.capture_span()
 def load_garden_connections(garden: Garden):
@@ -651,6 +652,7 @@
 
     return db.update(garden)
 
+
 @elasticapm.capture_span()
 def rescan():
     if config.get("children.directory"):
@@ -688,6 +690,7 @@
                         break
 
                 garden_sync(garden.name)
+
 
 @elasticapm.capture_span()
 def garden_sync(sync_target: str = None):
@@ -730,6 +733,7 @@
         except ForwardException:
             pass
 
+
 @elasticapm.capture_span()
 def publish_local_garden_to_api():
     local_garden = get_garden(config.get("garden.name"))
@@ -742,6 +746,7 @@
             metadata={"API_ONLY": True},
         )
     )
+
 
 @elasticapm.capture_span()
 def garden_unresponsive_trigger():
