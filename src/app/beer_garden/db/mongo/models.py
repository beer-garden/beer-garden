# -*- coding: utf-8 -*-
import datetime
import json
import logging

import pytz
import six

try:
    from lark import ParseError
    from lark.exceptions import LarkError
except ImportError:
    from lark.common import ParseError

    LarkError = ParseError
from typing import Tuple

import brewtils.models
from brewtils.choices import parse
from brewtils.errors import ModelValidationError, RequestStatusTransitionError
from brewtils.models import Command as BrewtilsCommand
from brewtils.models import Instance as BrewtilsInstance
from brewtils.models import Job as BrewtilsJob
from brewtils.models import Parameter as BrewtilsParameter
from brewtils.models import Request as BrewtilsRequest
from mongoengine import (
    CASCADE,
    NULLIFY,
    PULL,
    BooleanField,
    DateTimeField,
    DictField,
    Document,
    DynamicField,
    EmbeddedDocument,
    EmbeddedDocumentField,
    EmbeddedDocumentListField,
    FileField,
    GenericEmbeddedDocumentField,
    IntField,
    LazyReferenceField,
    ListField,
    ObjectIdField,
    ReferenceField,
    StringField,
)
from mongoengine.errors import DoesNotExist

from beer_garden import config
from beer_garden.db.mongo.querysets import FileFieldHandlingQuerySet

<<<<<<< HEAD
from .fields import DummyField
from .validators import validate_permissions
=======
from .fields import DummyField, StatusInfo
>>>>>>> 24bb266d

__all__ = [
    "System",
    "StatusHistory",
    "StatusInfo",
    "Instance",
    "Command",
    "Connection",
    "Parameter",
    "Request",
    "Choices",
    "Event",
    "UserToken",
    "Job",
    "RequestTemplate",
    "DateTrigger",
    "CronTrigger",
    "IntervalTrigger",
    "Garden",
    "File",
    "FileChunk",
    "Role",
    "UpstreamRole",
    "AliasUserMap",
    "User",
    "Topic",
    "Subscriber",
    "Replication",
]

REQUEST_MAX_PARAM_SIZE = 5 * 1_000_000


class MongoModel:
    brewtils_model = None

    def __str__(self):
        return self.brewtils_model.__str__(self)

    def __repr__(self):
        return self.brewtils_model.__repr__(self)

    @classmethod
    def index_names(cls):
        return [index["name"] for index in cls._meta["indexes"]]

    def save(self, *args, **kwargs):
        kwargs.setdefault("write_concern", {"w": "majority"})
        return super().save(*args, **kwargs)

    def delete(self, *args, **kwargs):
        # Sigh. In delete (but not save!) write_concern things ARE the kwargs!
        kwargs.setdefault("w", "majority")
        return super().delete(*args, **kwargs)

    def clean_update(self):
        pass

    def pre_serialize(self):
        pass

    @property
    def changed_fields(self):
        return getattr(self, "_changed_fields", [])

    @property
    def created(self):
        return getattr(self, "_created", False)


# MongoEngine needs all EmbeddedDocuments to be defined before any Documents that
# reference them. So Parameter must be defined before Command, and choices should be
# defined before Parameter


class Choices(MongoModel, EmbeddedDocument):
    brewtils_model = brewtils.models.Choices

    display = StringField(required=True, choices=brewtils.models.Choices.DISPLAYS)
    strict = BooleanField(required=True, default=True)
    type = StringField(
        required=True, default="static", choices=brewtils.models.Choices.TYPES
    )
    value = DynamicField(required=True)
    details = DictField()

    def __init__(self, *args, **kwargs):
        EmbeddedDocument.__init__(self, *args, **kwargs)

    def clean(self):
        if self.type == "static" and not isinstance(self.value, (list, dict)):
            raise ModelValidationError(
                f"Can not save choices '{self}': type is 'static' but the value is "
                "not a list or dictionary"
            )
        elif self.type == "url" and not isinstance(self.value, six.string_types):
            raise ModelValidationError(
                f"Can not save choices '{self}': type is 'url' but the value is "
                "not a string"
            )
        elif self.type == "command" and not isinstance(
            self.value, (six.string_types, dict)
        ):
            raise ModelValidationError(
                f"Can not save choices '{self}': type is 'command' but the value is "
                "not a string or dict"
            )

        if self.type == "command" and isinstance(self.value, dict):
            value_keys = self.value.keys()
            for required_key in ("command", "system", "version"):
                if required_key not in value_keys:
                    raise ModelValidationError(
                        f"Can not save choices '{self}': specifying value as a "
                        f"dictionary requires a '{required_key}' item"
                    )

        try:
            if self.details == {}:
                if isinstance(self.value, six.string_types):
                    self.details = parse(self.value)
                elif isinstance(self.value, dict):
                    self.details = parse(self.value["command"])
        except (LarkError, ParseError):
            raise ModelValidationError(
                f"Can not save choices '{self}': Unable to parse"
            )


class Parameter(MongoModel, EmbeddedDocument):
    brewtils_model = brewtils.models.Parameter

    key = StringField(required=True)
    type = StringField(required=True, default="Any", choices=BrewtilsParameter.TYPES)
    multi = BooleanField(required=True, default=False)
    display_name = StringField(required=False)
    optional = BooleanField(required=True, default=True)
    default = DynamicField(required=False, default=None)
    description = StringField(required=False)
    choices = EmbeddedDocumentField("Choices", default=None)
    nullable = BooleanField(required=False, default=False)
    maximum = IntField(required=False)
    minimum = IntField(required=False)
    regex = StringField(required=False)
    form_input_type = StringField(
        required=False, choices=BrewtilsParameter.FORM_INPUT_TYPES
    )
    type_info = DictField(required=False)
    parameters = EmbeddedDocumentListField("Parameter")

    # If no display name was set, it will default it to the same thing as the key
    def __init__(self, *args, **kwargs):
        if not kwargs.get("display_name", None):
            kwargs["display_name"] = kwargs.get("key", None)

        EmbeddedDocument.__init__(self, *args, **kwargs)

    def clean(self):
        """Validate before saving to the database"""

        if not self.nullable and self.optional and self.default is None:
            raise ModelValidationError(
                f"Can not save Parameter {self}: For this Parameter nulls are not "
                "allowed, but the parameter is optional with no default defined."
            )

        if len(self.parameters) != len(
            set(parameter.key for parameter in self.parameters)
        ):
            raise ModelValidationError(
                f"Can not save Parameter {self}: Contains Parameters with duplicate"
                " keys"
            )


class Command(MongoModel, EmbeddedDocument):
    brewtils_model = brewtils.models.Command

    name = StringField(required=True)
    description = StringField()
    parameters = EmbeddedDocumentListField("Parameter")
    command_type = StringField(choices=BrewtilsCommand.COMMAND_TYPES, default="ACTION")
    output_type = StringField(choices=BrewtilsCommand.OUTPUT_TYPES, default="STRING")
    schema = DictField()
    form = DictField()
    template = StringField()
    hidden = BooleanField()
    icon_name = StringField()
    metadata = DictField()
    tags = ListField(field=StringField())
    topics = ListField(field=StringField())
    allow_any_kwargs = BooleanField(default=False)

    def clean(self):
        """Validate before saving to the database"""

        if not self.name:
            raise ModelValidationError("Can not save a Command with an empty name")

        if self.command_type not in BrewtilsCommand.COMMAND_TYPES:
            raise ModelValidationError(
                f"Can not save Command {self}: Invalid command type"
                f" '{self.command_type}'"
            )

        if self.output_type not in BrewtilsCommand.OUTPUT_TYPES:
            raise ModelValidationError(
                f"Can not save Command {self}: Invalid output type '{self.output_type}'"
            )

        if len(self.parameters) != len(
            set(parameter.key for parameter in self.parameters)
        ):
            raise ModelValidationError(
                f"Can not save Command {self}: Contains Parameters with duplicate keys"
            )


class StatusHistory(MongoModel, EmbeddedDocument):
    brewtils_model = brewtils.models.StatusHistory

    heartbeat = DateTimeField()
    status = StringField()


class StatusInfo(MongoModel, EmbeddedDocument):
    brewtils_model = brewtils.models.StatusInfo

    heartbeat = DateTimeField()
    history = EmbeddedDocumentListField("StatusHistory")


def generate_objectid():
    return ObjectIdField().to_python(None)


class Instance(MongoModel, EmbeddedDocument):
    brewtils_model = brewtils.models.Instance
    id = ObjectIdField(
        required=True, default=generate_objectid, unique=True, primary_key=True
    )
    name = StringField(required=True, default="default")
    description = StringField()
    status = StringField(default="INITIALIZING")
    status_info = EmbeddedDocumentField("StatusInfo")
    queue_type = StringField()
    queue_info = DictField()
    icon_name = StringField()
    metadata = DictField()

    def clean(self):
        """Validate before saving to the database"""

        if self.status not in BrewtilsInstance.INSTANCE_STATUSES:
            raise ModelValidationError(
                f"Can not save Instance {self}: Invalid status '{self.status}'"
            )


class Request(MongoModel, Document):
    brewtils_model = brewtils.models.Request

    # These fields are duplicated for job types, changes to this field
    # necessitate a change to the RequestTemplateSchema in brewtils.
    TEMPLATE_FIELDS = {
        "system": {"field": StringField, "kwargs": {"required": True}},
        "system_version": {"field": StringField, "kwargs": {"required": True}},
        "instance_name": {"field": StringField, "kwargs": {"required": True}},
        "namespace": {"field": StringField, "kwargs": {"required": False}},
        "command": {"field": StringField, "kwargs": {"required": True}},
        "command_type": {"field": StringField, "kwargs": {}},
        "parameters": {"field": DictField, "kwargs": {}},
        "comment": {"field": StringField, "kwargs": {"required": False}},
        "metadata": {"field": DictField, "kwargs": {}},
        "output_type": {"field": StringField, "kwargs": {}},
    }

    for field_name, field_info in TEMPLATE_FIELDS.items():
        locals()[field_name] = field_info["field"](**field_info["kwargs"])

    # Shared field with RequestTemplate, but it is required when saving Request
    namespace = StringField(required=True)

    parent = ReferenceField(
        "Request", dbref=True, required=False, reverse_delete_rule=CASCADE
    )
    children = DummyField(required=False)
    output = StringField()
    output_gridfs = FileField()
    output_type = StringField(choices=BrewtilsCommand.OUTPUT_TYPES)
    status = StringField(choices=BrewtilsRequest.STATUS_LIST, default="CREATED")
    command_type = StringField(choices=BrewtilsCommand.COMMAND_TYPES)
    created_at = DateTimeField(default=datetime.datetime.utcnow, required=True)
    updated_at = DateTimeField(default=None, required=True)
    status_updated_at = DateTimeField()
    error_class = StringField(required=False)
    has_parent = BooleanField(required=False)
    hidden = BooleanField(required=False)
    requester = StringField(required=False)
    parameters_gridfs = FileField()
    is_event = BooleanField(required=False)
    source_garden = StringField(required=False)
    target_garden = StringField(required=False)

    meta = {
        "queryset_class": FileFieldHandlingQuerySet,
        "auto_create_index": False,  # We need to manage this ourselves
        "index_background": True,
        "indexes": [
            # These are used for sorting all requests
            {"name": "command_index", "fields": ["command"]},
            {"name": "command_type_index", "fields": ["command_type"]},
            {"name": "system_index", "fields": ["system"]},
            {"name": "instance_name_index", "fields": ["instance_name"]},
            {"name": "namespace_index", "fields": ["namespace"]},
            {"name": "status_index", "fields": ["status"]},
            {"name": "created_at_index", "fields": ["created_at"]},
            {"name": "updated_at_index", "fields": ["updated_at"]},
            {"name": "status_updated_at_index", "fields": ["status_updated_at"]},
            {"name": "comment_index", "fields": ["comment"]},
            {"name": "parent_ref_index", "fields": ["parent"]},
            {"name": "parent_index", "fields": ["has_parent"]},
            # These are for sorting parent requests
            {"name": "parent_command_index", "fields": ["has_parent", "command"]},
            {"name": "parent_system_index", "fields": ["has_parent", "system"]},
            {
                "name": "parent_instance_name_index",
                "fields": ["has_parent", "instance_name"],
            },
            {"name": "parent_status_index", "fields": ["has_parent", "status"]},
            {"name": "parent_created_at_index", "fields": ["has_parent", "created_at"]},
            {"name": "parent_comment_index", "fields": ["has_parent", "comment"]},
            # These are used for filtering all requests while sorting on created time
            {"name": "created_at_command_index", "fields": ["-created_at", "command"]},
            {"name": "created_at_system_index", "fields": ["-created_at", "system"]},
            {
                "name": "created_at_instance_name_index",
                "fields": ["-created_at", "instance_name"],
            },
            {"name": "created_at_status_index", "fields": ["-created_at", "status"]},
            # These are used for filtering parent while sorting on created time
            {
                "name": "parent_created_at_command_index",
                "fields": ["has_parent", "-created_at", "command"],
            },
            {
                "name": "parent_created_at_system_index",
                "fields": ["has_parent", "-created_at", "system"],
            },
            {
                "name": "parent_created_at_instance_name_index",
                "fields": ["has_parent", "-created_at", "instance_name"],
            },
            {
                "name": "parent_created_at_status_index",
                "fields": ["has_parent", "-created_at", "status"],
            },
            # These are used for filtering hidden while sorting on created time
            # I THINK this makes the set of indexes above superfluous, but I'm keeping
            # both as a safety measure
            {
                "name": "hidden_parent_created_at_command_index",
                "fields": ["hidden", "has_parent", "-created_at", "command"],
            },
            {
                "name": "hidden_parent_created_at_system_index",
                "fields": ["hidden", "has_parent", "-created_at", "system"],
            },
            {
                "name": "hidden_parent_created_at_instance_name_index",
                "fields": ["hidden", "has_parent", "-created_at", "instance_name"],
            },
            {
                "name": "hidden_parent_created_at_status_index",
                "fields": ["hidden", "has_parent", "-created_at", "status"],
            },
            # This is used for text searching
            {
                "name": "text_index",
                "fields": [
                    "$system",
                    "$command",
                    "$command_type",
                    "$comment",
                    "$status",
                    "$instance_name",
                ],
            },
        ],
    }

    logger = logging.getLogger(__name__)

    def pre_serialize(self):
        """Pull any fields out of GridFS"""
        encoding = "utf-8"

        if self.output_gridfs:
            self.logger.debug("Retrieving output from GridFS")
            self.output = self.output_gridfs.read().decode(encoding)
            self.output_gridfs = None

        if self.parameters_gridfs:
            self.logger.debug("Retrieving parameters from GridFS")
            self.parameters = json.loads(self.parameters_gridfs.read().decode(encoding))
            self.parameters_gridfs = None

    def _pre_save(self):
        """Move request attributes to GridFS if too big"""
        self.updated_at = datetime.datetime.utcnow()
        encoding = "utf-8"

        # NOTE: The following was added for #1216, which aims to resolve the duplication
        # and orphaning of files in gridfs. It is less than ideal to do an additional
        # database lookup, but the various conversions to and from brewtils mean that
        # we get here having lost the parameters_gridfs and output_gridfs values,
        # preventing us from checking if they've already been populated. Rather than
        # perform a potentially dangerous rework of the entire Request update flow,
        # we opt to just pull the Request as it exists in the database so that we can
        # check those gridfs field.
        if self.id:
            try:
                old_request = Request.objects.get(id=self.id)
                self.parameters_gridfs = old_request.parameters_gridfs
                self.output_gridfs = old_request.output_gridfs
            except self.DoesNotExist:
                # Requests to child gardens have an id set from the parent, but no
                # local Request yet
                pass

        if self.parameters and self.parameters_gridfs.grid_id is None:
            params_json = json.dumps(self.parameters)
            if len(params_json) > REQUEST_MAX_PARAM_SIZE:
                self.logger.debug("Parameters too big, storing in GridFS")
                self.parameters_gridfs.put(params_json, encoding=encoding)

        if self.parameters_gridfs.grid_id:
            self.parameters = None

        if self.output and self.output_gridfs.grid_id is None:
            output_json = json.dumps(self.output)
            if len(output_json) > REQUEST_MAX_PARAM_SIZE:
                self.logger.debug("Output size too big, storing in gridfs")
                self.output_gridfs.put(self.output, encoding=encoding)

        if self.output_gridfs.grid_id:
            self.output = None

        if not self.metadata:
            self.metadata = {}

        status_key = f"{self.status}_{config.get('garden.name')}"
        if status_key not in self.metadata:
            self.metadata[status_key] = int(
                datetime.datetime.utcnow().timestamp() * 1000
            )

    def _post_save(self):
        if self.status == "CREATED" and self.namespace == config.get("garden.name"):
            self._update_raw_file_references()

    def _update_raw_file_references(self):
        parameters = self.parameters or {}

        for param_value in parameters.values():
            if (
                isinstance(param_value, dict)
                and param_value.get("type") == "bytes"
                and param_value.get("id") is not None
            ):
                try:
                    raw_file = RawFile.objects.get(id=param_value["id"])
                    raw_file.request = self
                    raw_file.save()
                except RawFile.DoesNotExist:
                    self.logger.debug(
                        f"Error locating RawFile with id {param_value['id']} "
                        "while saving Request {self.id}"
                    )

    def save(self, *args, **kwargs):
        self._pre_save()
        super(Request, self).save(*args, **kwargs)
        self._post_save()

        return self

    def clean(self):
        """Validate before saving to the database"""

        if self.status not in BrewtilsRequest.STATUS_LIST:
            raise ModelValidationError(
                f"Can not save Request {self}: Invalid status '{self.status}'"
            )

        if (
            self.command_type is not None
            and self.command_type not in BrewtilsRequest.COMMAND_TYPES
        ):
            raise ModelValidationError(
                f"Can not save Request {self}: Invalid command type"
                f" '{self.command_type}'"
            )

        if (
            self.output_type is not None
            and self.output_type not in BrewtilsRequest.OUTPUT_TYPES
        ):
            raise ModelValidationError(
                f"Can not save Request {self}: Invalid output type '{self.output_type}'"
            )

        # Deal with has_parent
        if self.has_parent is None:
            self.has_parent = bool(self.parent)

        if self.has_parent:
            try:
                self.parent
            except DoesNotExist:
                raise ModelValidationError(
                    f"Cannot save Request {self}: parent value is not "
                    f"present in database"
                )

        if self.has_parent != bool(self.parent):
            raise ModelValidationError(
                f"Cannot save Request {self}: parent value of {self.parent!r} is not "
                f"consistent with has_parent value of {self.has_parent}"
            )

        if (
            not self.target_garden or self.target_garden == config.get("garden.name")
        ) and ("status" in self.changed_fields or self.created):
            self.status_updated_at = datetime.datetime.utcnow()

    def clean_update(self):
        """Ensure that the update would not result in an illegal status transition"""
        # Get the original status
        old_status = Request.objects.get(id=self.id).status

        if self.status != old_status:
            if old_status in BrewtilsRequest.COMPLETED_STATUSES:
                raise RequestStatusTransitionError(
                    "Status for a request cannot be updated once it has been "
                    f"completed. Current: {old_status}, Requested: {self.status}"
                )

            if (
                old_status == "IN_PROGRESS"
                and self.status not in BrewtilsRequest.COMPLETED_STATUSES
            ):
                raise RequestStatusTransitionError(
                    "Request status can only transition from IN_PROGRESS to a "
                    f"completed status. Requested: {self.status}, completed statuses "
                    f"are {BrewtilsRequest.COMPLETED_STATUSES}."
                )


class Subscriber(MongoModel, EmbeddedDocument):
    brewtils_model = brewtils.models.Subscriber

    garden = StringField()
    namespace = StringField()
    system = StringField()
    version = StringField()
    instance = StringField()
    command = StringField()
    subscriber_type = StringField()


class Topic(MongoModel, Document):
    brewtils_model = brewtils.models.Topic

    name = StringField(required=True)
    subscribers = EmbeddedDocumentListField("Subscriber")

    meta = {
        "auto_create_index": True,  # We need to manage this ourselves
        "index_background": True,
        "indexes": [{"name": "unique_index", "fields": ["name"], "unique": True}],
    }


class System(MongoModel, Document):
    brewtils_model = brewtils.models.System

    name = StringField(required=True)
    description = StringField()
    version = StringField(required=True)
    namespace = StringField(required=True)
    max_instances = IntField(default=-1)
    instances = EmbeddedDocumentListField("Instance")
    commands = EmbeddedDocumentListField("Command")
    icon_name = StringField()
    display_name = StringField()
    metadata = DictField()
    local = BooleanField(default=True)
    template = StringField()
    groups = ListField(field=StringField())
    prefix_topic = StringField()

    meta = {
        "auto_create_index": False,  # We need to manage this ourselves
        "index_background": True,
        "indexes": [
            {
                "name": "unique_index",
                "fields": ["namespace", "name", "version"],
                "unique": True,
            }
        ],
    }

    def clean(self):
        """Validate before saving to the database"""

        if len(self.instances) > self.max_instances > -1:
            raise ModelValidationError(
                "Can not save System %s: Number of instances (%s) "
                "exceeds system limit (%s)"
                % (str(self), len(self.instances), self.max_instances)
            )

        if len(self.instances) != len(
            set(instance.name for instance in self.instances)
        ):
            raise ModelValidationError(
                "Can not save System %s: Duplicate instance names" % str(self)
            )


class Event(MongoModel, Document):
    brewtils_model = brewtils.models.Event

    name = StringField(required=True)
    namespace = StringField(required=True)
    garden = StringField()
    payload = DictField()
    error = BooleanField()
    metadata = DictField()
    timestamp = DateTimeField()


class RequestTemplate(MongoModel, EmbeddedDocument):
    brewtils_model = brewtils.models.RequestTemplate

    for field_name, field_info in Request.TEMPLATE_FIELDS.items():
        locals()[field_name] = field_info["field"](**field_info["kwargs"])


class DateTrigger(MongoModel, EmbeddedDocument):
    brewtils_model = brewtils.models.DateTrigger

    run_date = DateTimeField(required=True)
    timezone = StringField(required=False, default="utc", chocies=pytz.all_timezones)


class IntervalTrigger(MongoModel, EmbeddedDocument):
    brewtils_model = brewtils.models.IntervalTrigger

    weeks = IntField(default=0)
    days = IntField(default=0)
    hours = IntField(default=0)
    minutes = IntField(default=0)
    seconds = IntField(default=0)
    start_date = DateTimeField(required=False)
    end_date = DateTimeField(required=False)
    timezone = StringField(required=False, default="utc", chocies=pytz.all_timezones)
    jitter = IntField(required=False)
    reschedule_on_finish = BooleanField(required=False, default=False)


class CronTrigger(MongoModel, EmbeddedDocument):
    brewtils_model = brewtils.models.CronTrigger

    year = StringField(default="*")
    month = StringField(default="1")
    day = StringField(default="1")
    week = StringField(default="*")
    day_of_week = StringField(default="*")
    hour = StringField(default="0")
    minute = StringField(default="0")
    second = StringField(default="0")
    start_date = DateTimeField(required=False)
    end_date = DateTimeField(required=False)
    timezone = StringField(required=False, default="utc", chocies=pytz.all_timezones)
    jitter = IntField(required=False)


class Replication(MongoModel, Document):
    brewtils_model = brewtils.models.Replication

    replication_id = StringField(required=True)
    expires_at = DateTimeField(required=True)

    meta = {
        "indexes": [
            {"fields": ["expires_at"], "expireAfterSeconds": 0},
        ],
    }


class Job(MongoModel, Document):
    brewtils_model = brewtils.models.Job

    meta = {
        "auto_create_index": False,
        "index_background": True,
        "indexes": [
            {
                "name": "next_run_time_index",
                "fields": ["next_run_time"],
                "sparse": True,
            },
            {
                "name": "job_system_fields",
                "fields": [
                    "request_template.namespace",
                    "request_template.system",
                    "request_template.system_version",
                ],
            },
        ],
    }

    TRIGGER_MODEL_MAPPING = {
        "date": DateTrigger,
        "cron": CronTrigger,
        "interval": IntervalTrigger,
    }

    name = StringField(required=True)
    trigger_type = StringField(required=True, choices=BrewtilsJob.TRIGGER_TYPES)
    trigger = GenericEmbeddedDocumentField(choices=list(TRIGGER_MODEL_MAPPING.values()))
    request_template = EmbeddedDocumentField("RequestTemplate", required=True)
    misfire_grace_time = IntField()
    coalesce = BooleanField(default=True)
    next_run_time = DateTimeField()
    success_count = IntField(required=True, default=0, min_value=0)
    error_count = IntField(required=True, default=0, min_value=0)
    skip_count = IntField(required=True, default=0, min_value=0)
    canceled_count = IntField(required=True, default=0, min_value=0)
    status = StringField(
        required=True, choices=BrewtilsJob.STATUS_TYPES, default="RUNNING"
    )
    max_instances = IntField(default=3, min_value=1)
    timeout = IntField()

    def clean(self):
        """Validate before saving to the database"""

        if self.trigger_type not in self.TRIGGER_MODEL_MAPPING:
            raise ModelValidationError(
                f"Cannot save job. No mongo model for trigger type {self.trigger_type}"
            )

        trigger_class = self.TRIGGER_MODEL_MAPPING.get(self.trigger_type)
        if not isinstance(self.trigger, trigger_class):
            raise ModelValidationError(
                f"Cannot save job. Expected trigger type {self.trigger_type} but "
                f"actual type was {type(self.trigger)}"
            )


class Connection(MongoModel, EmbeddedDocument):
    brewtils_model = brewtils.models.Connection

    api = StringField(required=True)
    status = StringField(default="UNKOWN")
    status_info = EmbeddedDocumentField("StatusInfo")
    config = DictField()


class Garden(MongoModel, Document):
    brewtils_model = brewtils.models.Garden

    name = StringField(required=True, default="default")
    status = StringField(default="INITIALIZING")
    status_info = EmbeddedDocumentField("StatusInfo")
    namespaces = ListField()

    connection_type = StringField(required=False)
    receiving_connections = EmbeddedDocumentListField("Connection")
    publishing_connections = EmbeddedDocumentListField("Connection")

    systems = ListField(ReferenceField(System, reverse_delete_rule=PULL))

    parent = StringField(required=False)

    children = DummyField(required=False)
    has_parent = BooleanField(required=False, default=False)

    default_user = StringField(required=False)
    shared_users = BooleanField(required=False, default=False)

    metadata = DictField()

    meta = {
        "auto_create_index": False,  # We need to manage this ourselves
        "index_background": True,
        "indexes": [
            {"name": "unique_index", "fields": ["name"], "unique": True},
            {
                "name": "local_unique_index",
                "fields": ["connection_type"],
                "unique": True,
                "partialFilterExpression": {"connection_type": "LOCAL"},
            },
        ],
    }

    def deep_save(self):
        if self.connection_type != "LOCAL":
            self._update_associated_systems()

            # Ensure no configurations are stored locally, if sent
            if self.has_parent:
                for connection in self.receiving_connections:
                    connection.config = {}

                for connection in self.publishing_connections:
                    connection.config = {}

        self.save()

    def _update_associated_systems(self):
        """If the call to the `deep_save` method is on a child garden object, we ensure
        that when saving the systems, unknowns are deleted."""
        # import moved here to avoid a circular import loop
        from beer_garden.systems import remove_system

        logger = logging.getLogger(self.__class__.__name__)

        def _get_system_triple(system: System) -> Tuple[str, str, str]:
            return (
                system.namespace or self.name,
                system.name,
                system.version,
            )

        # Check previous save for System records
        old_garden = None

        if Garden.objects(name=self.name).count() > 0:
            old_garden = Garden.objects.get(name=self.name)

        # we leverage the fact that systems must be unique up to the triple of their
        # namespaces, names and versions
        child_systems_already_known = {}
        if old_garden:
            child_systems_already_known = {
                _get_system_triple(system): str(system.id)
                for system in old_garden.systems
            }

        for system in self.systems:
            triple = _get_system_triple(system)

            # Check is System is a Local System
            if (
                System.objects(
                    namespace=triple[0], name=triple[1], version=triple[2], local=True
                ).count()
                < 1
            ):
                if triple in child_systems_already_known:
                    system_id_to_remove = child_systems_already_known.pop(triple)

                    if system_id_to_remove != str(system.id):
                        # remove the system from before this update with the same triple
                        logger.error(
                            f"Removing System <{triple[0]}"
                            f", {triple[1]}"
                            f", {triple[2]}> with ID={system_id_to_remove}"
                            f"; doesn't match ID={str(system.id)}"
                            " for known system with same attributes"
                        )
                        remove_system(system_id=system_id_to_remove)

                system.save()
            else:
                system.delete()

        # if there's anything left over, delete those too; this could occur, e.g.,
        # if a child system deleted a particular version of a plugin and installed
        # another version of the same plugin
        for bad_system_id in child_systems_already_known.values():
            logger.error(
                f"Removing System with ID={str(bad_system_id)} because it "
                f"matches no known system in child garden ({self.name})"
            )
            remove_system(system_id=bad_system_id)


class SystemGardenMapping(MongoModel, Document):
    system = ReferenceField("System")
    garden = ReferenceField("Garden")


class File(MongoModel, Document):
    brewtils_model = brewtils.models.File

    owner_id = StringField(required=False)
    owner_type = StringField(required=False)
    request = LazyReferenceField(Request, required=False, reverse_delete_rule=NULLIFY)
    job = LazyReferenceField(Job, required=False, reverse_delete_rule=NULLIFY)
    updated_at = DateTimeField(default=datetime.datetime.utcnow, required=True)
    file_name = StringField(required=True)
    file_size = IntField(required=True)
    chunks = DictField(required=False)
    chunk_size = IntField(required=True)

    # This was originally used instead of request and job. See #833
    # We could probably have kept using this if a GenericLazyReferenceField could have
    # a reverse_delete_rule. Alas!
    owner = DummyField()


class FileChunk(MongoModel, Document):
    brewtils_model = brewtils.models.FileChunk

    file_id = StringField(required=True)
    offset = IntField(required=True)
    data = StringField(required=True)
    # Delete Rule (2) = CASCADE; This causes this document to be deleted when the owner doc is.
    owner = LazyReferenceField(File, required=False, reverse_delete_rule=CASCADE)


class RawFile(Document):
    file = FileField()
    created_at = DateTimeField(default=datetime.datetime.utcnow, required=True)
    request = LazyReferenceField(Request, required=False, reverse_delete_rule=CASCADE)

    meta = {"queryset_class": FileFieldHandlingQuerySet}


class Role(MongoModel, Document):
    brewtils_model = brewtils.models.Role

    name = StringField()
    description = StringField()
    permission = StringField()
    scope_gardens = ListField(field=StringField())
    scope_namespaces = ListField(field=StringField())
    scope_systems = ListField(field=StringField())
    scope_instances = ListField(field=StringField())
    scope_versions = ListField(field=StringField())
    scope_commands = ListField(field=StringField())

    protected = BooleanField(default=False)
    file_generated = BooleanField(required=True, default=False)

    meta = {
        "indexes": [{"name": "unique_index", "fields": ["name"], "unique": True}],
    }

    def __str__(self) -> str:
        return self.name

    def clean(self):
        """Validate before saving to the database"""

        if self.permission not in brewtils.models.Role.PERMISSION_TYPES:
            raise ModelValidationError(
                f"Cannot save Role. No permission type {self.permission}"
            )


class UpstreamRole(MongoModel, EmbeddedDocument):
    brewtils_model = brewtils.models.UpstreamRole

    name = StringField()
    description = StringField()
    permission = StringField()
    scope_gardens = ListField(field=StringField())
    scope_namespaces = ListField(field=StringField())
    scope_systems = ListField(field=StringField())
    scope_instances = ListField(field=StringField())
    scope_versions = ListField(field=StringField())
    scope_commands = ListField(field=StringField())

    protected = BooleanField(default=False)
    file_generated = BooleanField(required=True, default=False)

    def __str__(self) -> str:
        return self.name

    def clean(self):
        """Validate before saving to the database"""

        if self.permission not in brewtils.models.Role.PERMISSION_TYPES:
            raise ModelValidationError(
                f"Cannot save Role. No permission type {self.permission}"
            )


class AliasUserMap(MongoModel, EmbeddedDocument):
    brewtils_model = brewtils.models.AliasUserMap

    target_garden = StringField()
    username = StringField()


class User(MongoModel, Document):
    brewtils_model = brewtils.models.User

    username = StringField(required=True)
    password = StringField()
    roles = ListField(field=StringField())
    local_roles = DummyField(required=False)
    upstream_roles = EmbeddedDocumentListField("UpstreamRole")
    is_remote = BooleanField(required=True, default=False)
    user_alias_mapping = EmbeddedDocumentListField("AliasUserMap")
    metadata = DictField()
    protected = BooleanField(required=True, default=False)
    file_generated = BooleanField(required=True, default=False)

    meta = {
        "indexes": [{"name": "unique_index", "fields": ["username"], "unique": True}],
    }

    # _permissions_cache: Optional[dict] = None

    def save(self, *args, **kwargs):
        if self.local_roles:
            for local_role in self.local_roles:
                if local_role.name not in self.roles:
                    self.roles.append(local_role.name)

        if self.roles:
            for role in self.roles:
                try:
                    Role.objects.get(name=role)
                except DoesNotExist:
                    raise ModelValidationError(f"Local Role '{role}' does not exist")

        return super().save(*args, **kwargs)

    def __str__(self) -> str:
        return self.username

    def delete(self, *args, **kwargs):
        try:
            UserToken.objects.get(username=self.username).delete()
        except DoesNotExist:
            pass
        return super().delete(*args, **kwargs)


class UserToken(MongoModel, Document):
    brewtils_model = brewtils.models.UserToken

    issued_at = DateTimeField(required=True, default=datetime.datetime.utcnow)
    expires_at = DateTimeField(required=True)
    username = StringField()
    uuid = StringField()

    meta = {
        "indexes": [
            "username",
            "uuid",
            {"fields": ["expires_at"], "expireAfterSeconds": 0},
        ]
    }<|MERGE_RESOLUTION|>--- conflicted
+++ resolved
@@ -49,12 +49,9 @@
 from beer_garden import config
 from beer_garden.db.mongo.querysets import FileFieldHandlingQuerySet
 
-<<<<<<< HEAD
-from .fields import DummyField
 from .validators import validate_permissions
-=======
+
 from .fields import DummyField, StatusInfo
->>>>>>> 24bb266d
 
 __all__ = [
     "System",
