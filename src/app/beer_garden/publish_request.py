import copy
import logging
import re
from typing import List

from brewtils.models import Event, Events, Garden, Request, Topic

import beer_garden.config as config
from beer_garden.garden import get_gardens, local_garden
from beer_garden.requests import process_request
from beer_garden.topic import (
    get_all_topics,
    increase_consumer_count,
    increase_publish_count,
)

logger = logging.getLogger(__name__)


def determine_target_garden(request: Request, garden: Garden = None) -> str:
    """Determine the Garden name of a request

    Args:
        request (Request): Request to find target System from
        garden (Garden, optional): Garden to search for matching System. Defaults to None.

    Returns:
        str: Garden Name
    """
    if garden is None:
        garden = local_garden(all_systems=True)

    for system in garden.systems:
        if (
            system.namespace == request.namespace
            and system.name == request.system
            and system.version == request.system_version
        ):
            instance_match = False
            for instance in system.instances:
                if instance.name == request.instance_name:
                    instance_match = True
                    break
            if instance_match:
                for command in system.commands:
                    if command.name == request.command:
                        return garden.name

    for child in garden.children:
        garden_name = determine_target_garden(request, garden=child)
        if garden_name:
            return garden_name

    return None


def handle_event(event: Event):
    if (event.name == Events.REQUEST_TOPIC_PUBLISH.name) or (
        event.garden == config.get("garden.name")
        and event.name == Events.REQUEST_CREATED.name
        and "_publish" in event.payload.metadata
        and event.payload.metadata["_publish"]
    ):
        if event.name == Events.REQUEST_CREATED.name:

            if "_topic" in event.payload.metadata:
                event.metadata["topic"] = event.payload.metadata["_topic"]
            else:
                # Need to find the source garden for the system
                garden_name = determine_target_garden(event.payload)
                if garden_name:
                    event.metadata["topic"] = (
                        f"{garden_name}.{event.payload.namespace}.{event.payload.system}.{event.payload.system_version}.{event.payload.instance_name}.{event.payload.command}"
                    )
                else:
                    logger.error(
                        f"Unable to determine target Garden for system {event.payload.namespace}.{event.payload.system}.{event.payload.system_version}.{event.payload.instance_name}.{event.payload.command}"
                    )
                    return

            if "_propagate" in event.payload.metadata:
                event.metadata["propagate"] = event.payload.metadata["propagate"]

            # Clear values from existing request
            event.payload.id = None
            event.payload.namespace = None
            event.payload.system = None
            event.payload.system_version = None
            event.payload.instance_name = None
            event.payload.command = None
            del event.payload.metadata["_publish"]

        topics = []

        for topic in get_all_topics():
            # TODO: Down the road, determine if we need to filter by Subscriber Type because
            # someone will do something non standard

            # The entire topic must be included in the findall output for a total match
            if event.metadata["topic"] in re.findall(
                topic.name, event.metadata["topic"]
            ):

                topic = increase_publish_count(topic)
                topics.append(topic)

        if topics:
            if "propagate" in event.metadata and event.metadata["propagate"]:
                for garden in get_gardens(include_local=False):
<<<<<<< HEAD
                    process_publish_event(garden, event, subscribers)

            process_publish_event(local_garden(), event, subscribers)


def process_publish_event(garden: Garden, event: Event, subscribers: List[Subscriber]):
    # Iterate over commands on Garden to find matching topic
    garden_subscribers = [
        subscriber
        for subscriber in subscribers
        if subscriber.garden is None
        or len(subscriber.garden) == 0
        or garden.name in re.findall(subscriber.garden, garden.name)
    ]
    if garden_subscribers:
        for system in garden.systems:
            system_subscribers = [
                subscriber
                for subscriber in garden_subscribers
                if (
                    subscriber.system is None
                    or len(subscriber.system) == 0
                    or system.name in re.findall(subscriber.system, system.name)
                )
                and (
                    subscriber.version is None
                    or len(subscriber.version) == 0
                    or system.version in re.findall(subscriber.version, system.version)
                )
            ]
            if system_subscribers:
                for command in system.commands:
                    command_subscribers = [
                        subscriber
                        for subscriber in system_subscribers
                        if subscriber.command is None
                        or len(subscriber.command) == 0
                        or command.name in re.findall(subscriber.command, command.name)
                    ]
                    if command_subscribers:
                        for instance in system.instances:
                            if instance.status == "RUNNING":
                                instance_subscribers = [
                                    subscriber
                                    for subscriber in system_subscribers
                                    if subscriber.instance is None
                                    or len(subscriber.instance) == 0
                                    or instance.name
                                    in re.findall(subscriber.instance, instance.name)
                                ]
                                if instance_subscribers:
                                    event_request = copy.deepcopy(event.payload)
                                    event_request.system = system.name
                                    event_request.system_version = system.version
                                    event_request.namespace = system.namespace
                                    event_request.instance_name = instance.name
                                    event_request.command = command.name
                                    event_request.is_event = True

                                    try:
                                        process_request(event_request)
                                    except Exception as ex:
                                        # If an error occurs while trying to process request, log it and keep running
                                        logger.exception(ex)
=======
                    process_publish_event(garden, event, topics)

            process_publish_event(local_garden(), event, topics)


def process_publish_event(garden: Garden, event: Event, topics: List[Topic]):

    requests = []
    requests_hash = []

    for topic in topics:
        # Iterate over commands on Garden to find matching topic
        garden_subscribers = [
            subscriber
            for subscriber in topic.subscribers
            if subscriber.garden is None or subscriber.garden == garden.name
        ]
        if garden_subscribers:
            for system in garden.systems:
                system_subscribers = [
                    subscriber
                    for subscriber in garden_subscribers
                    if (subscriber.system is None or subscriber.system == system.name)
                    and (
                        subscriber.version is None
                        or subscriber.version == system.version
                    )
                ]
                if system_subscribers:
                    for command in system.commands:
                        command_subscribers = [
                            subscriber
                            for subscriber in system_subscribers
                            if subscriber.command is None
                            or subscriber.command == command.name
                        ]
                        if command_subscribers:
                            for instance in system.instances:
                                if instance.status == "RUNNING":
                                    instance_subscribers = [
                                        subscriber
                                        for subscriber in system_subscribers
                                        if subscriber.command is None
                                        or subscriber.command == command.name
                                    ]
                                    if instance_subscribers:
                                        event_request = copy.deepcopy(event.payload)
                                        event_request.system = system.name
                                        event_request.system_version = system.version
                                        event_request.namespace = system.namespace
                                        event_request.instance_name = instance.name
                                        event_request.command = command.name
                                        event_request.is_event = True

                                        request_hash = f"{garden.name}.{system.namespace}.{system.name}.{system.version}.{instance.name}.{command.name}"
                                        if request_hash not in requests_hash:
                                            requests_hash.append(request_hash)
                                            requests.append(event_request)
                                        else:
                                            pass

                                        for instance_subscriber in instance_subscribers:
                                            increase_consumer_count(
                                                topic, instance_subscriber
                                            )

    if requests:
        for create_request in requests:
            try:
                process_request(create_request)
            except Exception as ex:
                # If an error occurs while trying to process request, log it and keep running
                logger.exception(ex)
>>>>>>> ab182825

    if garden.children:
        for child in garden.children:
            process_publish_event(child, event, topics)<|MERGE_RESOLUTION|>--- conflicted
+++ resolved
@@ -107,72 +107,6 @@
         if topics:
             if "propagate" in event.metadata and event.metadata["propagate"]:
                 for garden in get_gardens(include_local=False):
-<<<<<<< HEAD
-                    process_publish_event(garden, event, subscribers)
-
-            process_publish_event(local_garden(), event, subscribers)
-
-
-def process_publish_event(garden: Garden, event: Event, subscribers: List[Subscriber]):
-    # Iterate over commands on Garden to find matching topic
-    garden_subscribers = [
-        subscriber
-        for subscriber in subscribers
-        if subscriber.garden is None
-        or len(subscriber.garden) == 0
-        or garden.name in re.findall(subscriber.garden, garden.name)
-    ]
-    if garden_subscribers:
-        for system in garden.systems:
-            system_subscribers = [
-                subscriber
-                for subscriber in garden_subscribers
-                if (
-                    subscriber.system is None
-                    or len(subscriber.system) == 0
-                    or system.name in re.findall(subscriber.system, system.name)
-                )
-                and (
-                    subscriber.version is None
-                    or len(subscriber.version) == 0
-                    or system.version in re.findall(subscriber.version, system.version)
-                )
-            ]
-            if system_subscribers:
-                for command in system.commands:
-                    command_subscribers = [
-                        subscriber
-                        for subscriber in system_subscribers
-                        if subscriber.command is None
-                        or len(subscriber.command) == 0
-                        or command.name in re.findall(subscriber.command, command.name)
-                    ]
-                    if command_subscribers:
-                        for instance in system.instances:
-                            if instance.status == "RUNNING":
-                                instance_subscribers = [
-                                    subscriber
-                                    for subscriber in system_subscribers
-                                    if subscriber.instance is None
-                                    or len(subscriber.instance) == 0
-                                    or instance.name
-                                    in re.findall(subscriber.instance, instance.name)
-                                ]
-                                if instance_subscribers:
-                                    event_request = copy.deepcopy(event.payload)
-                                    event_request.system = system.name
-                                    event_request.system_version = system.version
-                                    event_request.namespace = system.namespace
-                                    event_request.instance_name = instance.name
-                                    event_request.command = command.name
-                                    event_request.is_event = True
-
-                                    try:
-                                        process_request(event_request)
-                                    except Exception as ex:
-                                        # If an error occurs while trying to process request, log it and keep running
-                                        logger.exception(ex)
-=======
                     process_publish_event(garden, event, topics)
 
             process_publish_event(local_garden(), event, topics)
@@ -188,17 +122,25 @@
         garden_subscribers = [
             subscriber
             for subscriber in topic.subscribers
-            if subscriber.garden is None or subscriber.garden == garden.name
+            if subscriber.garden is None
+            or len(subscriber.garden) == 0
+            or garden.name in re.findall(subscriber.garden, garden.name)
         ]
         if garden_subscribers:
             for system in garden.systems:
                 system_subscribers = [
                     subscriber
                     for subscriber in garden_subscribers
-                    if (subscriber.system is None or subscriber.system == system.name)
+                    if (
+                        subscriber.system is None
+                        or len(subscriber.system) == 0
+                        or system.name in re.findall(subscriber.system, system.name)
+                    )
                     and (
                         subscriber.version is None
-                        or subscriber.version == system.version
+                        or len(subscriber.version) == 0
+                        or system.version
+                        in re.findall(subscriber.version, system.version)
                     )
                 ]
                 if system_subscribers:
@@ -207,7 +149,9 @@
                             subscriber
                             for subscriber in system_subscribers
                             if subscriber.command is None
-                            or subscriber.command == command.name
+                            or len(subscriber.command) == 0
+                            or command.name
+                            in re.findall(subscriber.command, command.name)
                         ]
                         if command_subscribers:
                             for instance in system.instances:
@@ -215,8 +159,12 @@
                                     instance_subscribers = [
                                         subscriber
                                         for subscriber in system_subscribers
-                                        if subscriber.command is None
-                                        or subscriber.command == command.name
+                                        if subscriber.instance is None
+                                        or len(subscriber.instance) == 0
+                                        or instance.name
+                                        in re.findall(
+                                            subscriber.instance, instance.name
+                                        )
                                     ]
                                     if instance_subscribers:
                                         event_request = copy.deepcopy(event.payload)
@@ -246,7 +194,6 @@
             except Exception as ex:
                 # If an error occurs while trying to process request, log it and keep running
                 logger.exception(ex)
->>>>>>> ab182825
 
     if garden.children:
         for child in garden.children:
