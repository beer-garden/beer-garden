--- conflicted
+++ resolved
@@ -235,11 +235,7 @@
         instance: The Instance
 
     """
-<<<<<<< HEAD
     system, instance = _from_kwargs(instance_id=instance.id)
-=======
-    system, instance = _from_kwargs(instance=instance, instance_id=instance.id)
->>>>>>> ab10ca39
 
     # Publish event for plugins to monitor the status of other plugins
     publish(
@@ -247,11 +243,7 @@
             name=Events.REQUEST_TOPIC_PUBLISH.name,
             metadata={
                 "topic": "{0}.{1}.{2}.{3}".format(
-<<<<<<< HEAD
-                    system.namespace or "",
-=======
                     system.namespace,
->>>>>>> ab10ca39
                     system.name,
                     system.version,
                     instance.name,
