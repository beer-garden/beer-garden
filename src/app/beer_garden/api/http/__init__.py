# -*- coding: utf-8 -*-
import logging
import os
import ssl
import types
from copy import deepcopy
from typing import Optional, Tuple

from apispec import APISpec
from brewtils.models import Event, Events, Principal
from brewtils.schemas import (
    CommandSchema,
    CronTriggerSchema,
    DateTriggerSchema,
    EventSchema,
    FileStatusSchema,
    GardenSchema,
    InstanceSchema,
    IntervalTriggerSchema,
    JobExportInputSchema,
    JobExportSchema,
    JobSchema,
    LegacyRoleSchema,
    LoggingConfigSchema,
    OperationSchema,
    ParameterSchema,
    PatchSchema,
    QueueSchema,
    RefreshTokenSchema,
    RequestSchema,
    RunnerSchema,
    SystemSchema,
    UserCreateSchema,
    UserListSchema,
    UserSchema,
)
from tornado.httpserver import HTTPServer
from tornado.ioloop import IOLoop
from tornado.web import Application, RedirectHandler

import beer_garden
import beer_garden.api.http.handlers.misc as misc
import beer_garden.api.http.handlers.v1 as v1
import beer_garden.api.http.handlers.vbeta as vbeta
import beer_garden.config as config
import beer_garden.db.mongo.motor as moto
import beer_garden.events
import beer_garden.log
import beer_garden.requests
import beer_garden.router
from beer_garden.api.http.client import SerializeHelper
from beer_garden.api.http.processors import EventManager, websocket_publish
from beer_garden.api.http.schemas.v1.login import LoginInputSchema, LoginResponseSchema
from beer_garden.events import publish

io_loop: IOLoop = None
server: HTTPServer
tornado_app: Application
logger: logging.Logger = None
event_publishers = None
api_spec: APISpec
anonymous_principal: Principal
client_ssl: ssl.SSLContext


def run(ep_conn):
    global logger
    logger = logging.getLogger(__name__)

    _setup_application()
    _setup_event_handling(ep_conn)

    # Schedule things to happen after the ioloop comes up
    io_loop.add_callback(startup)

    logger.debug("Starting IO loop")
    io_loop.start()

    logger.info("Http entry point is shut down. Goodbye!")


def signal_handler(_: int, __: types.FrameType):
    io_loop.add_callback_from_signal(shutdown)


async def startup():
    """Do startup things.

    This is the first thing called from within the ioloop context.
    """
    global anonymous_principal

    http_config = config.get("entry.http")
    logger.debug(f"Starting HTTP server on {http_config.host}:{http_config.port}")
    server.listen(http_config.port, http_config.host)

    logger.info("Http entry point started")

    publish(
        Event(name=Events.ENTRY_STARTED.name, metadata={"entry_point_type": "HTTP"})
    )


async def shutdown():
    """Do shutdown things

    This still operates within the ioloop, so stopping it should be the last
    thing done.

    Because things in startup aren't guaranteed to have been run we need to be
    careful about checking to make sure things actually need to be shut down.

    This execution is normally scheduled by the signal handler.
    """

    logger.debug("Stopping server for new HTTP connections")
    server.stop()

    # This will almost definitely not be published to the websocket, because it would
    # need to make it up to the main process and back down into this process. We just
    # publish this here in case the main process is looking for it.
    publish(
        Event(name=Events.ENTRY_STOPPED.name, metadata={"entry_point_type": "HTTP"})
    )

    # We need to do this before the scheduler shuts down completely in order to kick any
    # currently waiting request creations
    logger.debug("Closing all open HTTP connections")
    await server.close_all_connections()

    logger.debug("Stopping IO loop")
    io_loop.add_callback(io_loop.stop)


def _setup_application():
    """Setup things that can be taken care of before io loop is started"""
    global io_loop, tornado_app, server, client_ssl

    io_loop = IOLoop.current()

    # Set up motor connection
    moto.create_connection(db_config=beer_garden.config.get("db"))

    auth_config = config.get("auth")
    if not auth_config.token_secret:
        auth_config.token_secret = os.urandom(20)
        if auth_config.enabled:
            logger.warning(
                "Brew-view was started with authentication enabled and no "
                "Secret. Generated tokens will not be valid across Brew-view "
                "restarts. To prevent this set the auth.token.secret config."
            )

    # This is only used for publishing events for external consumption (in v2 request
    # events were published with a link to the request, for example).
    # Commenting this out as it's not useful at the moment
    # from urllib3.util.url import Url
    #
    # http_config = config.get("entry.http")
    # public_url = Url(
    #     scheme="https" if http_config.ssl.enabled else "http",
    #     host=http_config.public_fqdn,
    #     port=http_config.port,
    #     path=http_config.url_prefix,
    # ).url

    tornado_app = _setup_tornado_app()
    server_ssl, client_ssl = _setup_ssl_context()

    server = HTTPServer(tornado_app, ssl_options=server_ssl)


def _setup_tornado_app() -> Application:
    prefix = config.get("entry.http.url_prefix")

    # These get documented in our OpenAPI (fka Swagger) documentation
    published_url_specs = [
        # V1
        (rf"{prefix}api/v1/requests/?", v1.request.RequestListAPI),
        (rf"{prefix}api/v1/systems/?", v1.system.SystemListAPI),
        (rf"{prefix}api/v1/queues/?", v1.queue.QueueListAPI),
        (rf"{prefix}api/v1/users/?", v1.user.UserListAPI),
        (rf"{prefix}api/v1/admin/?", v1.admin.AdminAPI),
        (rf"{prefix}api/v1/jobs/?", v1.job.JobListAPI),
        (rf"{prefix}api/v1/gardens/?", v1.garden.GardenListAPI),
        (rf"{prefix}api/v1/namespaces/?", v1.namespace.NamespaceListAPI),
        (rf"{prefix}api/v1/instances/(\w+)/?", v1.instance.InstanceAPI),
        (rf"{prefix}api/v1/instances/(\w+)/logs/?", v1.instance.InstanceLogAPI),
        (rf"{prefix}api/v1/instances/(\w+)/queues/?", v1.instance.InstanceQueuesAPI),
        (rf"{prefix}api/v1/requests/(\w+)/?", v1.request.RequestAPI),
        (rf"{prefix}api/v1/requests/output/(\w+)/?", v1.request.RequestOutputAPI),
        (rf"{prefix}api/v1/systems/(\w+)/commands/(\w+)/?", v1.command.CommandAPI),
        (rf"{prefix}api/v1/systems/(\w+)/?", v1.system.SystemAPI),
        (rf"{prefix}api/v1/queues/([\w\.-]+)/?", v1.queue.QueueAPI),
<<<<<<< HEAD
        (rf"{prefix}api/v1/users/(\w+)/?", v1.user.UserAPI),
        (rf"{prefix}api/v1/jobs/(\w+)/execute/?", v1.job.JobExecutionAPI),
=======
        (rf"{prefix}api/v1/users/(.*)/?", v1.user.UserAPI),
>>>>>>> ae217c30
        (rf"{prefix}api/v1/jobs/(\w+)/?", v1.job.JobAPI),
        (rf"{prefix}api/v1/logging/?", v1.logging.LoggingAPI),
        (rf"{prefix}api/v1/gardens/(.*)/?", v1.garden.GardenAPI),
        (rf"{prefix}api/v1/export/jobs/?", v1.job.JobExportAPI),
        (rf"{prefix}api/v1/import/jobs/?", v1.job.JobImportAPI),
        (rf"{prefix}api/v1/login", v1.login.LoginAPI),
        (rf"{prefix}api/v1/whoami", v1.user.WhoAmIAPI),
        # Beta
        (rf"{prefix}api/vbeta/events/?", vbeta.event.EventPublisherAPI),
        (rf"{prefix}api/vbeta/runners/?", vbeta.runner.RunnerListAPI),
        (rf"{prefix}api/vbeta/runners/(\w+)/?", vbeta.runner.RunnerAPI),
        (
            rf"{prefix}api/vbeta/chunks/?",
            beer_garden.api.http.handlers.vbeta.chunk.FileChunkAPI,
        ),
        (
            rf"{prefix}api/vbeta/chunks/id/?",
            beer_garden.api.http.handlers.vbeta.chunk.ChunkNameAPI,
        ),
        (rf"{prefix}api/vbeta/file/?", vbeta.file.RawFileListAPI),
        (rf"{prefix}api/vbeta/file/(\w+)/?", vbeta.file.RawFileAPI),
        # V2
        (rf"{prefix}api/v2/users/?", v1.user.UserListAPI),
        (rf"{prefix}api/v2/users/(\w+)/?", v1.user.UserAPI),
        # Deprecated
        (rf"{prefix}api/v1/commands/?", v1.command.CommandListAPI),
        (rf"{prefix}api/v1/commands/(\w+)/?", v1.command.CommandAPIOld),
        (rf"{prefix}api/v1/config/logging/?", v1.logging.LoggingConfigAPI),
    ]

    # And these do not
    unpublished_url_specs = [
        # These are a little special - unpublished but still versioned
        # The swagger spec
        (rf"{prefix}api/v1/spec/?", misc.SpecHandler),
        (rf"{prefix}api/v1/forward/?", v1.forward.ForwardAPI),
        # Events websocket
        (rf"{prefix}api/v1/socket/events/?", v1.event.EventSocket),
        # Version / configs
        (rf"{prefix}version/?", misc.VersionHandler),
        (rf"{prefix}config/?", misc.ConfigHandler),
        (rf"{prefix}config/swagger/?", misc.SwaggerConfigHandler),
        # Not sure if this is really necessary
        (rf"{prefix[:-1]}", RedirectHandler, {"url": prefix}),
    ]

    auth_config = config.get("auth")
    ui_config = config.get("ui")
    _load_swagger(published_url_specs, title=ui_config.name)

    return Application(
        published_url_specs + unpublished_url_specs,
        debug=ui_config.debug_mode,
        cookie_secret=auth_config.token_secret,
        autoreload=False,
        client=SerializeHelper(),
    )


def _setup_ssl_context() -> Tuple[Optional[ssl.SSLContext], Optional[ssl.SSLContext]]:
    http_config = config.get("entry.http")
    if http_config.ssl.enabled:
        server_ssl = ssl.create_default_context(ssl.Purpose.CLIENT_AUTH)
        server_ssl.load_cert_chain(
            certfile=http_config.ssl.public_key, keyfile=http_config.ssl.private_key
        )
        server_ssl.verify_mode = getattr(
            ssl, "CERT_" + http_config.ssl.client_cert_verify.upper()
        )

        client_ssl = ssl.create_default_context(ssl.Purpose.SERVER_AUTH)
        client_ssl.load_cert_chain(
            certfile=http_config.ssl.public_key, keyfile=http_config.ssl.private_key
        )

        if http_config.ssl.ca_cert or http_config.ssl.ca_path:
            server_ssl.load_verify_locations(
                cafile=http_config.ssl.ca_cert, capath=http_config.ssl.ca_path
            )
            client_ssl.load_verify_locations(
                cafile=http_config.ssl.ca_cert, capath=http_config.ssl.ca_path
            )
    else:
        server_ssl = None
        client_ssl = None

    return server_ssl, client_ssl


def _load_swagger(url_specs, title=None):
    global api_spec
    api_spec = APISpec(
        title=title,
        version="1.0",
        plugins=("apispec.ext.marshmallow", "apispec.ext.tornado"),
    )

    # Schemas from Marshmallow
    api_spec.definition("Parameter", schema=ParameterSchema)
    api_spec.definition("Command", schema=CommandSchema)
    api_spec.definition("Instance", schema=InstanceSchema)
    api_spec.definition("Request", schema=RequestSchema)
    api_spec.definition("System", schema=SystemSchema)
    api_spec.definition("LoggingConfig", schema=LoggingConfigSchema)
    api_spec.definition("Event", schema=EventSchema)
    api_spec.definition("User", schema=UserSchema)
    api_spec.definition("UserCreate", schema=UserCreateSchema)
    api_spec.definition("UserList", schema=UserListSchema)
    api_spec.definition("Role", schema=LegacyRoleSchema)
    api_spec.definition("Queue", schema=QueueSchema)
    api_spec.definition("Operation", schema=OperationSchema)
    api_spec.definition("FileStatus", schema=FileStatusSchema)
    api_spec.definition("LoginInput", schema=LoginInputSchema)
    api_spec.definition("LoginResponse", schema=LoginResponseSchema)

    api_spec.definition("RefreshToken", schema=RefreshTokenSchema)

    api_spec.definition("Garden", schema=GardenSchema)
    api_spec.definition("Runner", schema=RunnerSchema)

    api_spec.definition("_patch", schema=PatchSchema)
    api_spec.definition(
        "Patch",
        properties={
            "operations": {"type": "array", "items": {"$ref": "#/definitions/_patch"}}
        },
    )
    api_spec.definition("DateTrigger", schema=DateTriggerSchema)
    api_spec.definition("CronTrigger", schema=CronTriggerSchema)
    api_spec.definition("IntervalTrigger", schema=IntervalTriggerSchema)
    api_spec.definition("Job", schema=JobSchema)
    trigger_properties = {
        "allOf": [
            {"$ref": "#/definitions/CronTrigger"},
            {"$ref": "#/definitions/DateTrigger"},
            {"$ref": "#/definitions/IntervalTrigger"},
        ]
    }
    api_spec._definitions["Job"]["properties"]["trigger"] = trigger_properties  # noqa

    api_spec.definition("JobExport", schema=JobExportInputSchema)
    api_spec.definition("JobImport", schema=JobExportSchema)
    api_spec._definitions["JobImport"]["properties"][  # noqa
        "trigger"
    ] = trigger_properties

    error = {"message": {"type": "string"}}
    api_spec.definition(
        "400Error", properties=error, description="Parameter validation error"
    )
    api_spec.definition(
        "401Error", properties=error, description="Authorization required"
    )
    api_spec.definition("403Error", properties=error, description="Access denied")
    api_spec.definition(
        "404Error", properties=error, description="Resource does not exist"
    )
    api_spec.definition(
        "409Error", properties=error, description="Resource already exists"
    )
    api_spec.definition("50xError", properties=error, description="Server exception")

    # Finally, add documentation for all our published paths
    for url_spec in url_specs:
        api_spec.add_path(urlspec=url_spec)


def _setup_event_handling(ep_conn):
    # This will push all events generated in the entry point up to the master process
    beer_garden.events.manager = EventManager(ep_conn)

    # Add a handler to process events coming from the main process
    io_loop.add_handler(ep_conn, lambda c, _: _event_callback(c.recv()), IOLoop.READ)


def _event_callback(event):
    # Everything needs to be published to the websocket
    websocket_publish(event)

    # And also register handlers that the entry point needs to care about
    for handler in [
        beer_garden.router.handle_event,
        beer_garden.log.handle_event,
        beer_garden.requests.handle_event,
    ]:
        try:
            handler(deepcopy(event))
        except Exception as ex:
            logger.exception(f"Error executing callback for {event!r}: {ex}")<|MERGE_RESOLUTION|>--- conflicted
+++ resolved
@@ -192,12 +192,8 @@
         (rf"{prefix}api/v1/systems/(\w+)/commands/(\w+)/?", v1.command.CommandAPI),
         (rf"{prefix}api/v1/systems/(\w+)/?", v1.system.SystemAPI),
         (rf"{prefix}api/v1/queues/([\w\.-]+)/?", v1.queue.QueueAPI),
-<<<<<<< HEAD
-        (rf"{prefix}api/v1/users/(\w+)/?", v1.user.UserAPI),
+        (rf"{prefix}api/v1/users/(.*)/?", v1.user.UserAPI),
         (rf"{prefix}api/v1/jobs/(\w+)/execute/?", v1.job.JobExecutionAPI),
-=======
-        (rf"{prefix}api/v1/users/(.*)/?", v1.user.UserAPI),
->>>>>>> ae217c30
         (rf"{prefix}api/v1/jobs/(\w+)/?", v1.job.JobAPI),
         (rf"{prefix}api/v1/logging/?", v1.logging.LoggingAPI),
         (rf"{prefix}api/v1/gardens/(.*)/?", v1.garden.GardenAPI),
