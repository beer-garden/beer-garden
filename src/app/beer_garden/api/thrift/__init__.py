--- conflicted
+++ resolved
@@ -1,10 +1,7 @@
 # -*- coding: utf-8 -*-
 import logging
-<<<<<<< HEAD
+import os
 import signal
-=======
-import os
->>>>>>> 84d6c8d1
 
 import thriftpy2
 
