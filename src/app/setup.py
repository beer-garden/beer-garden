import re

from setuptools import find_packages, setup

with open("README.rst") as readme_file:
    readme = readme_file.read()


def find_version(version_file):
    version_line = open(version_file, "rt").read()
    match_object = re.search(r"^__version__ = ['\"]([^'\"]*)['\"]", version_line, re.M)

    if not match_object:
        raise RuntimeError("Unable to find version string in %s" % version_file)

    return match_object.group(1)


setup(
    name="beer-garden",
    version=find_version("beer_garden/__version__.py"),
    description="Beergarden Application",
    long_description=readme,
    author="The Beer Garden Team",
    author_email="beer@beer-garden.io",
    url="https://beer-garden.io",
    packages=(find_packages(exclude=["test", "test.*"])),
    license="MIT",
    keywords="beer beer-garden beergarden",
    install_requires=[
        "apispec<0.39",
        "apscheduler<4",
        "python-box>=3.3.0",
<<<<<<< HEAD
        "brewtils>=3.26.1",
        "ldap3>=2.9.1",
=======
        "brewtils>=3.26.2",
>>>>>>> bf461210
        "marshmallow<3",
        "mongoengine<0.21",
        "more-itertools<9",
        "motor<3",
        "passlib<1.8",
        "prometheus-client<1",
        "pyyaml<5.4",
        "pyrabbit2<2",
        "pytz<2021",
        "pyjwt>=2.4.0",
        "ruamel.yaml<0.17",
        "stomp.py<6.2.0",
        "tornado<7",
        "urllib3<2",
        "watchdog>2.1.0",
        "wrapt<=1.15.0",
        "yapconf>=1.0.0",
    ],
    classifiers=[
        "Development Status :: 4 - Beta",
        "Intended Audience :: Developers",
        "License :: OSI Approved :: MIT License",
        "Natural Language :: English",
        "Programming Language :: Python :: 3",
        "Programming Language :: Python :: 3.7",
        "Programming Language :: Python :: 3.8",
    ],
    entry_points={
        "console_scripts": [
            "beergarden=beer_garden.__main__:main",
            "generate_config=beer_garden.__main__:generate_config",
            "migrate_config=beer_garden.__main__:migrate_config",
            "generate_app_logging_config=beer_garden.__main__:generate_app_logging_config",
            "generate_plugin_logging_config=beer_garden.__main__:generate_plugin_logging_config",
            # For backwards compatibility
            "migrate_bartender_config=beer_garden.__main__:deprecate_config",
            "migrate_brew_view_config=beer_garden.__main__:deprecate_config",
        ]
    },
)<|MERGE_RESOLUTION|>--- conflicted
+++ resolved
@@ -31,12 +31,8 @@
         "apispec<0.39",
         "apscheduler<4",
         "python-box>=3.3.0",
-<<<<<<< HEAD
-        "brewtils>=3.26.1",
+        "brewtils>=3.26.2",
         "ldap3>=2.9.1",
-=======
-        "brewtils>=3.26.2",
->>>>>>> bf461210
         "marshmallow<3",
         "mongoengine<0.21",
         "more-itertools<9",
