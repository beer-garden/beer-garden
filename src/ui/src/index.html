--- conflicted
+++ resolved
@@ -135,14 +135,6 @@
                 <span>Gardens</span>
               </a>
             </li>
-<<<<<<< HEAD
-            <li ng-show="hasPermission('GARDEN_ADMIN', true)">
-              <a ui-sref="base.commandblocklist" ui-sref-active="active">
-                <span>Command Publishing Blocklist</span>
-              </a>
-            </li>
-=======
->>>>>>> 6e03b0a5
           </ul>
         </li>
 
