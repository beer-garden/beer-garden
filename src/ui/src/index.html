<!doctype html>
<html lang='en' ng-app="bgApp">
  <head>
    <meta charset="UTF-8">
    <meta name="viewport" content="width=device-width, initial-scale=1.0">
    <title ng-bind="title"></title>

    <link href="index.css" rel="stylesheet">
    <link ng-if="themes.slate" ng-href="dark.css" rel="stylesheet">

    <!-- Favicon - this prevents the browser requesting favicon.ico before config is loaded -->
    <link rel="icon" href="data:,">
    <link rel="icon" ng-if="config.iconDefault" ng-href="image/{{config.iconDefault}}.png">
  </head>

  <body ng-cloak>

    <!-- Navbar Start -->
    <!-- Static navbar for layout purposes -->
    <nav class="navbar navbar-static-top"></nav>

    <nav class="navbar navbar-default navbar-fixed-top" role="navigation">

      <a style="cursor:pointer" class="navbar-brand" ui-sref="base.systems">
        <i style="padding: 3px;" ng-class="getIcon(config.iconDefault)"></i>
        <span ng-cloak>{{config.applicationName}}</span>
      </a>
      <ul class="nav navbar-nav navbar-top-links navbar-right">

        <li class="dropdown">
          <span data-toggle="dropdown" style="padding: 9px 15px; display: block;">
            <i class="fa fa-search"></i>
            <input ng-model="searchText" title="Search System Names">
          </span>

          <ul class="dropdown-menu">
            <li ng-repeat="system in systems | filter:searchText" >
              <a ui-sref="base.system({namespace: system.namespace, systemName: system.name, systemVersion: system.version})"
                ui-sref-active="active">
                <span title="{{system.description}}">
                  <span>{{system.namespace}}</span>
                  <span>{{system.display_name || system.name}}</span>
                  <span>{{system.version}}</span>
                </span>
              </a>
            </li>
          </ul>
        </li>

        <li ng-show=!isUser(user)>
          <a href="" ng-click="doLogin()">
            <i style="padding: 3px;" class="fa fa-user"></i>
            <span>Login</span>
          </a>
        </li>

        <li ng-show="isUser(user)">
          <a href="">Hello, {{user.username}}!</a>
        </li>
        <li ng-show="isUser(user)">
          <a ng-click="doLogout()" href="">
            <i style="padding: 3px;" class="fa fa-user"></i>
            <span>Logout</span>
          </a>
        </li>

        <li ng-show="hasPermission(user, 'bg-system-read')">
          <a ui-sref="base.systems" ng-class="{active: ($state.current.name.startsWith('base.systems'))}">Systems</a>
        </li>
        <li ng-show="hasPermission(user, 'bg-command-read')">
          <a ui-sref="base.commands"
             ng-class="{active: ($state.current.name.startsWith('base.command'))}">Commands</a>
        </li>
        <li ng-show="hasPermission(user, 'bg-request-read')">
          <a ui-sref="base.requests"
             ng-class="{active: ($state.current.name.startsWith('request'))}">Requests</a>
        </li>
        <li ng-show="hasPermission(user, 'bg-job-read')">
          <a ui-sref="base.jobs"
             ng-class="{active: ($state.current.name.startsWith('job'))}">Scheduler</a>
        </li>

        <!-- Menu Bar broken into three sections: main, themes, admin -->
        <!-- Based on the current menu view selected will determine which elements are seen -->
        <li id="nav-extras" class="dropdown">
<<<<<<< HEAD
          <a href="" class="fa fa-bars dropdown-toggle" data-toggle="dropdown" ng-click="setMenuPage('main')"></a>
=======
          <a href="" class="fa fa-bars dropdown-toggle" data-toggle="dropdown" title="Menu Drop Down"></a>
>>>>>>> ee3bd1c8
          <ul class="dropdown-menu">

            <li ng-show="checkMenuPage('main')">
              <a ui-sref="base.about" ui-sref-active="active">About</a>
            </li>
            <form>
            <li ng-show="checkMenuPage('main')">
              <form>
                <div style="padding: 3px 15px; cursor: pointer;"
                     ng-click="setMenuPage('theme')">
                  <span>Themes</span>
                  <span class="fa fa-chevron-right"></span>
                </div>
              </form>
            </li>
            </form>
            <li ng-show="checkMenuPage('theme')" >
                <form>
                  <div style="padding: 3px 15px; cursor: pointer;"
                     ng-click="setMenuPage('main')">
                  <span class="fa fa-chevron-left"></span>
                  <span><b>Themes</b></span>
                </div>
                </form>
            <li>
            <li ng-show="checkMenuPage('theme')" role="separator" class="divider"><li>
            <li ng-repeat="(style, enabled) in themes" ng-show="checkMenuPage('theme')">
              <div style="padding: 3px 15px; cursor: pointer;"
                    ng-click="changeTheme(style, true)">
                <span class="fa" ng-class="{'fa-check': enabled, 'fa-fw': !enabled}"></span>
                <span>{{style}}</span>
              </div>
            </li>
            <li ng-show="(hasPermission(user, 'bg-queue-read') || hasPermission(user, 'bg-role-read')) && checkMenuPage('main')" >
                <form>
                  <div style="padding: 3px 15px; cursor: pointer;"
                       ng-click="setMenuPage('admin')">
                    <span>Admin</span>
                    <span class="fa fa-chevron-right"></span>
                  </div>
                </form>
            <li>
            <li ng-show="(hasPermission(user, 'bg-queue-read') || hasPermission(user, 'bg-role-read')) && checkMenuPage('admin')" >
                <form>
                  <div style="padding: 3px 15px; cursor: pointer;"
                     ng-click="setMenuPage('main')">
                    <span class="fa fa-chevron-left"></span>
                    <span><b>Admin</b></span>
                </div>
                </form>
            <li>
            <li ng-show="checkMenuPage('admin')" role="separator" class="divider"><li>
            <li ng-show="checkMenuPage('admin')">
              <a ui-sref="base.system_admin" ui-sref-active="active">
                <span>Systems</span>
              </a>
            </li>
            <li ng-show="hasPermission(user, 'bg-queue-read') && checkMenuPage('admin')">
              <a ui-sref="base.queues" ui-sref-active="active">
                <span>Queues</span>
              </a>
            </li>
            <li ng-show="hasPermission(user, 'bg-user-read') && checkMenuPage('admin')">
              <a ui-sref="base.user_admin" ui-sref-active="active">
                <span>Users</span>
              </a>
            </li>
            <li ng-show="hasPermission(user, 'bg-role-read') && checkMenuPage('admin')">
              <a ui-sref="base.role_admin" ui-sref-active="active">
                <span>Roles</span>
              </a>
            </li>
            <li ng-show="hasPermission(user, 'bg-role-read') && checkMenuPage('admin')">
              <a ui-sref="base.garden_admin" ui-sref-active="active">
                <span>Gardens</span>
              </a>
            </li>

            </li>
          </ul>
        </li>
      </ul>
    </nav>
    <!-- Navbar End -->

    <div id="page-wrapper">
      <div ui-view></div>
    </div>

    <script src="index.js"></script>

  </body>
</html><|MERGE_RESOLUTION|>--- conflicted
+++ resolved
@@ -83,11 +83,7 @@
         <!-- Menu Bar broken into three sections: main, themes, admin -->
         <!-- Based on the current menu view selected will determine which elements are seen -->
         <li id="nav-extras" class="dropdown">
-<<<<<<< HEAD
-          <a href="" class="fa fa-bars dropdown-toggle" data-toggle="dropdown" ng-click="setMenuPage('main')"></a>
-=======
-          <a href="" class="fa fa-bars dropdown-toggle" data-toggle="dropdown" title="Menu Drop Down"></a>
->>>>>>> ee3bd1c8
+          <a href="" class="fa fa-bars dropdown-toggle" data-toggle="dropdown" title="Menu Drop Down" ng-click="setMenuPage('main')"></a>
           <ul class="dropdown-menu">
 
             <li ng-show="checkMenuPage('main')">
