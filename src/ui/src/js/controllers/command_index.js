commandIndexController.$inject = [
  '$rootScope',
  '$scope',
  '$stateParams',
  'DTOptionsBuilder',
  'DTColumnBuilder',
];

/**
 * commandIndexController - Angular controller for all commands page.
 * @param  {$rootScope} $rootScope   Angular's $rootScope object.
 * @param  {$scope} $scope           Angular's $scope object.
 * @param  {Object} DTOptionsBuilder Data-tables' builder for options.
 */
export default function commandIndexController(
    $rootScope,
    $scope,
    $stateParams,
    DTOptionsBuilder) {
  $scope.setWindowTitle('commands');
  $scope.filterHidden = false;
  $scope.dtInstance = {};
  $scope.dtOptions = DTOptionsBuilder.newOptions()
    .withOption('autoWidth', false)
<<<<<<< HEAD
    .withOption('hiddenContainer', true)
    .withBootstrap();

  $scope.hiddenComparator = function(hidden, checkbox){
    return checkbox || !hidden;
  };

  $scope.nodeMove = function(location){
    var node = document.getElementById("filterHidden");
    var list = document.getElementById(location);
    list.append(node, list.childNodes[0]);
  };
=======
    .withOption('order', [[0, 'asc'], [1, 'asc'], [2, 'asc'], [3, 'asc']])
    .withBootstrap();

  if (!($stateParams.namespace || $stateParams.systemName || $stateParams.systemVersion)) {
    $scope.dtOptions = $scope.dtOptions.withLightColumnFilter({
      0: {html: 'input', type: 'text', attr: {class: 'form-inline form-control'}},
      1: {html: 'input', type: 'text', attr: {class: 'form-inline form-control'}},
      2: {html: 'input', type: 'text', attr: {class: 'form-inline form-control'}},
      3: {html: 'input', type: 'text', attr: {class: 'form-inline form-control'}},
      4: {html: 'input', type: 'text', attr: {class: 'form-inline form-control'}},
    })
  }
>>>>>>> 9de967ad

  $scope.successCallback = function(response) {
    // Pull out what we care about
    let commands = [];
    let breadCrumbs = [];

    response.data.forEach((system) => {
      system.commands.forEach((command) => {
<<<<<<< HEAD
        commands = commands.concat({
          hidden: command.hidden,
=======
        commands.push({
>>>>>>> 9de967ad
          id: command.id,
          namespace: system.namespace,
          name: command.name,
          system: system.display_name || system.name,
          version: system.version,
          description: command.description || 'No Description Provided',
        });
      });
    });

    if ($stateParams.namespace){
      commands = _.filter(commands, {namespace: $stateParams.namespace});
      breadCrumbs.push($stateParams.namespace);

      if ($stateParams.systemName){
        commands = _.filter(commands, {system: $stateParams.systemName});
        breadCrumbs.push($stateParams.systemName);

        if ($stateParams.systemVersion){
          commands = _.filter(commands, {version: $stateParams.systemVersion});
          breadCrumbs.push($stateParams.systemVersion);
        }
      }
    }

    $scope.response = response;
    $scope.data = commands;
<<<<<<< HEAD
    $scope.dtOptions.withLanguage({"info": "Showing _START_ to _END_ of _TOTAL_ entries (filtered from " +
    $scope.data.length + " total entries)", "infoFiltered":   ""});
=======
    $scope.breadCrumbs = breadCrumbs;
>>>>>>> 9de967ad
  };

  $scope.failureCallback = function(response) {
    $scope.response = response;
    $scope.data = {};
  };

  $scope.successCallback($rootScope.sysResponse);
};<|MERGE_RESOLUTION|>--- conflicted
+++ resolved
@@ -22,8 +22,8 @@
   $scope.dtInstance = {};
   $scope.dtOptions = DTOptionsBuilder.newOptions()
     .withOption('autoWidth', false)
-<<<<<<< HEAD
     .withOption('hiddenContainer', true)
+    .withOption('order', [[0, 'asc'], [1, 'asc'], [2, 'asc'], [3, 'asc']])
     .withBootstrap();
 
   $scope.hiddenComparator = function(hidden, checkbox){
@@ -35,10 +35,7 @@
     var list = document.getElementById(location);
     list.append(node, list.childNodes[0]);
   };
-=======
-    .withOption('order', [[0, 'asc'], [1, 'asc'], [2, 'asc'], [3, 'asc']])
-    .withBootstrap();
-
+  
   if (!($stateParams.namespace || $stateParams.systemName || $stateParams.systemVersion)) {
     $scope.dtOptions = $scope.dtOptions.withLightColumnFilter({
       0: {html: 'input', type: 'text', attr: {class: 'form-inline form-control'}},
@@ -48,7 +45,6 @@
       4: {html: 'input', type: 'text', attr: {class: 'form-inline form-control'}},
     })
   }
->>>>>>> 9de967ad
 
   $scope.successCallback = function(response) {
     // Pull out what we care about
@@ -56,14 +52,10 @@
     let breadCrumbs = [];
 
     response.data.forEach((system) => {
-      system.commands.forEach((command) => {
-<<<<<<< HEAD
-        commands = commands.concat({
+      system.commands.forEach((command) => 
+        commands.push({
+          id: command.id,
           hidden: command.hidden,
-=======
-        commands.push({
->>>>>>> 9de967ad
-          id: command.id,
           namespace: system.namespace,
           name: command.name,
           system: system.display_name || system.name,
@@ -90,12 +82,9 @@
 
     $scope.response = response;
     $scope.data = commands;
-<<<<<<< HEAD
     $scope.dtOptions.withLanguage({"info": "Showing _START_ to _END_ of _TOTAL_ entries (filtered from " +
     $scope.data.length + " total entries)", "infoFiltered":   ""});
-=======
     $scope.breadCrumbs = breadCrumbs;
->>>>>>> 9de967ad
   };
 
   $scope.failureCallback = function(response) {
