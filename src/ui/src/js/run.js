import $ from "jquery";
import _ from "lodash";
import { responseState } from "./services/utility_service.js";

import loginTemplate from "../templates/login.html";

window.$ = $;
window._ = _;

appRun.$inject = [
  "$rootScope",
  "$state",
  "$stateParams",
  "$http",
  "$q",
  "$uibModal",
  "$transitions",
  "$interval",
  "localStorageService",
  "UtilityService",
  "SystemService",
  "UserService",
  "TokenService",
  "RoleService",
  "EventService",
];

/**
 * appRun - Runs the front-end application.
 * @param  {Object} $rootScope           Angular's $rootScope object.
 * @param  {Object} $state               Angular's $state object.
 * @param  {Object} $stateParams         Angular's $stateParams object.
 * @param  {Object} $http                Angular's $http object.
 * @param  {Object} $q                   Angular's $q object.
 * @param  {Object} $uibModal            Angular UI's $uibModal object.
 * @param  {Object} $transitions         Angular's $transitions object.
 * @param  {Object} $interval            Angular's $interval object.
 * @param  {Object} localStorageService  Storage service
 * @param  {Object} UtilityService       Service for configuration/icons.
 * @param  {Object} SystemService        Service for System information.
 * @param  {Object} UserService          Service for User information.
 * @param  {Object} TokenService         Service for Token information.
 * @param  {Object} RoleService          Service for Role information.
 * @param  {Object} EventService         Service for Event information.
 */
export default function appRun(
  $rootScope,
  $state,
  $stateParams,
  $http,
  $q,
  $uibModal,
  $transitions,
  $interval,
  localStorageService,
  UtilityService,
  SystemService,
  UserService,
  TokenService,
  RoleService,
  EventService
) {
  $rootScope.$state = $state;
  $rootScope.$stateParams = $stateParams;

  let loginModal;
  $rootScope.loginInfo = {};

  // Change this to point to the Brew-View backend if it's at another location
  $rootScope.apiBaseUrl = "";

  $rootScope.config = {};

  $rootScope.themes = {
    default: false,
    slate: false,
  };

  $rootScope.menu_page = "main";

  $rootScope.responseState = responseState;

  $rootScope.getIcon = UtilityService.getIcon;

  $rootScope.loadUser = function (token) {
    $rootScope.userPromise = UserService.loadUser(token).then(
      (response) => {
        // Angular doesn't do a deep watch here, so make sure we calculate
        // and set the permissions before setting $rootScope.user
        const user = response.data;

        // coalescePermissions [0] is roles, [1] is permissions
        user.permissions = RoleService.coalescePermissions(user.roles)[1];

        // If user is logged in, change to their default theme selection
        let theme;
        if (user.id) {
          theme = _.get(user, "preferences.theme", "default");
        } else {
          theme = localStorageService.get("currentTheme") || "default";
        }
        $rootScope.changeTheme(theme, false);

        $rootScope.user = user;
      },
      (response) => {
        return $q.reject(response);
      }
    );
    return $rootScope.userPromise;
  };

  $rootScope.changeUser = function (token) {
    // // We need to reload systems as those permisisons could have changed
    // SystemService.loadSystems();

    $rootScope.loadUser(token).then(() => {
      $state.reload();
      // $rootScope.$broadcast('userChange');
    });
  };

  $rootScope.initialLoad = function () {
    // Very first thing is to load up a token if one exists
    const token = localStorageService.get("token", "sessionStorage");
    if (token) {
      TokenService.handleToken(token);
      $rootScope.changeUser(TokenService.getToken());
    }

    // Connect to the event socket
    EventService.connect(token);

    // Load theme from local storage
    // REMOVE THIS ONCE THE rootScope.loadUser CALL BELOW IS ENABLED
    const theme = localStorageService.get("currentTheme") || "default";
    $rootScope.changeTheme(theme, false);

    // $rootScope.loadUser(token).catch(
    //   // This prevents the situation where the user needs to logout but the
    //   // logout button isn't displayed because there's no user loaded
    //   // (happens if the server secret changes)
    //   (response) => {
    //     $rootScope.doLogout();
    //   }
    // );
  };

  $rootScope.hasPermission = function (user, permissions) {
    if (!$rootScope.config.authEnabled) return true;
    if (_.isUndefined(user)) return false;
    if (_.includes(user.permissions, "bg-all")) return true;

    // This makes it possible to pass an array or a single string
    return _.intersection(user.permissions, _.castArray(permissions)).length;
  };

  $rootScope.changeTheme = function (theme, sendUpdate) {
    localStorageService.set("currentTheme", theme);
    for (const key of Object.keys($rootScope.themes)) {
      $rootScope.themes[key] = key == theme;
    }

    if ($rootScope.isUser($rootScope.user) && sendUpdate) {
      UserService.setTheme($rootScope.user.id, theme);
    }
  };

  $rootScope.isUser = function (user) {
    return user && user.username !== "anonymous";
  };

  $rootScope.doLogin = function () {
    if (!loginModal) {
      loginModal = $uibModal.open({
        controller: "LoginController",
        size: "sm",
        template: loginTemplate,
      });
      loginModal.result.then(
<<<<<<< HEAD
        () => {
          $rootScope.changeUser(TokenService.getToken());
        },
        _.noop // Prevents annoying console log messages
=======
          () => {
            $rootScope.changeUser(TokenService.getToken());
            location.reload();
          },
          _.noop // Prevents annoying console log messages
      );
      loginModal.closed.then(
          () => {
            loginModal = undefined;
          }
>>>>>>> 02325631
      );
      loginModal.closed.then(() => {
        loginModal = undefined;
      });
    }
    return loginModal;
  };

  $rootScope.doLogout = function () {
    TokenService.clearToken();
    TokenService.clearRefresh();

    $rootScope.changeUser(undefined);
    location.reload();
  };

  $rootScope.setWindowTitle = function (...titleParts) {
    titleParts.push($rootScope.config.applicationName);
    $rootScope.title = _.join(titleParts, " - ");
  };

  $transitions.onSuccess({ to: "base" }, () => {
    $state.go("base.systems");
  });

  $rootScope.setMenuPage = function (page) {
    $rootScope.menu_page = page;
  };

  $rootScope.checkMenuPage = function (page) {
    return $rootScope.menu_page == page;
  };

  function upsertSystem(system) {
    const index = _.findIndex($rootScope.systems, { id: system.id });

    if (index == -1) {
      $rootScope.systems.push(system);
    } else {
      $rootScope.systems.splice(index, 1, system);
    }
  }

  function removeSystem(system) {
    const index = _.findIndex($rootScope.systems, { id: system.id });

    if (index != -1) {
      $rootScope.systems.splice(index, 1);
    }
  }

  function updateInstance(instance) {
    _.forEach($rootScope.systems, (sys) => {
      const index = _.findIndex(sys.instances, { id: instance.id });

      if (index != -1) {
        sys.instances.splice(index, 1, instance);

        // Returning false ends the iteration early
        return false;
      }
    });
  }

  EventService.addCallback("global_systems", (event) => {
    if (["SYSTEM_CREATED", "SYSTEM_UPDATED"].includes(event.name)) {
      upsertSystem(event.payload);
    } else if (event.name == "SYSTEM_REMOVED") {
      removeSystem(event.payload);
    } else if (event.name.startsWith("INSTANCE")) {
      updateInstance(event.payload);
    }
  });

  $interval(function () {
    EventService.connect(TokenService.getToken());
  }, 5000);

  $rootScope.initialLoad();
}<|MERGE_RESOLUTION|>--- conflicted
+++ resolved
@@ -178,12 +178,6 @@
         template: loginTemplate,
       });
       loginModal.result.then(
-<<<<<<< HEAD
-        () => {
-          $rootScope.changeUser(TokenService.getToken());
-        },
-        _.noop // Prevents annoying console log messages
-=======
           () => {
             $rootScope.changeUser(TokenService.getToken());
             location.reload();
@@ -194,7 +188,6 @@
           () => {
             loginModal = undefined;
           }
->>>>>>> 02325631
       );
       loginModal.closed.then(() => {
         loginModal = undefined;
