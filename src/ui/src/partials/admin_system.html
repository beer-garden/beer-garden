--- conflicted
+++ resolved
@@ -10,13 +10,8 @@
     </button>
     <button type="button"
             class="btn btn-primary"
-<<<<<<< HEAD
             ng-show="hasPermission(user, 'ADMIN', is_local=true)"
-            ng-click="rescan()">Rescan System Directory</button>
-=======
-            ng-show="hasPermission(user, 'bg-system-admin')"
             ng-click="rescan()">Rescan Plugin Directory</button>
->>>>>>> 3a5dd9a0
   </span>
 </h1>
 
@@ -29,10 +24,8 @@
   {{alert.msg}}
 </div>
 
-</div>
-
-<h3>Systems</h3>
-<div class="panel-container animate-if"
+<div id="systems-container"
+     class="animate-if"
      ng-if="responseState(response) === 'success'">
 
   <div class="container-item panel panel-danger"
@@ -109,77 +102,6 @@
     <div class="panel-heading" style="font-size: 22px;">
       <span>{{systems[0].name}}</span>
     </div>
-<<<<<<< HEAD
-
-    <div class="panel-body" style="padding-bottom: 0px;">
-      <div ng-repeat="system in systems | orderBy: 'version'">
-        <div class="list-group">
-          <div class="list-group-item clearfix" style="font-size: 18px;">
-            <div style="display: inline-block; padding-top: 3px; padding-right: 16px;">
-              <a ui-sref="base.system({namespace: system.namespace, systemName: system.name, systemVersion: system.version})">
-                <span class="icon-color" ng-class="getIcon(system.icon_name)"></span>
-                <span style="font-size: 18px;">{{system.namespace}}/{{system.version}}</span>
-              </a>
-            </div>
-            <div class="btn-toolbar pull-right">
-              <div class="btn-group btn-group-sm">
-                <button type="button" class="btn btn-default fa fa-play"
-                        ng-show="hasPermission(user, 'ADMIN')"
-                        ng-click="startSystem(system)"
-                        title="Stop System {{system.name}}"></button>
-                <button type="button" class="btn btn-default fa fa-stop"
-                        ng-show="hasPermission(user, 'ADMIN')"
-                        ng-click="stopSystem(system)"
-                        title="Stop System {{system.name}}"></button>
-                <button type="button" class="btn btn-default fa fa-refresh"
-                        ng-show="hasPermission(user, 'ADMIN')"
-                        ng-click="reloadSystem(system)"
-                        title="Reload System {{system.name}}"></button>
-              </div>
-              <div class="btn-group btn-group-sm pull-right"
-                   ng-show="hasPermission(user, 'ADMIN')">
-                <button type="button" class="btn btn-default fa fa-trash-o"
-                        ng-click="deleteSystem(system)"
-                        confirm="Are you sure you want to delete a system with running instances?"
-                        confirm-if="hasRunningInstances(system)"
-                        title="Delete System {{system.name}}">
-                </button>
-              </div>
-            </div>
-          </div>
-          <div ng-repeat="instance in system.instances | orderBy: 'name'" class="list-group-item">
-            <bg-status target='instance.status'></bg-status>
-            <span style="padding: 0 10px">{{instance.name}}</span>
-            <span class="btn-toolbar pull-right"
-                  ng-show="hasPermission(user, 'ADMIN')">
-              <span class="btn-group btn-group-xs">
-                <button type="button" class="btn btn-default fa fa-play"
-                        ng-click="startInstance(instance)"
-                        title="Start Instance {{instance.name}}"></button>
-                <button type="button" class="btn btn-default fa fa-stop"
-                        ng-click="stopInstance(instance)"
-                        title="Stop Instance {{instance.name}}"></button>
-                  <button class="btn btn-default fa fa-bars"
-                          title="Admin Tools for {{instance.name}}"
-                          type="button"
-                          data-toggle="dropdown"></button>
-                  <ul class="dropdown-menu">
-                    <li>
-                      <a
-                          ng-click="showLogs(system, instance)"
-                          role="button"
-                          title="Open Log File: {{instance.name}}"><span >Show Logs</span>
-                      </a>
-                    </li>
-                    <li>
-                      <a
-                          ng-click="manageQueue(system, instance)"
-                          role="button"
-                          title="Manage Queue: {{instance.name}}"><span>Manage Queue</span>
-                      </a>
-                    </li>
-                  </ul>
-=======
       <div class="panel-body" style="padding-bottom: 0px;">
         <div ng-repeat="system in systems | orderBy: 'version'">
           <div class="list-group">
@@ -193,20 +115,20 @@
               <div class="btn-toolbar pull-right">
                 <div class="btn-group btn-group-sm">
                   <button type="button" class="btn btn-default fa fa-play"
-                          ng-show="hasPermission(user, 'bg-system-admin')"
+                          ng-show="hasPermission(user, 'ADMIN')"
                           ng-click="startSystem(system)"
                           title="Start System {{system.name}}"></button>
                   <button type="button" class="btn btn-default fa fa-stop"
-                          ng-show="hasPermission(user, 'bg-system-admin')"
+                          ng-show="hasPermission(user, 'ADMIN')"
                           ng-click="stopSystem(system)"
                           title="Stop System {{system.name}}"></button>
                   <button type="button" class="btn btn-default fa fa-refresh"
-                          ng-show="hasPermission(user, 'bg-system-admin')"
+                          ng-show="hasPermission(user, 'ADMIN')"
                           ng-click="reloadSystem(system)"
                           title="Reload System {{system.name}}"></button>
                 </div>
                 <div class="btn-group btn-group-sm pull-right"
-                     ng-show="hasPermission(user, 'bg-system-admin')">
+                     ng-show="hasPermission(user, 'ADMIN')">
                   <button type="button" class="btn btn-default fa fa-trash-o"
                           ng-click="deleteSystem(system)"
                           confirm="Are you sure you want to delete a system with running instances?"
@@ -220,7 +142,7 @@
               <bg-status target='instance.status'></bg-status>
               <span style="padding: 0 10px">{{instance.name}}</span>
               <span class="btn-toolbar pull-right"
-                    ng-show="hasPermission(user, 'bg-system-admin')">
+                    ng-show="hasPermission(user, 'ADMIN')">
                 <span class="btn-group btn-group-xs">
                   <button type="button" class="btn btn-default fa fa-play"
                           ng-click="startInstance(instance)"
@@ -249,7 +171,6 @@
                       </li>
                     </ul>
                 </span>
->>>>>>> 3a5dd9a0
               </span>
             </div>
           </div>
