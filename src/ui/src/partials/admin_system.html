--- conflicted
+++ resolved
@@ -104,13 +104,8 @@
     </div>
       <div class="panel-body" style="padding-bottom: 0px;">
         <div ng-repeat="system in systems | orderBy: 'version'">
-<<<<<<< HEAD
-          <div class="list-group" >
-            <div class="list-group-item clearfix" style="font-size: 18px;">
-=======
           <div class="list-group">
             <div class="list-group-item clearfix">
->>>>>>> 4fd5ee6f
               <div style="display: inline-block; padding-top: 3px; padding-right: 16px;">
                 <a ui-sref="base.system({namespace: system.namespace, systemName: system.name, systemVersion: system.version})">
                   <span class="icon-color" ng-class="getIcon(system.icon_name)"></span>
