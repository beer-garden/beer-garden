<div>
  <div class="alert alert-warning m-b-0"
         ng-show="showAlert()">
    The request is past expiration date and may have been deleted.
  </div>
</div>

<h1 class="page-header">


<!--  <progressbar type="{{a.type}}" ng-repeat="a in alerts" class='bar' value="a.counter"-->
<!--               max='30'>-->
<!--  </progressbar>-->

  <span>Request View</span>
  <span ng-if="responseState(response) === 'success'">
    <small>{{request.id}}</small>
    <button type="button"
            ng-if="complete"
            ng-click="redoRequest(request)"
            ng-disabled="disabledPourItAgain"
            class="btn btn-success pull-right"
            uib-popover="{{msgPourItAgain}}"
            popover-animation="true"
            popover-placement="left"
            popover-trigger="'mouseenter'">
      Pour it Again
    </button>
    <small class="pull-right" ng-if="showInstanceStatus(request, instanceStatus)">
      Error: Instance {{instanceStatus}}
    </small>
  </span>
</h1>

<fetch-data response="response"></fetch-data>
<div ng-if="responseState(response) === 'success'">
  <ol class="tagline breadcrumb" ng-show="request_tree.length > 1">
    <li ng-repeat="request in request_tree = getParentTree(request)" ng-class="{active: $last}"
      ><span ng-if="!$last"><a ui-sref="base.request({requestId: request.id})">{{request.command}}</a></span
      ><span ng-if="$last">{{request.command}}</span>
    </li>
  </ol>

  <div class="container-fluid animate-if">
    <table id="requestTable" class="table">
      <thead>
        <tr>
          <th scope="col">Command</th>
          <th scope="col">System</th>
          <th scope="col">System Version</th>
          <th scope="col">Instance Name</th>
          <th scope="col">Status</th>
          <th scope="col" ng-show="showErrorColumn(request, children)">Error Type</th>
          <th scope="col">Created</th>
          <th scope="col">Updated</th>
          <th scope="col">Expiration Date</th>
          <th scope="col">Comment</th>
        </tr>
      </thead>
      <tbody>
        <tr>
          <td ng-click="toggleChildren()">
            <span id="chevron"
                  ng-show="childrenExist(children)"
                  class="fa fa-chevron-right"
                  ng-class="{'chevron-rotate': !childrenCollapsed}">
<<<<<<< HEAD
            </span>{{request.command}}</td>
          <td ng-click="toggleChildren()">{{request.metadata.system_display_name || request.system}}</td>
          <td ng-click="toggleChildren()">
=======
            </span>
            {{request.command}}
            <span ng-show="request.hidden" class="fa fa-user-secret pull-right" style="font-size: 20px;"></span>
          </td>
          <td>{{request.metadata.system_display_name || request.system}}</td>
          <td>
>>>>>>> 27d30783
            <div style="display: inline-block; padding-top: 3px; padding-right: 16px;">
              <a ui-sref="base.system({namespace: request.namespace, systemName: request.system, systemVersion: request.system_version})">
                <span>{{request.system_version}}</span>
              </a>
            </div>
          </td>
          <td ng-click="toggleChildren()">{{request.instance_name}}</td>
          <td ng-click="toggleChildren()">{{request.status}}
            <span uib-popover="{{statusDescriptions[request.status]}}"
                  popover-animation="true"
                  popover-placement="right"
                  popover-trigger="'mouseenter'"
                  popover-title="{{request.status}}"
                  style="color: gray; padding-top: 5px">
              <span class="glyphicon glyphicon-info-sign"></span>
            </span>
          </td>
          <td ng-click="toggleChildren()" ng-show="showErrorColumn(request, children)">{{request.error_class}}</td>
          <td ng-click="toggleChildren()">{{formatDate(request.created_at)}}</td>
          <td ng-click="toggleChildren()">{{formatDate(request.updated_at)}}</td>
          <td>
            {{(expiration_date || "N/A")}}
            <button ng-click="showDateModal=!showDateModal" class="btn btn-primary fa fa-pencil-square-o"></button>
            <modal ng-show="showDateModal">
              <form
                      name="dateform"
                      sf-schema="schema"
                      sf-form="form"
                      sf-model="model"
                      ng-submit="updateExpirationDate(dateform, model)"></form>

            </modal>
          </td>
          <td ng-click="toggleChildren()">{{request.comment}}</td>
        </tr>

        <tr class="child-row slide" ng-repeat="child in childrenDisplay">
          <td>
            <div>
              <span class="fa fa-chevron-right" style="visibility: hidden"></span>
              <a class="child-link" ui-sref="base.request({requestId: child.id})">{{child.command}}</a>
              <span ng-show="child.hidden" class="fa fa-user-secret pull-right" style="font-size: 20px;"></span>
            </div>
          </td>
          <td><div>{{child.metadata.system_display_name || child.system}}</div></td>
          <td><div>{{child.system_version}}</div></td>
          <td><div>{{child.instance_name}}</div></td>
          <td><div>{{child.status}}</div></td>
          <td ng-show="showErrorColumn(request, children)"><div>{{child.error_class}}</div></td>
          <td><div>{{formatDate(child.created_at)}}</div></td>
          <td><div>{{formatDate(child.updated_at)}}</div></td>
          <td><div>{{(expiration_date || "N/A")}}</div></td>
          <td><div>{{child.comment}}</div></td>
        </tr>
      </tbody>
    </table>

    <div class="row">
      <div ng-style="(displayOutput && isMaximized) ? {'width': '100%'} : {'width': '50%'}" ng-show="displayOutput" class="col-md-6">
        <div style="margin-bottom: 10px;">
          <span class="h3">Output
            <a class="fa fa-expand pull-right"
                 title="Expand"
                 ng-click="resize('outputCell')"
                 ng-hide="isMaximized"
                 style="font-size: 0.8em; margin-top: 11px; color: black; cursor: pointer;"></a>
            <a class="fa fa-compress pull-right"
                 title="Contract"
                 ng-click="resize('outputCell')"
                 ng-hide="!isMaximized"
                 style="font-size: 0.8em; margin-top: 11px; color: black; cursor: pointer;"></a>
            <a class="fa fa-download pull-right" style="font-size: 0.8em; margin-top: 12px; color: black"
                 ng-href="api/v1/requests/output/{{request.id}}" download="{{filename}}" ng-show="downloadVisible"></a>
          </span>
          <span ng-show="formattedAvailable && format_error === undefined" style="margin-top: 9px" class="pull-right">
            <input bs-switch ng-model="showFormatted" switch-size="mini" type="checkbox" switch-label-width="0"
                   switch-handle-width="70" switch-on-text="Formatted" switch-off-text="Raw">
          </span>
          <span ng-show="formatErrorTitle !== undefined" class="pull-right" uib-popover="{{formatErrorMsg}}"
                popover-animation="true" popover-placement="left" popover-trigger="'mouseenter'"
                popover-title="{{formatErrorTitle}}" style="color: gray; padding-top: 5px">
            <span class="glyphicon glyphicon-info-sign" style="font-size: 26px"></span>
          </span>
        </div>
        <div style="position: relative;">
          <div class="w-100" style="text-align: center;" ng-hide="complete">
            <i class="fa fa-spinner fa-pulse fa-3x"></i>
          </div>
          <div ng-show="complete">
            <pre id="rawOutput" ng-show="!showFormatted">{{rawOutput}}</pre>

            <div id="htmlOutput" ng-show="showFormatted && htmlOutput">
              <div ng-bind-html="htmlOutput"></div>
            </div>
            <div id="jsonOutput" ng-show="showFormatted && jsonOutput">
              <div ui-ace="{ onLoad: loadPreview }" ng-model="jsonOutput"
                ng-if="formattedAvailable && format_error === undefined" style="width: 100%;"></div>
            </div>
          </div>
        </div>
      </div>

      <div ng-style="(displayParameter && isMaximized) ? {'width': '100%'} : {'width': '50%'}" ng-show="displayParameter" class="col-md-6">
        <div style="margin-bottom: 10px;">
          <span class="h3">Parameters
              <a class="fa fa-expand pull-right"
                 title="Expand"
                 ng-click="resize('parameterCell')"
                 ng-hide="isMaximized"
                 style="font-size: 0.8em; margin-top: 11px; color: black; cursor: pointer;"></a>
              <a class="fa fa-compress pull-right"
                 title="Contract"
                 ng-click="resize('parameterCell')"
                 ng-hide="!isMaximized"
                 style="font-size: 0.8em; margin-top: 11px; color: black; cursor: pointer;"></a>
          </span>
        </div>
        <div ui-ace="{ onLoad: loadPreview }" ng-model="formattedParameters" style="width: 100%;" title="Input Parameters"></div>
      </div>
    </div>
  </div>
</div><|MERGE_RESOLUTION|>--- conflicted
+++ resolved
@@ -6,12 +6,6 @@
 </div>
 
 <h1 class="page-header">
-
-
-<!--  <progressbar type="{{a.type}}" ng-repeat="a in alerts" class='bar' value="a.counter"-->
-<!--               max='30'>-->
-<!--  </progressbar>-->
-
   <span>Request View</span>
   <span ng-if="responseState(response) === 'success'">
     <small>{{request.id}}</small>
@@ -33,6 +27,7 @@
 </h1>
 
 <fetch-data response="response"></fetch-data>
+
 <div ng-if="responseState(response) === 'success'">
   <ol class="tagline breadcrumb" ng-show="request_tree.length > 1">
     <li ng-repeat="request in request_tree = getParentTree(request)" ng-class="{active: $last}"
@@ -64,18 +59,12 @@
                   ng-show="childrenExist(children)"
                   class="fa fa-chevron-right"
                   ng-class="{'chevron-rotate': !childrenCollapsed}">
-<<<<<<< HEAD
-            </span>{{request.command}}</td>
-          <td ng-click="toggleChildren()">{{request.metadata.system_display_name || request.system}}</td>
-          <td ng-click="toggleChildren()">
-=======
             </span>
             {{request.command}}
             <span ng-show="request.hidden" class="fa fa-user-secret pull-right" style="font-size: 20px;"></span>
           </td>
-          <td>{{request.metadata.system_display_name || request.system}}</td>
-          <td>
->>>>>>> 27d30783
+          <td ng-click="toggleChildren()">{{request.metadata.system_display_name || request.system}}</td>
+          <td ng-click="toggleChildren()">
             <div style="display: inline-block; padding-top: 3px; padding-right: 16px;">
               <a ui-sref="base.system({namespace: request.namespace, systemName: request.system, systemVersion: request.system_version})">
                 <span>{{request.system_version}}</span>
