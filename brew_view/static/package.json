--- conflicted
+++ resolved
@@ -31,11 +31,8 @@
     "eonasdan-bootstrap-datetimepicker": "^4.17.47",
     "font-awesome": "^4.7.0",
     "jquery": "^3.2.1",
-<<<<<<< HEAD
     "jwt-decode": "^2.2.0",
-=======
     "lodash": "^4.17.10",
->>>>>>> d896b5ea
     "metismenu": "^2.7.0",
     "moment": "^2.19.1",
     "moment-timezone": "^0.4.0",
