--- conflicted
+++ resolved
@@ -5,11 +5,8 @@
 
 from mongoengine import Q
 from tornado.gen import coroutine
-<<<<<<< HEAD
+from tornado.locks import Condition
 from tornado.web import authenticated
-=======
-from tornado.locks import Condition
->>>>>>> 96758fc8
 
 import bg_utils
 import brew_view
