--- conflicted
+++ resolved
@@ -7,12 +7,9 @@
 - Fixed bug where setting the heartbeat for recieving garden connections would override changes from Instance Updates in seperate threads
 - Fixed bug where heartbeat did not update the status to `RECEVING` for the receiving connection type
 - Backup current config on rpm update when config changes are present
-<<<<<<< HEAD
 - Fixed bug where Admin Garden page did not update page based on events until page was interacted with
-=======
 - Fixed bug where Plugins assocaited with a runner would appear after a refresh
 - Fixed bug where child unresponsive runners appeared in the list of unresponsive runners
->>>>>>> 1a2aedfc
 
 # 3.24.1
 
