# Beer Garden Changelog

# 3.27.2

TBD

<<<<<<< HEAD
- Added logging messages for Garden rescan operation
=======
- Fixed issue where child requests were not getting cancelled when the parent is cancelled
- Fixed issue where Topic delete was called with `args` instead of `kwargs`
- Updated each `handle_event` function to be processed in independent threads
- Beer Garden will only emit locally generated events to any listening or configured APIs. 
- Fixed bug where Garden Sync response doesn't null check before evaluating API response
- Fixed issue where if user sync with child garden fails at startup will stop Beer Garden
- Fixed issue where Requester was added to requests when auth was disabled
>>>>>>> 08e62bf2

# 3.27.1

8/21/2024

- Added REQUIRES list and REQUIRES_TIMEOUT in beer.conf. Plugins will wait for system dependencies before starting.
- Fixed APM Service name to clean string based with only alphanumeric characters, spaces, underscores, and dashes
- Fixed issue where Dead runners did not appear on the Unassociated Runners list
- Start support for Python 3.12.2+: [cpython ticket](https://github.com/python/cpython/issues/111615) has been resolved
- Expanded index checks at the start of Beer Garden to include User, Role, User Tokens, Topics, and Replication
- Fixed issue where invalid requests threw errors in Request handler for REQUEST_UPDATE

# 3.26.5

8/20/2024

- Backdating Patch: Fixed issue where Dead runners did not appear on the Unassociated Runners list (Not included in 3.27.0 Release)

# 3.27.0

8/13/2024

- Added file trigger jobs to scheduler to monitor directory for file changes. If a watched file change event occurs, it will fire the
specified request. File trigger can be customized using regex, recursively monitoring sub-directories, or by watching one or more file
change events (i.e. create, modify, move, or delete).
- Request auto refresh configurable through `ui.auto_refresh` config option.
- Added additional matching for topic subscriptions to include full string, empty, None, and regular expressions.
- Fixed Request system version to return actual system version instead of parsed version when using latest.
- Expanded the Topics API to support `api/v1/topics/name/` for passing `topic.name` as a variable instead of `topic.id`
- Add counter support for Topics/Subscribers that are triggered to generate requests
- New feature to track the last N heartbeats timestamps for Instances and Gardens. The range to history stored is 
  controlled by configurations `garden.status_history` and `plugin.status_history`
- Added Replication Awareness to ensure only one Replicated instance can process the scheduled jobs.
- Adds Model Checks for DB collections to ensure classes can properly load between upgrades.
- If Beer Garden catches an exception during shutdown, it will os.exit the application after all shutdown procedures are completed.
- Added new metrics collection support for publishing data to Elastic APM for APIs, Router, and Event Handling

## Overhauled User Authentication Logic
- Roles allow filtering on combinations of Garden/Namespace/System Name/System Version/Instance/Command
- User Alias mapping will update the Requester on Child Garden requests based on their alias. Maps requests
  spawned from Child Garden to the local User account if Alias mapping matches.
- When User has Alias accounts, Roles that can be applied to that Child Garden will be forwarded as UpstreamRoles. 
  This is to ensure admin's at the Child Garden can see the permissions utilized to execute Request
- Updated Permission accesses on UI with new Role schema
- Updated API Permission access with new Role schema
- API filters returned data based on User Roles
- Access Token have custom Access and Refresh timeouts based on Users Max Permission that are controlled in the config
- Users and Roles can be loaded through configuration files, and are protected models
- New UI pages for User and Role management
- Upgraded Brewtils version to [3.27.0](https://github.com/beer-garden/brewtils/releases/tag/3.27.0)

# 3.26.4

7/12/2024

- Fixed bug where job updates did not maintian counters
- Fixed bug where bulk job import did not support updates

# 3.26.3

7/10/2024

- Fixed bug that prevented Autobrew Kwargs from being properly passed to the class object
- Supporting Subscriber Types for Generated/Annotated/Dynamic, all stored in Topics Collection for quick reference
- Optimized internal event processing to support API only events
- Updated About page to support new tab for links
- Command publishing blocklist UI and REST API removed
- Fixed Command Index UI bug where breadcrumbs were not shown if Namespace and System Name matched

# 3.26.2

6/6/2024

- Fixed bug where Request View would fail loading Dynamic Choices for TEMP commands
- Fixed bug where configured receiving connections for child Gardens duplicated at restart
- Defaulted all Dynamically loaded commands from the Request View to TEMP

# 3.26.1

5/24/2024

- Fixed icon padding
- Updated Garden Admin page to only update page data based on Local Garden Update Events and notify when a child sync is being processed 
- Fixed logging statement
- Fixed icon order of Child Requests on Request View page
- Updated Publish/Subscribe Request to only support Systems that are in the `RUNNING` status. 
- Updated Topics API to support upserting topics
- Changed various log levels
- Fixed monitoring of Plugin Runners
- Added notification icons to Instances on System Admin page to reflect current status of runner
- Updated Child Request handling to update missing Command Types

# 3.26.0

5/16/2024

- Fixed large output handling when updating parent requests
- Upgraded Font-Awesome to Free version of 6.5.x
- Refactored Mongo pruner to use APScheduler
- Autobrew supports args and kwargs provided to client class
- Updated order of Hidden and Command Type icons on Command Index and Request View pages
- Migrates `Latest` system version from SystemClient to Request API supported
- Adds support for filtering `SystemsList` API on `filter_latest` to return only latest version of each system
- Updated Garden Syncs to include sync of targeted garden children
- Updated Garden Admin page to not show duplicative info alerts
- Updated Garden Update/Delete/Create events to trigger Publish Garden Sync
- Fixed bug in routing logic when syncing Garden 2+ hops away
- Fixed bug where downstream garden deletes on 1-hop did not reflect locally
- Fixed bug where Garden Events caused duplicate Gardens to appear if event came from 2+ hops away

# 3.25.1

5/3/2024

- Added auto refresh checkbox to requests page
- Added support for cross-server parent/child requests
- Reuse existing rabbit admin queue by purging messages instead of creating new queue
- Fixed bug where Auto brew plugins did not parse NAME/VERSION properly from the beer.conf
- Fixed bug where unresponsive Garden API was referencing a non existing configuration for default. New default is -1.
- Fixed bug where Garden unresponsive metadata was cleared during child garden shutdown
- Fixed bug where tailing plugin logs fails if the logs are not updating
- Fixed bug where locally connected plugin commands ran as TEMP did not auto delete after completion
- Fixed bug where commands page did not load properly if opened up directly
- Fixed bug where `Pour It Again` on Request View page was generated before Systems were loaded from API
- Fixed bug where Autobrew plugins passed PLUGIN_ARGS to Client class
- Fixed bug where outstanding Requests will prevent Plugin from shutting down. 

# 3.25.0

4/11/2024

- Added Topics API and classes to support dynamic topic subscribers
- Now show alert on Garden Admin page when a Sync event is seen
- Garden Sync events will update heartbeat status of Receiving Garden APIs
- Utilized the TTL for In_Progress requests to set Expiration windows for Requests on PIKA, to handle backups of requests that Beer Garden has already cancelled.
- Optimized UI Rest calls to load only Local Garden with Children
- Optimized Child Request Event handeling
- Updated how STOMP URL preview is formatted on Garden Admin page
- Configuration update: Prometheus metrics (`metrics.prometheus.enabled`) is now disabled by default
- Configuration update: Default directory for child configs (`children.directory`) is now `./children`
- Configuration update: Default for `ui.cors_enabled` is now True to match example configuration and default behavior of UI docker images
- Fixed order of Gardens and Connections on Garden Admin page
- Fixed bug where STOMP connections for children did not start with Beer Garden startup
- Fixed bug where Child Garden Publishers appeared as Upstream on Garden Admin Page
- Fixed bug where outbound filtering removing Username/Password from STOMP connections for internal events
- Fixed bug where Disabled STOMP Receiving connection could be re-enabled if it is shared and unresponsive
- Fixed bug where child garden plugins are treated like local plugins on the System Admin page
- Fixed bug where pruner dies if it is unable to update cancelled request
- Fixed bug where child requests were stored in database without parent request
- Fixed bug where removing a parent garden failed to remove both parent and child

# 3.24.4

3/11/2024

- Fixed bug where child STOMP Recieving connections where not being saved or configured to listen

# 3.24.3

3/8/2024

- Fixed bug where Stomp Headers were not being parsed into Dictionaries

# 3.24.2

2/28/24

- Fixed bug where setting the heartbeat for recieving garden connections would override changes from Instance Updates in seperate threads
- Fixed bug where heartbeat did not update the status to `RECEVING` for the receiving connection type
- Backup current config on rpm update when config changes are present
- Fixed bug where Admin Garden page did not update page based on events until page was interacted with
- Fixed bug where Plugins assocaited with a runner would appear after a refresh
- Fixed bug where child unresponsive runners appeared in the list of unresponsive runners
- Upgraded Brewtils version to [3.24.1](https://github.com/beer-garden/brewtils/releases/tag/3.24.1)

# 3.24.1

2/21/2024

- Fixed pip config trusted-host on rpm build
- Fixed bug where the Garden Connection Stop button did not request the connection to be disabled if the current status is a valid running status.
- Cleaned up logging statements left from debugging
- Fixed bug where the modal for reading Instance Logs was not appearing
- Updated System Instance "Get Logs" to support live polling
- Expanded Instance Logs requests to allow for routing to child gardens

# 3.24.0

2/13/2024

- Updated icons on System Admin page
- Fixed bug where `blocking=true` on Request API returned `IN PROGRESS` status for requests sourced from downstream gardens. Delay added to 
  allow Beer Garden to process the event.
- Request API utilizes Futures for `blocking=true`, returning back the completed request from the Event, instead of querying the database
- Fixed bug where pruned In-Progress Requests that were scheduled never completed in scheduler, so max concurrency would be reached.
- Expanded counters for Scheduled Jobs to include Requests skipped and canceled. 

## BREAKING CHANGES
- The Garden table needs to be dropped from the database to support new model changes
  ```
  mongo
  use beer_garden
  db.garden.drop()
  ```
- Garden records store child Gardens
- Child Gardens are now configured through a config file. Default location is `./children`
- Garden Admin page overhauled
- Scheduled checks to ensure that all child gardens are publishing
- Child Gardens receiving/publishing connections can be started and stopped from the Admin Garden page. This only starts/stops the accepting
or publishing from the Parent, not disable a remote API.
- UI now iterates over local Garden children to determine list of Systems
- If Garden is disabled or not configured, it's and it's child garden Systems will not be visible on the UI
- If a child garden is not reporting a Recieving connection, but can be tasked, upgrade the child. Older 3.X releases do not report sourcing and 
 this is utilized to determine the Receiving connections.


# 3.23.1

12/29/2023

- Fixed issue where replicated messages were not fanned out to all replicated Beer Gardens
- Fixed bug where restart instance was not checking if process is currently running. Now
  it properly kills the running instance during restart.
- Split apart functionality of Start and Restart instance into two API operations. 

# 3.23.0

12/27/2023

- Added missing Request Status filter for "Invalid"
- Adding default icon on System Admin page for undefined or null system.icon_name
- Fixed bug where Publish/Subscribe events would carry over request properties across the various topics mapped
- New API to support PUT Requests, this API will only spawn REQUEST_UPDATE events
- Upgraded Brewtils version to [3.23.0](https://github.com/beer-garden/brewtils/releases/tag/3.23.0)

# 3.22.0

12/13/2023

- Replication of all events, when configured, except for Garden Sync events. Garden sync events spawn off additional events that will be replicated properly.
- Add support for commands to have tags, used for filtering on the commands index page
- Publish Instance Status changed to Instance default topic {Namespace}.{System}.{Version}.{Instance}
- Upgraded Brewtils version to [3.22.0](https://github.com/beer-garden/brewtils/releases/tag/3.22.0)

# 3.21.0

12/05/2023

- When Beer-Garden is replicated, publishes required events to RabbitMQ keep the environments in sync.
- On Request Index page, the prefix NOT is supported to invert string query or search for empty strings. 
- Adding "?showNav=false" to the end of any UI page will remove the navigation bar
- Upgrading unstable docker images to install Brewtils develop branch

# 3.20.0

11/16/2023

- Adds the ability to delete Requests by Plugin on the System Admin page within the plugin sub-menu. These are local deletes only
- Adds Is Alive check for Entry Points, if sub process is killed externally then it is restarted
- Add error handling if Subscriber Request has exception at creation
- Updates request validation to support allow_any_kwargs on commands
- Upgraded Brewtils version to [3.21.0](https://github.com/beer-garden/brewtils/releases/tag/3.21.0)

# 3.19.1

11/9/2023

- Rolls back to Python 3.11 until [cpython ticket](https://github.com/python/cpython/issues/111615) is resolved, expected 3.12.1
- Expands docker build to include various versions of Python
- Fixed bug in Topics to require full matching for subscriptions, not substrings
- Expanded pub/sub testing
- Upgraded Brewtils version to [3.20.2](https://github.com/beer-garden/brewtils/releases/tag/3.20.2)

## 3.19.0

11/7/2023

- Adds support for Published Event Requests
- Adds support for Requests to spawn Publish Request
- Upgraded Brewtils version to [3.20.1](https://github.com/beer-garden/brewtils/releases/tag/3.20.1)
- Updated testing baseline to support Python 3.12, and requirements build off 3.10
- All docker images support Python 3.12
- RPM build is against Python 3.12
- Updated Command Type Icons
- Updated tooltips on Command Types
- Added icon for Subscription based Command/Requests
- Updated Request View page to show Namespace

## 3.18.1

10/20/2023

- Fixed auto brew conf to support NAME/VERSION parameters
- Fixed auto brew to support PLUGIN_ARGS
- Fixed missing default home
- Upgraded Brewtils version to [3.19.0](https://github.com/beer-garden/brewtils/releases/tag/3.19.0)

## 3.18.0

10/13/23

- Can set any page as the home page
- Add command type TEMP that is pruned after parent request is completed or 
  when it completes if it is the top level request
- Add Auto Decorator feature for classes without annoations

## 3.17.2

10/10/23

- Add Request Pruner for command type Admin
- Add batching for large pruner
- Add multithreading for pruner

## 3.17.1

7/20/23

### Other Changes

- Update RPM build process to use Node 18

## 3.17.0

7/19/23

### Other Changes

- Updated preview version of the new UI with better support for commands with
  dynamic parameters
- Bumped dependency versions

## 3.16.2

2/1/23

### Other Changes

- Preview version of the new UI now has intended feature parity with the
  existing UI.

## 3.16.1

1/10/23

### Other Changes

- Miscellaneous updates to the preview version of the new the UI

## 3.16.0

11/15/22

### Added Features

- A preview of the new UI is now bundled into the official release RPM. This new
  UI built on a more modern framework, but is largely intended to look and feel
  similar to the existing UI. When using the configuration provided in the RPM,
  the preview UI can be reached by appending /preview to the base beergarden URL
  in your browser.

## 3.15.0

8/31/22

### Added Features

- A new configuration option, `db.ttl.in_progress`, is now available for timing
  out requests. Any request still in the `IN_PROGRESS` or `CREATED` status after
  the configured timeout (set in minutes) will be marked as `CANCELLED`, making
  it eligible for pruning.

### Bug Fixes

- Viewing instance logs for systems on a local garden now works correctly.
- The Clear All Queues option on the system admin page now works correctly.
  **NOTE:** This is supported for the local garden only.
- Fixed an issue where clearing the queue of an instance with non-word
  characters in the instance name would raise an error. Queues can now be
  cleared properly, regardless of the instance name.

### Other Changes

- Reduced redundancy in the API calls made by the UI.
- Removed lingering internal references to beer garden v2 naming conventions.

## 3.14.0

6/28/22

### Added Features

- The request output page now provides an option to render output that exceeds
  the display size threshold. Note that the ability to successfully render such
  output depends on both the output size and the client's available resources.
  (Issue #1338)
- A Command Publishing Blocklist is now available. Commands on remote gardens
  that are added to this list will not have their results published back up to
  the parent. (Issue #1310)
- When launching a garden for the first time, the default user for running
  plugins is now distinct from the default admin user. (Issue #1309)
- Improved display of multiline comments on requests. (Issue #242)
- Improved feedback when performing a garden sync. (Issue #1299)
- Roles are now synced to downstream gardens when performing a user sync. (Issue
  #1302)

### Bug Fixes

- The namespaces and systems are now correctly displayed for the local garden in
  both the API response and the garden admin view. (Issue #1300)
- Sensitive message queue connection information is no longer returned with the
  systems API endpoint response. (Issue #1301)

### Other Changes

- The superuser role is now internally managed and no longer needs to be
  specifically listed in the role definition file. (Issue #1306)

## 3.13.0

4/12/22

**NOTE:** This release fixes an issue where client certificates would not be
sent to rabbitmq, even if beer garden was configured to do so. Connecting to
rabbitmq with certificates currently requires that the provided certificate be a
key and certificate bundle. Please be aware that in certain configurations where
the certificate is already set and is not a bundle, your connection to rabbitmq
may fail under this release. To fix this, switch your certificate to be a bundle
that also includes the key.

### Bug Fixes

- Client certificates are now properly used when connecting to rabbitmq (Issue
  #1288).
- Column filtering headers on the Request page are now properly aligned (Issue
  #1286)
- Login form now provides feedback when entering invalid credentials (Issue
  #1280)

### Other Changes

- The bgio/beer-garden:3-debian image and related images have been modified to
  more closely align with the alpine image. Usage of the debian image should now
  be the same as that of the alpine image.

## 3.12.0

3/21/22

### Added Features

- A "Change Password" option has been added to the ☰ in the top right of the UI.
  (Issue #1262)
- User management has been added to the UI for creating users and managing their
  role assignments. This is available via a new "Users" option under the admin
  menu. (Issue #1262)
- Requests now list the user that initiated the request. (Issue #1263)
- Users are now granted implicit access to any requests that they create. (Issue
  #1264)
- It is now possible to sync users and their role assignments between gardens.
  (Issue #1265)
- A default admin user and superuser role will now be created during the first
  startup of a new garden. (Issue #1274)

### Bug Fixes

- Overly noisy "ERROR" event messages have been eliminated from the logs. These
  had been especially prevalent in setups with remote gardens that were more
  than a single hop away (i.e. "grandchildren"). (Issue #1271)

### Other Changes

- A [security](https://beer-garden.io/docs/app/security/) section has been added
  to the documentation on beer-garden.io, detailing how to use many of the User
  management related features in this release.

## 3.11.0

2/9/22

### Added Features

- Updates in status in the user interface (via WebSockets) are now filtered
  according to a user's authorization, the same as HTTP API requests. (Issue
  #1243)
- The user interface now preemptively refreshes user access tokens so that a
  user will not be automatically logged out after a short period of inactivity.
  (Issue #1247)
- User interface elements are now hidden or displayed according to a user's
  authorization to access their functionality. (Issue #1179 & Issue #1250)
- Users can now import and export Garden connection configurations via the user
  interface. (Issue #1192 & Issue #1141)

### Bug Fixes

- The Job error count now correctly also reflects those Jobs that fail due to an
  exception, (Issue #1225)
- Job scheduler request handling now properly keeps track of which requests have
  finished. (Issue #1214)

### Other Changes

- Added basic documentation for authentication and authorization features added
  to Beer-garden in previous releases. (Issue #1241)

## 3.10.0

1/4/22

### Added Features

- File parameters on requests are now cleaned up by the pruner per the
  `db.ttl.file` setting. (Issue #1215)
- File parameters are now cleaned up when the corresponding request is removed.
  (Issue #1215)
- Reduce log noise generated from ERROR events. (Issue #1213)

### Bug Fixes

- Request parameter and output data stored in GridFS no longer gets duplicated
  throughout the life of a request. (Issue #1216)
- Request `status_updated_at` field on requests from child gardens is now
  properly preserved. (Issue #1143)
- The DELETE method on the /api/v1/gardens endpoint has been restored. (Issue
  #1230)

### Other Changes

- Added backend support for a command publishing blocklist that prevents
  requests from listed commands from being published up to a parent garden. User
  access to this feature will follow in a future release. (Issue #877)

## 3.9.0

12/8/21

### Added Features

- The `status_updated_at` timestamp is now displayed on the Request view page.
  (Issue #1142)
- The `/api/v1/job/<id>/execute` endpoint now takes an optional `reset_interval`
  parameter which, when set to true, will update the next run time of an
  interval trigger job to be based on the current adhoc execution, rather than
  keeping the next run time that was based on the previously scheduled
  execution. (Issue #1173)
- Command parameters of type `Bytes` are now rendered as a file upload dialog in
  the tasking interface. Files provided this way will be properly sent down to
  remote gardens for tasking, unlike the `Base64` paramter type. For this
  reason, it is recommended that `Bytes` be used for parameters that intend to
  take a file as input. (Issue #1165)

### Bug Fixes

- Child requests are once again properly returned via the `/api/v1/request`
  endpoint and properly displayed on the request page in the UI (Issue #1218)

### Other Changes

- Added the following for use in future authorization related features:
  - A trusted header login handler for authenticating users based on request
    headers that indicate the username and a list of group memberships. (Issue
    #1198)
  - Improved handling of refresh tokens in the UI (Issue #1187)
  - Add authorization checks to the `/api/v1/forward` endpoint. (Issue #1207)

## 3.8.1

12/7/21

### Bug Fixes

- Fixed an issue that prevented tasking of commands without parameters on remote
  gardens (Issue #1209)

## 3.8.0

11/18/21

### Added Features

- Requests now have a `status_updated_at` field representing the time of the
  last status change. (Issue #1132)
- Added the ability to import and export jobs via the Scheduler page on the UI
  (Issue #1034)
- Added the ability to do ad-hoc runs of scheduled jobs via both the API and UI
  (Issues #1062, #1066)

### Bug Fixes

- Properly validate input on the job import API (`/api/v1/import/job`) (Issue
  #1178)
- Dependency versions for development and deployment are now consistent (Issue
  #1182)

### Other Changes

- Added the following for use in future authorization related features:
  - Refresh token support (Issue #1171)
  - The ability to enable permissions based authorization checks to the API
    endpoints (Issues #1154, #1170)
  - Various changes to the UI to support login / logout and refresh token
    handling (Issue #1147)
  - Added a concept of "global" permissions (Issue #1168)

## 3.7.1

10/15/21

### Added Features

- Login endpoint added allowing user/password entry to receive a _JWT_ auth
  token (Issue #1134)
- The `get_current_user` method in the `BaseHandler` class now gets the `User`
  object based on the _JWT_ auth token (Issue #1144)
- Local and remote plugin logging config files now separated (Issue #817)
- Helper functions created to determine a user's permissions (Issue #1122)

### Bug Fixes

- Hidden files in a plugin directory no longer show an error in the logs (Issue
  #1097)
- File parameters are now handled correctly and a file posted to a child garden
  from the parent is correctly encoded and compressed for transport (Issue
  #1055)
- Dead runners on a child garden now correctly show their status on the parent's
  UI (Issue #809)
- Stale systems are now removed when syncing child gardens (Issue #1101)
- Large requests now better determined whether they need to be stored in GridFS
  (Issue #1038)

### Other Changes

- Project is now able to accept pull requests from those who are working from a
  fork
- Contribution guide updated

## 3.6.0

9/22/21

### Added Features

- Added new api endpoints for importing and exporting jobs (Issue #1067)

### Bug Fixes

- It is no longer possible to create multiple gardens sharing the same name
  (Issue #727)
- GET and DELETE against the garden api endpoint now return the correct response
  codes (Issue #1110)
- Fixed an issue where internal event processors were incorrectly modifying
  events (Issue #978)
- Garden connection configuration is now properly displayed in the UI when
  default values are being used (Issue #1104)
- Connection reliability fixes for the stomp entrypoint (Issue #1102)

### Other Changes

- Added the following for use in future authorization related features:
  - Authorization related database models (Issue #1089)
  - The ability to load role definitions from a configuration file (Issue #1091)
- Updated library dependency versions

## 3.5.0

8/18/21

### Added Features

- Command-based choices request will now time out after 30 seconds
- Theme selection now persisted in browser storage
- Added config option for changing commands of non-dev systems

### Bug Fixes

- Command-based choices now wait for an instance to be selected
- Read-log requests now fully formed
- Fixed issue where gardens with certain characters in their name could not be
  accessed
- Republishing a modified event when child request changes
- Fixed operations being routed to incorrect gardens in certain cases
- Command-based choices now show an indication when request fails

### Other Changes

- Setting timezone to UTC in docker image

## 3.4.1

8/2/21

### Bug Fixes

- Jobs removed during an execution no longer respawn upon completion (Issue
  #1081/ PR #1084)

## 3.4.0

6/24/21

### Added Features

- Scheduled jobs now have a timeout field (Issue #1046 / PR #1049)
- Forwarding REST calls now support `blocking` and `timeout` parameters (Issue
  #895 / PR #325)
- Bytes-type parameters are now supported (Issue #991 / PR #996)
- Systems can now have UI templates (Issue #997 / PR #1005)
- Commands now have a metadata field (Issue #358 / PR #998)

### Bug Fixes

- Scheduled job now displays next run time correctly (Issue #972 / PR #1059)
- Handling request cancellation events from child gardens (Issue #932 / PR
  #1056)
- Better error handling when HTTP connection from child to parent garden fails
  (Issue #1035 / PR #1037)
- Changed standard nginx config to allow for larger request output (Issue #1027
  / PR #1032)
- Large child output no longer prevents parent output from being displayed
  (Issue #1026 / PR #1030)
- Better error message when creating a Request with an incorrect namespace
  (Issue #1017 / PR #1024)
- System attributes (like description) can now be cleared (Issue #1002 / PR
  #1003)
- Fixed issue with plugin log reads immediately timing out (Issue #999 / PR
  #1000)

### Other Changes

- Moved status icon on request view page (Issue #1041 / PR #1042)

## 3.3.0

4/23/21

### Added Features

- Can now modify scheduled jobs (Issue #294 / PR #988)

### Bug Fixes

- Fixed file parameters regression (Issue #992 / PR #995)
- Better handling for out-of-order request updates from child gardens (Issue
  #982 / PR #993)

## 3.2.3

4/16/21

### Bug Fixes

- Fixed regression where headers were not set when sending STOMP messages (Issue
  #969 / PR #970)
- System creation events should now be handled by all entry points (Issue #949 /
  PR #971)
- Stomp entry point no longer mangles event objects (Issue #978 / PR #979)
- Child request view starts as collapsed on request view page (Issue #984 / PR
  #985)

### Other Changes

- Changed STOMP configuration items (PR #968)

## 3.2.2

4/12/21

### Bug Fixes

- Fixed error where certain database models would hold onto references (Issue
  #959 / PR #960)
- Fixed various issues with TLS stomp connections (Issue #946 / PR #947)
- Garden sync operations now work more consistently (Issue #941 / PR #961)

### Other Changes

- Change to how child garden connection parameters are stored (Issue #912 / PR
  #962)

## 3.2.1

4/9/21

### Bug Fixes

- Scheduled jobs now work without a namespace (Issue #952 / PR #954)

### Other Changes

- UI image no longer uses IPv6 by default (Issue #950 / PR #951)

## 3.2.0

4/1/21

### Bug Fixes

- Better error message when request choices validation times out (Issue #938 /
  PR #945)
- Fixes to STOMP connection behavior (Issue #914 / PR #917, #935)
- No longer possible to define a Garden connection type as Local (Issue #906 /
  PR #909)
- Fixed case where incorrect STOMP config could prevent startup (Issue #907 / PR
  #910)
- Errors when changing garden connection info will be displayed (Issue #903 / PR
  #908)
- Request creation no longer generating extraneous error logs (Issue #902 / PR
  #911)
- Creating request for a child garden no longer shows UI error (Issue #893 / PR
  #894)
- Preventing incorrect namespace value from breaking notifications (Issue #890 /
  PR #892)
- Fixed problems with HTTP parent/child connection parameters (Issue #878, #879,
  #897 / PR #884, #899, #901)
- Garden names now support Unicode (Issue #875 / PR #885)
- Improved error logging for HTTP parent/child communication errors (Issue #873
  / PR #889)

### Added Features

- Added descriptions to system admin page (Issue #840 / PR #843)

### Other Changes

- Event notifications are always wrapped in Operations (Issue #918 / PR #920)

## 3.1.1

2/5/21

### Bug Fixes

- Database migration script no longer requires has_parent field (Issue #868 / PR
  #869)

## 3.1.0

2/5/21

### Bug Fixes

- Improved the position of the popover shown for a parent request (Issue #862 /
  PR #865)
- Checkbox label on commands page now works correctly (Issue #860 / PR #866)
- Fixing incorrect Request collection name (Issue #833 / PR #834)

### Added Features

- Requests based on a hidden command will now be marked as hidden themselves
  (Issue #414 / PR #849)

### Other Changes

- Request index page checkbox labels have been tweaked (Issue #861 / PR #864)
- Beer-garden systemd process now runs with umask 0002 (Issue #816 / PR #844)

## 3.0.5

1/11/21

### Bug Fixes

- System Queue Management Not Working on Admin Page(Issue #823 / PR #824)
- Scheduler Not Rendering Trigger Form (Issue #819 / PR #821)
- Local plugin runner not removed during system purge (Issue #810 / PR #822)
- Unassociated Runner not displayed when there are no systems (Issue #805 / PR
  #808)
- Now able to delete System when Child Garden is down (Issue #749 / PR #798)
- Regigersty empty command list on existing System resulted in no changes to
  commands list (Issue #806 / PR #807)
- Fixed issue where Garden updates failed if no Configuration was provided (PR
  #801)
- Moved metadata field into STOMP shutdown event properly (PR #802)

### Added Features

- Run systemd service as beer-garden user (Issue #816 / PR #818)
- Warn when beer.conf results in no instances (Issue #796 / PR #804)
- Entry Points now emit Brewtils Event when started (PR #800)
- Adding Checkers for Code Complexity and Security to PR Actions (PR #812)
- Self-closing non-void tags are not great in HTML5 (PR #814)
- Adding log message when logging config file is changed (PR #826)

## 3.0.4

12/22/20

### Bug Fixes

- Fixed issue with entry point status event publishing

## 3.0.3

12/22/20

### Added Features

- Parent and child gardens can now use Stomp-based communication (#761)
- Can now create a child garden using the UI (#726)

### Bug Fixes

- Fixed regression that made it impossible to removed remote plugins (#794)
- Better error handling during system removal (#749, #771)

## 3.0.2

12/15/20

### Added Features

- Unassociated runners are now shown on the System Admin page (#708)
- Can now pass files as parameters (#368)

### Bug Fixes

- Shutdown procedure is more robust when running under systemd (#770)
- Corrected tooltip for System Admin page start button (#768)
- Stopped certain events from generating UI console errors (#764)
- Better error information when using Pour it Again on a removed command (#624)

## 3.0.1

11/12/20

### Bug Fixes

- Fix issue preventing clean shutdown on Python 3.7 (#738)

## 3.0.0

11/10/20

Note: This is a major release. Please check out the
[site](https://beer-garden.io/) for more in-depth documentation.

### Added Features

- Scheduler now supports triggering from file events (#647)
- jquery and lodash objects are now available when creating custom templates
  (#589)
- Table page length selections in UI are persisted in browser storage (#560)
- Local plugins can now use an alternate python interpreter (#492)
- Request output with a size greater than 16MB is now supported (#407)
- Button added to Request View page for downloading output (#361)
- Additional REST endpoint for Request output (#361)
- Systems can now be grouped by namespace (#284)
- Can now mark commands as hidden (#269)
- The UI Output and Parameters displays can now be expanded (#170)
- Separate gardens can now communicate via REST API
- Actions can be initiated with STOMP messages in addition to the REST API
- Plugin logs can now be retrieved and displayed on the UI System Admin page
- All plugins automatically request a logging configuration from Beer-garden

### Other Changes

- UI Queue Admin functionality has been moved into System Admin page (#533)
- Drop official support for CentOS 6 (#225)
- Logging config files are now yaml by default (#89)
- Brew-view & Bartender have been merged into a single Beer-garden application
  (#87)
- UI has been pulled out into a separate application
- Default `max_instances` value for plugins is -1 (no maximum)
- User interface has been streamlined
- Python version bundled with rpm is now 3.7 instead of 3.6
- Commands no longer have an ID field

### Removed

- Publishing events to RabbitMQ and Mongo has been removed (#681)
- Authentication / Authorization functionality: Users, Roles, Login, etc.

## 2.4.18

10/27/20 Brew-view 2.4.19, Bartender 2.4.8, BG-utils 2.4.10

### Added Features

- Can now inject specific host environment variables into local plugin processes
  (#686)

## 2.4.17

10/13/20 Brew-view 2.4.19, Bartender 2.4.7, BG-utils 2.4.10

### Bug Fixes

- Fixed command invocation error when request has no parameters (#351)

## 2.4.16

9/23/20 Brew-view 2.4.19, Bartender 2.4.7, BG-utils 2.4.10

### Bug Fixes

- Removed mongo model caching from Pruner. Releasing memory once the delete is
  completed (#604)

## 2.4.15

2/20/20 Brew-view 2.4.19, Bartender 2.4.6, BG-utils 2.4.10

### Bug Fixes

- Start and end dates are correctly applied to new interval jobs (#431)

## 2.4.14

1/30/20 Brew-view 2.4.18, Bartender 2.4.6, BG-utils 2.4.9

### Bug Fixes

- Returning 418 status code when a model is too large to save (#308)

## 2.4.13

1/14/20 Brew-view 2.4.17, Bartender 2.4.6, BG-utils 2.4.9

### Bug Fixes

- Fixed issue where scheduler would not work with self-signed cert (#391)

## 2.4.12

12/5/19 Brew-view 2.4.16, Bartender 2.4.6, BG-utils 2.4.9

### Added Features

- Added configuration flag to allow rendering unsanitized output (#360)

## 2.4.11

11/12/19 Brew-view 2.4.15, Bartender 2.4.6, BG-utils 2.4.9

### Bug Fixes

- Requests should now survive a broker restart (#352)
- Fixed issue where admin role and user pages could fail to update (#345)

### Other Changes

- Admin queues are now durable (#356)
- Admin queues are no longer created with the auto-delete flag (#350)

## 2.4.10

9/27/19 Brew-view 2.4.14, Bartender 2.4.5, BG-utils 2.4.8

### Bug Fixes

- Static choices with alternate display text no longer fail validation (#325)

### Other Changes

- Typeahead parameters now use a scrollable display (#318)
- Better stacktrace logging for local plugins (#317)

## 2.4.9

9/5/19 Brew-view 2.4.13, Bartender 2.4.4, BG-utils 2.4.8

### Bug Fixes

- HTML output is now rendered correctly (#312)

### Other Changes

- Now using npm instead of yarn

## 2.4.8

6/27/19 Brew-view 2.4.12, Bartender 2.4.4, BG-utils 2.4.8

### Bug Fixes

- Semicolon in request index page filters no longer breaks (#302)
- Granfana link descriptions on about page respect application name (#301)
- Frontend websocket connection now handles non-default base path (#298)

### Added Features

- Support for Pika v1 (#305)
- Scheduled jobs can now specify a max number of concurrent executions (#209)
- Interval jobs can now reschedule based on prior run completion (#209)

## 2.4.7

4/24/19 Brew-view 2.4.11, Bartender 2.4.3, BG-utils 2.4.7

### Bug Fixes

- Fixed configuration generation regression caused by #224 (#254)
- Child requests cannot be created after the parent is completed (#252)
- When mongo pruner removes a request the children are also removed (#246)
- Fixed issue that could cause mongo pruner to not run (#245)
- Mongo pruner will only directly remove top-level requests (#244)

### Added Features

- Toggle for displaying child requests on the index page (#248)
- Added button for refreshing request index without reloading the page (#236)
- Show a notification on request index page when changes occur (#180)

## 2.4.6

2/22/19 Brew-view 2.4.10, Bartender 2.4.2, BG-utils 2.4.6

### Bug Fixes

- Request index page overall search no longer specifies a hint (#235)
- Bartender errors correctly propagate back through thrift interface (#229)
- Removed unique index with potential to cause system registration issues (#222)
- Dynamic choices URL source works correctly with a list of strings (#218)
- All files correctly removed when upgrading using the rpm (#215)

### Added Features

- Config file upgrades can now be converted between json and yaml (#72)
- Centos 7 rpm install now uses real systemd unit files (#17)

### Other Changes

- Config file extensions for rpm install are now .yaml, not .yml (#226)
- Config files no longer contain bootstrap entries (#224)

## 2.4.5

1/11/19 Brew-view 2.4.7, Bartender 2.4.1, BG-utils 2.4.2

### Bug Fixes

- Bartender avoids extra network call if shut down while still starting (#214)
- Correct Brew-view startup failure when authentication is enabled (#207)
- No longer hanging if Rabbit broker runs out of resources (#203)
- Errors loading a local plugin will no longer affect subsequent plugins (#202)
- Fixed UI bug where more than one plugin version was considered 'latest' (#200)
- Better error handling for simultaneous index creation (#198)
- Initializing Prometheus counts correctly on startup (#197)
- Accounted for magic comment when building local rpm (#196)
- Styling fix for Systems Management page (#174)
- Changing choices configuration no longer requires removing System (#58)

### Added Features

- Request view page will show spinner while request is in progress (#204)

### Other Changes

- Increased default Bartender timeout to 13 seconds (#182)
- Added additional indexes to increase Request Index page performance (#105)

## 2.4.4

10/9/18 Brew-view 2.4.6, Bartender 2.4.0 BG-utils 2.4.0

### Bug Fixes

- Fixed a race that could cause request creation to wait forever (#195)

### Added Features

- Added Instance deletion endpoint to REST API

## 2.4.3

9/25/18 Brew-view 2.4.5, Bartender 2.4.0, BG-utils 2.4.0

### Bug Fixes

- Corrected problem with brew-view escalating CPU usage (#187)
- Select boxes in the UI now have a maximum height (#169)

## 2.4.2

9/25/18 Brew-view 2.4.4, Bartender 2.4.0, BG-utils 2.4.0

### Bug Fixes

- Request create timeout is now -1 by default to match pre-2.4 behavior (#183)
- The landing page now links newly-created systems correctly (#181)

### Other Changes

- Changed use of newly-reserved 'async' keyword to support Python 3.7 (#175)

## 2.4.1

9/5/18 Brew-view 2.4.1, Bartender 2.4.0, BG-utils 2.4.0

### Bug Fixes

- Fixed issue with spinner always being shown on some pages (#172)

## 2.4.0

9/5/18 Brew-view 2.4.0, Bartender 2.4.0, BG-utils 2.4.0

### Added Features

- 'Created' filtering in request index view now supports second precision (#153)
- Browser window title now reflects current page (#145)
- Brew-view responses now have a header specifying the beer-garden version (#85)
- Webapp no longer relies on IDs in the URL (#98)
- Configuration file will be updated on application startup (#79)
- Connections to RabbitMQ can now be TLS (#74)
- System list endpoint can now return only certain system fields (#70)
- Prometheus metrics and Grafana dashboards (#68, #69)
- Actions on the system management page are more responsive (#67)
- Configuration files can now be yaml (#66)
- Dynamic choices can now use the instance name as an input (#45)
- User / authentication support (#35)
- Request creation can now wait for completion without polling (brew-view #16)
- Periodic request scheduler (#10)

### Bug Fixes

- Bartender checks for connection to Brew-view before Mongo to fix a race (#160)
- Corrected condition that could cause 'Error: ' to flash on request view (#151)
- Request view will continue to refresh even if a child has errored (#122)
- Fixed issue where /var/run/beer-garden was removed after rpm install (#113)
- Setting queue-level TTL for admin queue messages (#101)
- Data persisted in the webapp using local storage instead of cookies (#92)
- Bartender will error if SSL error occurs during Brew-view check (#65)
- Local plugins are better about logging stacktraces (#57)
- Date on request index page is always UTC (brew-view #56)
- Fixing support for Unicode string values when using Python 2 (#54)
- Nested request display looks better when using slate theme (#41)

### Other Changes

- Request index spinner icon looks better on slate theme (#155)
- Split system and instance columns on request index page (#103)

## 2.3.9

6/14/18 Brew-view 2.3.10, Bartender 2.3.7, BG-utils 2.3.6

### Bug Fixes

- Re-added Request indexes that were removed in 2.3.7

## 2.3.8

6/12/18 Brew-view 2.3.9, Bartender 2.3.6, BG-utils 2.3.4

### Bug Fixes

- Fixed problem with new versions of Marshmallow causing empty requests to be
  returned from the request list endpoint

## 2.3.7

6/7/18 Brew-view 2.3.8, Bartender 2.3.6, BG-utils 2.3.4

This release addresses two critical problems with database performance. To
support the fix an additional field was added to the Request model and the
indexes for the Request collection were updated.

**When updating to this version the Request collection will be updated to
reflect these changes.** This will happen automatically and requires no action
on the part of administrator. Status messages will be logged at the WARNING
level as the upgrade occurs.

See issue #84 for a detailed explanation.

### Bug Fixes

- Database operations sometimes timed out on slow networks due to configuration
  error (#84)

### Other Changes

- Reworked database indexes so Request queries are more efficient (#84)

## 2.3.6

4/6/18 Brew-view 2.3.6, Bartender 2.3.5, BG-utils 2.3.3

### Added Features

- Using RabbitMQ publisher confirms when publishing requests (#37)
- Brew-view accepts ca_cert, ca_path, and client_cert_verify configuration
  options (beer-garden/brew-view#43)
- Bartender now explictly checks for connectivity to Mongo and RabbitMQ admin
  interface on startup (#38, #48)

### Bug Fixes

- Status monitor no longer continuously restarts when RabbitMQ connectivity is
  lost
- Clearing queues now works with Rabbit 3.7
- Child rows in nested request display now show correct created time
- Command-based dynamic choices now work without a 'default' instance (#47)

### Other Changes

- Adding explict support for Python 3.4
- Using non-Brewmaster exceptions from Brewtils
- Using pytest instead of nose to run tests

## 2.3.5

4/3/18 Brew-view 2.3.5, Bartender 2.3.4, BG-utils 2.3.3

### Added Features

- Attempting to update a completed request without actually modifiying data is
  no longer an error (beer-garden/brew-view#49)

### Bug Fixes

- Configuration file generation fix for Python 2

## 2.3.3

2/21/18 Brew-view 2.3.3, Bartender 2.3.3, BG-utils 2.3.2

### Bug Fixes

- Bartender shutdown will now be clean even before making Brew-view and RabbitMQ
  connections

### Other Changes

- Using [Yapconf] for configuration loading
- Running Flake8 linting on source and tests

## 2.3.1

2/5/18 Brew-view 2.3.1, Bartender 2.3.0, BG-utils 2.3.0

### Bug Fixes

- Fixing issue with manual request creation targeting incorrect system

## 2.3.0

1/26/18

### Added Features

- Bartender can now be configured to skip server certificate verification when
  making HTTPS requests
- Added Bartender custom CA certificate configuration option
- Timestamps now have true millisecond precision on platforms that support it
- Plugins can now specify `max_instances` as a keyword parameter without needing
  to define a System
- Command Index page now supports pagination, cosmetic changes
- Added ability to specify a textarea be used as the input for a Parameter
- System Admin page now has links to the individual System pages
- Requests that incorrectly fail frontend validation can now be modified and
  sent manually
- Reworked fronted sidebar to be clearer when multiple verions of a System are
  registered
- Dark theme for frontend
- New Parameter types: date and datetime
- Searching Request index by 'created' field now uses datepickers
- REST API can now be served with a URL prefix
- Notifications are now published to RabbitMQ and/or a specified URL when
  significant events occur

### Bug Fixes

- Multi Parameters that are type 'Dictionary' now work correctly
- Corrected RabbitMQ users - the 'normal' user is now only used by plugins and
  only needs read permission
- 'Any' Parameters that are also multi no longer disappear when transitioning
  from valid to invalid
- Fixed possible temporary error when deleting a system
- Better support for large number of concurrent plugin startups
- Corrected the validation icon and close button overlap for string parameters
  inside an array

### Other Changes

- Systems can no longer be registered with the same display name and version as
  an existing System
- The attempt to update a Request after its processed now has a maximum retry
  count
- Better data integrity by only allowing certain Request status transitions

## 2.1.1

11/21/17

### Bug Fixes

- Modified System deletion procedure so it works correctly on Systems with no
  Instances
- Fixed bug where validation error during first-time System registration
  resulted in an empty System

## 2.1.0

10/23/17

### Added Features

- Added popover icon with an explanation for a Request's status to the Request
  View page
- 'Make it Happen!' buttons are now middle-clickable
- Added sorting to Queue Management table
- ACTION-type requests can now be aged off similar to INFO-type requests
- Command descriptions can now be changed without updating the System version
- Added `updated_at` field to `Request` model
- Added `admin`, `queues`, and `config` endpoints to Swagger
- Brewtils: `SystemClient` now allows specifying a `client_cert`
- Brewtils: `RestClient` now reuses the same session for subsequent connections
- Typeaheads immediately display choices when focused
- Standardized Remote Plugin logging configuration
- Choices providers can now return a simple list
- PATCH requests no longer need to be wrapped in an `operations` envelope
- UI will display a warning banner when attempting to make a request on a
  non-RUNNING instance
- Request creation endpoint now includes a header with the instance status in
  the response
- Available choices for one parameter can now depend on the current value of
  another parameter
- Brewtils: Added domain-specific language for dynamic choices configuration
- Brewtils: `SystemClient` can now make non-blocking requests
- Search functionality on the Command Index page
- Added `metadata` field to Instance model
- Brewtils: `RestClient` and `EasyClient` now support PATCHing a `System`

### Bug Fixes

- Link to RabbitMQ Admin page now works correctly with non-default virtual host
- Large (>4MB) output no longer causes a Request to fail to complete
- Better handling of timeout failures during Request creation
- Number types no longer need be be selected in a Typeahead
- Removed default model values that could cause serialization inconsistencies
- System descriptors (description, display name, icon name, metadata) now always
  updated during startup
- Corrected display for a multi string Parameter with choices
- Stricter type validation when making a request with string, integer, or
  boolean parameters
- Added TTL to Admin messages so they don't persist forever
- Better handling of null values in the frontend
- Validating instance_name during request creation
- Reworked message processing to remove the possibility of a failed request
  being stuck in 'IN_PROGRESS'
- Correctly handle custom form definitions with a top-level array
- Increased startup reliability for Systems with many (>15) Instances
- Bartender helper threads can no longer hang shutdown
- POST and PATCH requests without a `content-type` header now return status code
  400
- Better select control placeholder text
- Requests with output type 'JSON' will now have JSON error messages
- Smarter reconnect logic when the RabbitMQ connection fails
- Attempting to remove 'orphaned' commands if any are found during a query

### Deprecations / Removals

- The following API endpoints are deprecated:
  - POST `/api/v1/admin/system`
  - GET `/api/v1/admin/queues`
  - DELETE `/api/v1/admin/queues`
  - DELETE `/api/v1/admin/queues/{queue_name}`
- Brewtils: `multithreaded` argument to `PluginBase` has been superseded by
  `max_concurrent`
- Brewtils: These decorators are now deprecated:
  - `@command_registrar`, instead use `@system`
  - `@plugin_param`, instead use `@parameter`
  - `@register`, instead use `@command`
- These classes are now deprecated:
  - `BrewmasterSchemaParser`, instead use `SchemaParser`
  - `BrewmasterRestClient`, instead use `RestClient`
  - `BrewmasterEasyClient`, instead use `EasyClient`
  - `BrewmasterSystemClient`, instead use `SystemClient`

### Other Changes

- Searching on Request Index page no longer searches request output
- Reset button on the Command View page ignore 'Pour it Again' values and always
  reset to defaults
- Brewtils: Request processing now occurs inside of a `ThreadPoolExecutor`
  thread
- Using Webpack to bundle frontend resources
- Removed dependencies on compiled Python packages (#196) and Flask
- Using the `subprocess32` module to run Local Plugins
- Local plugins no longer run in their own separate process groups
- Local and Remote plugins are now functionally identical
- Improved concurrency by making all Thrift calls asynchronous

## 2.0.4

8/04/17

### Bug Fixes

- Corrected typo in request index page that prevented filtering for IN_PROGRESS
  requests from working

## 2.0.3

8/01/17

### Bug Fixes

- Reworked request index query to address performance bottleneck

## 2.0.2

7/26/17

### Bug Fixes

- Fixed frontend validation problem for a nullable boolean parameter with a null
  default

## 2.0.1

7/14/17

### Bug Fixes

- Added Object.assign shim for compatability with older browsers

## 2.0.0

7/5/17

### Added Features

- Support for remote plugins
- Support for custom HTML templates on request pages
- Support for Dynamic choices
- Support for starting/stopping individual Instances
- Support for display names of a plugin
- Support for metadata for a plugin
- Support for Python 3

### Bug Fixes

- Optional model with default values
- Bug where nested parameters would not get checked in system validation
- GUI bug where timestamps for child request didnt look right
- Bug with optional list arguments
- Bug where nested request output type didnt look right

### Other Changes

- Added better exception handling to API
- Better error reporting for serialization failures
- The system model has changed
- The command model has changed
- RabbitMQ now uses a topic instead of an exchange

### Security

- All Docker images have been upgraded
- We now build CentOS 6 and CentOS7 RPMs

## 1.1.0

### Added Features

- Support for auto-reconnect to brew-view if it is down on startup
- Support for stopping, starting and reloading plugins
- Support for dynamically deploying new plugins
- Support for output_type for Requests
- This changelog

## 1.0.4

7/19/2016

### Added Features

- Support for Multi-threaded, single instance plugins
- Support for nested requests
- Support for INFO Command Types
- Support for comments on requests
- Support for purging INFO commands

### Bug Fixes

- Bug where RPMs would not get correctly updated

### Other Changes

- Join times for threads to be non-zero. This greatly reduces CPU utilization

## 1.0.3

12/30/2015

### Bug Fixes

- Bug where Plugins would not work with non-ssl enabled versions of brew-view

## 1.0.2

12/3/15

### Security

- Added SSL Support

## 1.0.1

11/10/15

### Other Changes

- Bumped bg-utils version

## 1.0.0

10/2/15

### Added Features

- Support for Local Plugins
- Initial Build of the Backend Threads
- Support for Validating Requests
- Support for Processing Requests
- Support for clearing a queue
- Support for getting a System state
- Support for Stopping a System
- Support for Starting a System
- Support for Restarting a System
- Support for killing a System
- Support for Stopping All Systems
- Support for Starting All Systems
- Support for Killing All Systems
- Support for getting Bartender version
- Support for ping
- Support for building/deploying as an RPM
- Support for easily generating logging and configuration files

[yapconf]: https://github.com/loganasherjones/yapconf<|MERGE_RESOLUTION|>--- conflicted
+++ resolved
@@ -4,9 +4,7 @@
 
 TBD
 
-<<<<<<< HEAD
 - Added logging messages for Garden rescan operation
-=======
 - Fixed issue where child requests were not getting cancelled when the parent is cancelled
 - Fixed issue where Topic delete was called with `args` instead of `kwargs`
 - Updated each `handle_event` function to be processed in independent threads
@@ -14,7 +12,6 @@
 - Fixed bug where Garden Sync response doesn't null check before evaluating API response
 - Fixed issue where if user sync with child garden fails at startup will stop Beer Garden
 - Fixed issue where Requester was added to requests when auth was disabled
->>>>>>> 08e62bf2
 
 # 3.27.1
 
