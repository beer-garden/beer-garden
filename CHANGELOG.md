# Beer Garden Changelog

# 3.27.2

TBD

<<<<<<< HEAD
- Fixed bug where Garden Sync response doesn't null check before evaluating API response
=======
- Fixed issue where if user sync with child garden fails at startup will stop Beer Garden
- Fixed issue where Requester was added to requests when auth was disabled
>>>>>>> f089d625

# 3.27.1

8/21/2024

- Added REQUIRES list and REQUIRES_TIMEOUT in beer.conf. Plugins will wait for system dependencies before starting.
- Fixed APM Service name to clean string based with only alphanumeric characters, spaces, underscores, and dashes
- Fixed issue where Dead runners did not appear on the Unassociated Runners list
- Start support for Python 3.12.2+: [cpython ticket](https://github.com/python/cpython/issues/111615) has been resolved
- Expanded index checks at the start of Beer Garden to include User, Role, User Tokens, Topics, and Replication
- Fixed issue where invalid requests threw errors in Request handler for REQUEST_UPDATE

# 3.26.5

8/20/2024

- Backdating Patch: Fixed issue where Dead runners did not appear on the Unassociated Runners list (Not included in 3.27.0 Release)

# 3.27.0

8/13/2024

- Added file trigger jobs to scheduler to monitor directory for file changes. If a watched file change event occurs, it will fire the
specified request. File trigger can be customized using regex, recursively monitoring sub-directories, or by watching one or more file
change events (i.e. create, modify, move, or delete).
- Request auto refresh configurable through `ui.auto_refresh` config option.
- Added additional matching for topic subscriptions to include full string, empty, None, and regular expressions.
- Fixed Request system version to return actual system version instead of parsed version when using latest.
- Expanded the Topics API to support `api/v1/topics/name/` for passing `topic.name` as a variable instead of `topic.id`
- Add counter support for Topics/Subscribers that are triggered to generate requests
- New feature to track the last N heartbeats timestamps for Instances and Gardens. The range to history stored is 
  controlled by configurations `garden.status_history` and `plugin.status_history`
- Added Replication Awareness to ensure only one Replicated instance can process the scheduled jobs.
- Adds Model Checks for DB collections to ensure classes can properly load between upgrades.
- If Beer Garden catches an exception during shutdown, it will os.exit the application after all shutdown procedures are completed.
- Added new metrics collection support for publishing data to Elastic APM for APIs, Router, and Event Handling

## Overhauled User Authentication Logic
- Roles allow filtering on combinations of Garden/Namespace/System Name/System Version/Instance/Command
- User Alias mapping will update the Requester on Child Garden requests based on their alias. Maps requests
  spawned from Child Garden to the local User account if Alias mapping matches.
- When User has Alias accounts, Roles that can be applied to that Child Garden will be forwarded as UpstreamRoles. 
  This is to ensure admin's at the Child Garden can see the permissions utilized to execute Request
- Updated Permission accesses on UI with new Role schema
- Updated API Permission access with new Role schema
- API filters returned data based on User Roles
- Access Token have custom Access and Refresh timeouts based on Users Max Permission that are controlled in the config
- Users and Roles can be loaded through configuration files, and are protected models
- New UI pages for User and Role management
- Upgraded Brewtils version to [3.27.0](https://github.com/beer-garden/brewtils/releases/tag/3.27.0)

# 3.26.4

7/12/2024

- Fixed bug where job updates did not maintian counters
- Fixed bug where bulk job import did not support updates

# 3.26.3

7/10/2024

- Fixed bug that prevented Autobrew Kwargs from being properly passed to the class object
- Supporting Subscriber Types for Generated/Annotated/Dynamic, all stored in Topics Collection for quick reference
- Optimized internal event processing to support API only events
- Updated About page to support new tab for links
- Command publishing blocklist UI and REST API removed
- Fixed Command Index UI bug where breadcrumbs were not shown if Namespace and System Name matched

# 3.26.2

6/6/2024

- Fixed bug where Request View would fail loading Dynamic Choices for TEMP commands
- Fixed bug where configured receiving connections for child Gardens duplicated at restart
- Defaulted all Dynamically loaded commands from the Request View to TEMP

# 3.26.1

5/24/2024

- Fixed icon padding
- Updated Garden Admin page to only update page data based on Local Garden Update Events and notify when a child sync is being processed 
- Fixed logging statement
- Fixed icon order of Child Requests on Request View page
- Updated Publish/Subscribe Request to only support Systems that are in the `RUNNING` status. 
- Updated Topics API to support upserting topics
- Changed various log levels
- Fixed monitoring of Plugin Runners
- Added notification icons to Instances on System Admin page to reflect current status of runner
- Updated Child Request handling to update missing Command Types

# 3.26.0

5/16/2024

- Fixed large output handling when updating parent requests
- Upgraded Font-Awesome to Free version of 6.5.x
- Refactored Mongo pruner to use APScheduler
- Autobrew supports args and kwargs provided to client class
- Updated order of Hidden and Command Type icons on Command Index and Request View pages
- Migrates `Latest` system version from SystemClient to Request API supported
- Adds support for filtering `SystemsList` API on `filter_latest` to return only latest version of each system
- Updated Garden Syncs to include sync of targeted garden children
- Updated Garden Admin page to not show duplicative info alerts
- Updated Garden Update/Delete/Create events to trigger Publish Garden Sync
- Fixed bug in routing logic when syncing Garden 2+ hops away
- Fixed bug where downstream garden deletes on 1-hop did not reflect locally
- Fixed bug where Garden Events caused duplicate Gardens to appear if event came from 2+ hops away

# 3.25.1

5/3/2024

- Added auto refresh checkbox to requests page
- Added support for cross-server parent/child requests
- Reuse existing rabbit admin queue by purging messages instead of creating new queue
- Fixed bug where Auto brew plugins did not parse NAME/VERSION properly from the beer.conf
- Fixed bug where unresponsive Garden API was referencing a non existing configuration for default. New default is -1.
- Fixed bug where Garden unresponsive metadata was cleared during child garden shutdown
- Fixed bug where tailing plugin logs fails if the logs are not updating
- Fixed bug where locally connected plugin commands ran as TEMP did not auto delete after completion
- Fixed bug where commands page did not load properly if opened up directly
- Fixed bug where `Pour It Again` on Request View page was generated before Systems were loaded from API
- Fixed bug where Autobrew plugins passed PLUGIN_ARGS to Client class
- Fixed bug where outstanding Requests will prevent Plugin from shutting down. 

# 3.25.0

4/11/2024

- Added Topics API and classes to support dynamic topic subscribers
- Now show alert on Garden Admin page when a Sync event is seen
- Garden Sync events will update heartbeat status of Receiving Garden APIs
- Utilized the TTL for In_Progress requests to set Expiration windows for Requests on PIKA, to handle backups of requests that Beer Garden has already cancelled.
- Optimized UI Rest calls to load only Local Garden with Children
- Optimized Child Request Event handeling
- Updated how STOMP URL preview is formatted on Garden Admin page
- Configuration update: Prometheus metrics (`metrics.prometheus.enabled`) is now disabled by default
- Configuration update: Default directory for child configs (`children.directory`) is now `./children`
- Configuration update: Default for `ui.cors_enabled` is now True to match example configuration and default behavior of UI docker images
- Fixed order of Gardens and Connections on Garden Admin page
- Fixed bug where STOMP connections for children did not start with Beer Garden startup
- Fixed bug where Child Garden Publishers appeared as Upstream on Garden Admin Page
- Fixed bug where outbound filtering removing Username/Password from STOMP connections for internal events
- Fixed bug where Disabled STOMP Receiving connection could be re-enabled if it is shared and unresponsive
- Fixed bug where child garden plugins are treated like local plugins on the System Admin page
- Fixed bug where pruner dies if it is unable to update cancelled request
- Fixed bug where child requests were stored in database without parent request
- Fixed bug where removing a parent garden failed to remove both parent and child

# 3.24.4

3/11/2024

- Fixed bug where child STOMP Recieving connections where not being saved or configured to listen

# 3.24.3

3/8/2024

- Fixed bug where Stomp Headers were not being parsed into Dictionaries

# 3.24.2

2/28/24

- Fixed bug where setting the heartbeat for recieving garden connections would override changes from Instance Updates in seperate threads
- Fixed bug where heartbeat did not update the status to `RECEVING` for the receiving connection type
- Backup current config on rpm update when config changes are present
- Fixed bug where Admin Garden page did not update page based on events until page was interacted with
- Fixed bug where Plugins assocaited with a runner would appear after a refresh
- Fixed bug where child unresponsive runners appeared in the list of unresponsive runners
- Upgraded Brewtils version to [3.24.1](https://github.com/beer-garden/brewtils/releases/tag/3.24.1)

# 3.24.1

2/21/2024

- Fixed pip config trusted-host on rpm build
- Fixed bug where the Garden Connection Stop button did not request the connection to be disabled if the current status is a valid running status.
- Cleaned up logging statements left from debugging
- Fixed bug where the modal for reading Instance Logs was not appearing
- Updated System Instance "Get Logs" to support live polling
- Expanded Instance Logs requests to allow for routing to child gardens

# 3.24.0

2/13/2024

- Updated icons on System Admin page
- Fixed bug where `blocking=true` on Request API returned `IN PROGRESS` status for requests sourced from downstream gardens. Delay added to 
  allow Beer Garden to process the event.
- Request API utilizes Futures for `blocking=true`, returning back the completed request from the Event, instead of querying the database
- Fixed bug where pruned In-Progress Requests that were scheduled never completed in scheduler, so max concurrency would be reached.
- Expanded counters for Scheduled Jobs to include Requests skipped and canceled. 

## BREAKING CHANGES
- The Garden table needs to be dropped from the database to support new model changes
  ```
  mongo
  use beer_garden
  db.garden.drop()
  ```
- Garden records store child Gardens
- Child Gardens are now configured through a config file. Default location is `./children`
- Garden Admin page overhauled
- Scheduled checks to ensure that all child gardens are publishing
- Child Gardens receiving/publishing connections can be started and stopped from the Admin Garden page. This only starts/stops the accepting
or publishing from the Parent, not disable a remote API.
- UI now iterates over local Garden children to determine list of Systems
- If Garden is disabled or not configured, it's and it's child garden Systems will not be visible on the UI
- If a child garden is not reporting a Recieving connection, but can be tasked, upgrade the child. Older 3.X releases do not report sourcing and 
 this is utilized to determine the Receiving connections.


# 3.23.1

12/29/2023

- Fixed issue where replicated messages were not fanned out to all replicated Beer Gardens
- Fixed bug where restart instance was not checking if process is currently running. Now
  it properly kills the running instance during restart.
- Split apart functionality of Start and Restart instance into two API operations. 

# 3.23.0

12/27/2023

- Added missing Request Status filter for "Invalid"
- Adding default icon on System Admin page for undefined or null system.icon_name
- Fixed bug where Publish/Subscribe events would carry over request properties across the various topics mapped
- New API to support PUT Requests, this API will only spawn REQUEST_UPDATE events
- Upgraded Brewtils version to [3.23.0](https://github.com/beer-garden/brewtils/releases/tag/3.23.0)

# 3.22.0

12/13/2023

- Replication of all events, when configured, except for Garden Sync events. Garden sync events spawn off additional events that will be replicated properly.
- Add support for commands to have tags, used for filtering on the commands index page
- Publish Instance Status changed to Instance default topic {Namespace}.{System}.{Version}.{Instance}
- Upgraded Brewtils version to [3.22.0](https://github.com/beer-garden/brewtils/releases/tag/3.22.0)

# 3.21.0

12/05/2023

- When Beer-Garden is replicated, publishes required events to RabbitMQ keep the environments in sync.
- On Request Index page, the prefix NOT is supported to invert string query or search for empty strings. 
- Adding "?showNav=false" to the end of any UI page will remove the navigation bar
- Upgrading unstable docker images to install Brewtils develop branch

# 3.20.0

11/16/2023

- Adds the ability to delete Requests by Plugin on the System Admin page within the plugin sub-menu. These are local deletes only
- Adds Is Alive check for Entry Points, if sub process is killed externally then it is restarted
- Add error handling if Subscriber Request has exception at creation
- Updates request validation to support allow_any_kwargs on commands
- Upgraded Brewtils version to [3.21.0](https://github.com/beer-garden/brewtils/releases/tag/3.21.0)

# 3.19.1

11/9/2023

- Rolls back to Python 3.11 until [cpython ticket](https://github.com/python/cpython/issues/111615) is resolved, expected 3.12.1
- Expands docker build to include various versions of Python
- Fixed bug in Topics to require full matching for subscriptions, not substrings
- Expanded pub/sub testing
- Upgraded Brewtils version to [3.20.2](https://github.com/beer-garden/brewtils/releases/tag/3.20.2)

## 3.19.0

11/7/2023

- Adds support for Published Event Requests
- Adds support for Requests to spawn Publish Request
- Upgraded Brewtils version to [3.20.1](https://github.com/beer-garden/brewtils/releases/tag/3.20.1)
- Updated testing baseline to support Python 3.12, and requirements build off 3.10
- All docker images support Python 3.12
- RPM build is against Python 3.12
- Updated Command Type Icons
- Updated tooltips on Command Types
- Added icon for Subscription based Command/Requests
- Updated Request View page to show Namespace

## 3.18.1

10/20/2023

- Fixed auto brew conf to support NAME/VERSION parameters
- Fixed auto brew to support PLUGIN_ARGS
- Fixed missing default home
- Upgraded Brewtils version to [3.19.0](https://github.com/beer-garden/brewtils/releases/tag/3.19.0)

## 3.18.0

10/13/23

- Can set any page as the home page
- Add command type TEMP that is pruned after parent request is completed or 
  when it completes if it is the top level request
- Add Auto Decorator feature for classes without annoations

## 3.17.2

10/10/23

- Add Request Pruner for command type Admin
- Add batching for large pruner
- Add multithreading for pruner

## 3.17.1

7/20/23

### Other Changes

- Update RPM build process to use Node 18

## 3.17.0

7/19/23

### Other Changes

- Updated preview version of the new UI with better support for commands with
  dynamic parameters
- Bumped dependency versions

## 3.16.2

2/1/23

### Other Changes

- Preview version of the new UI now has intended feature parity with the
  existing UI.

## 3.16.1

1/10/23

### Other Changes

- Miscellaneous updates to the preview version of the new the UI

## 3.16.0

11/15/22

### Added Features

- A preview of the new UI is now bundled into the official release RPM. This new
  UI built on a more modern framework, but is largely intended to look and feel
  similar to the existing UI. When using the configuration provided in the RPM,
  the preview UI can be reached by appending /preview to the base beergarden URL
  in your browser.

## 3.15.0

8/31/22

### Added Features

- A new configuration option, `db.ttl.in_progress`, is now available for timing
  out requests. Any request still in the `IN_PROGRESS` or `CREATED` status after
  the configured timeout (set in minutes) will be marked as `CANCELLED`, making
  it eligible for pruning.

### Bug Fixes

- Viewing instance logs for systems on a local garden now works correctly.
- The Clear All Queues option on the system admin page now works correctly.
  **NOTE:** This is supported for the local garden only.
- Fixed an issue where clearing the queue of an instance with non-word
  characters in the instance name would raise an error. Queues can now be
  cleared properly, regardless of the instance name.

### Other Changes

- Reduced redundancy in the API calls made by the UI.
- Removed lingering internal references to beer garden v2 naming conventions.

## 3.14.0

6/28/22

### Added Features

- The request output page now provides an option to render output that exceeds
  the display size threshold. Note that the ability to successfully render such
  output depends on both the output size and the client's available resources.
  (Issue #1338)
- A Command Publishing Blocklist is now available. Commands on remote gardens
  that are added to this list will not have their results published back up to
  the parent. (Issue #1310)
- When launching a garden for the first time, the default user for running
  plugins is now distinct from the default admin user. (Issue #1309)
- Improved display of multiline comments on requests. (Issue #242)
- Improved feedback when performing a garden sync. (Issue #1299)
- Roles are now synced to downstream gardens when performing a user sync. (Issue
  #1302)

### Bug Fixes

- The namespaces and systems are now correctly displayed for the local garden in
  both the API response and the garden admin view. (Issue #1300)
- Sensitive message queue connection information is no longer returned with the
  systems API endpoint response. (Issue #1301)

### Other Changes

- The superuser role is now internally managed and no longer needs to be
  specifically listed in the role definition file. (Issue #1306)

## 3.13.0

4/12/22

**NOTE:** This release fixes an issue where client certificates would not be
sent to rabbitmq, even if beer garden was configured to do so. Connecting to
rabbitmq with certificates currently requires that the provided certificate be a
key and certificate bundle. Please be aware that in certain configurations where
the certificate is already set and is not a bundle, your connection to rabbitmq
may fail under this release. To fix this, switch your certificate to be a bundle
that also includes the key.

### Bug Fixes

- Client certificates are now properly used when connecting to rabbitmq (Issue
  #1288).
- Column filtering headers on the Request page are now properly aligned (Issue
  #1286)
- Login form now provides feedback when entering invalid credentials (Issue
  #1280)

### Other Changes

- The bgio/beer-garden:3-debian image and related images have been modified to
  more closely align with the alpine image. Usage of the debian image should now
  be the same as that of the alpine image.

## 3.12.0

3/21/22

### Added Features

- A "Change Password" option has been added to the ☰ in the top right of the UI.
  (Issue #1262)
- User management has been added to the UI for creating users and managing their
  role assignments. This is available via a new "Users" option under the admin
  menu. (Issue #1262)
- Requests now list the user that initiated the request. (Issue #1263)
- Users are now granted implicit access to any requests that they create. (Issue
  #1264)
- It is now possible to sync users and their role assignments between gardens.
  (Issue #1265)
- A default admin user and superuser role will now be created during the first
  startup of a new garden. (Issue #1274)

### Bug Fixes

- Overly noisy "ERROR" event messages have been eliminated from the logs. These
  had been especially prevalent in setups with remote gardens that were more
  than a single hop away (i.e. "grandchildren"). (Issue #1271)

### Other Changes

- A [security](https://beer-garden.io/docs/app/security/) section has been added
  to the documentation on beer-garden.io, detailing how to use many of the User
  management related features in this release.

## 3.11.0

2/9/22

### Added Features

- Updates in status in the user interface (via WebSockets) are now filtered
  according to a user's authorization, the same as HTTP API requests. (Issue
  #1243)
- The user interface now preemptively refreshes user access tokens so that a
  user will not be automatically logged out after a short period of inactivity.
  (Issue #1247)
- User interface elements are now hidden or displayed according to a user's
  authorization to access their functionality. (Issue #1179 & Issue #1250)
- Users can now import and export Garden connection configurations via the user
  interface. (Issue #1192 & Issue #1141)

### Bug Fixes

- The Job error count now correctly also reflects those Jobs that fail due to an
  exception, (Issue #1225)
- Job scheduler request handling now properly keeps track of which requests have
  finished. (Issue #1214)

### Other Changes

- Added basic documentation for authentication and authorization features added
  to Beer-garden in previous releases. (Issue #1241)

## 3.10.0

1/4/22

### Added Features

- File parameters on requests are now cleaned up by the pruner per the
  `db.ttl.file` setting. (Issue #1215)
- File parameters are now cleaned up when the corresponding request is removed.
  (Issue #1215)
- Reduce log noise generated from ERROR events. (Issue #1213)

### Bug Fixes

- Request parameter and output data stored in GridFS no longer gets duplicated
  throughout the life of a request. (Issue #1216)
- Request `status_updated_at` field on requests from child gardens is now
  properly preserved. (Issue #1143)
- The DELETE method on the /api/v1/gardens endpoint has been restored. (Issue
  #1230)

### Other Changes

- Added backend support for a command publishing blocklist that prevents
  requests from listed commands from being published up to a parent garden. User
  access to this feature will follow in a future release. (Issue #877)

## 3.9.0

12/8/21

### Added Features

- The `status_updated_at` timestamp is now displayed on the Request view page.
  (Issue #1142)
- The `/api/v1/job/<id>/execute` endpoint now takes an optional `reset_interval`
  parameter which, when set to true, will update the next run time of an
  interval trigger job to be based on the current adhoc execution, rather than
  keeping the next run time that was based on the previously scheduled
  execution. (Issue #1173)
- Command parameters of type `Bytes` are now rendered as a file upload dialog in
  the tasking interface. Files provided this way will be properly sent down to
  remote gardens for tasking, unlike the `Base64` paramter type. For this
  reason, it is recommended that `Bytes` be used for parameters that intend to
  take a file as input. (Issue #1165)

### Bug Fixes

- Child requests are once again properly returned via the `/api/v1/request`
  endpoint and properly displayed on the request page in the UI (Issue #1218)

### Other Changes

- Added the following for use in future authorization related features:
  - A trusted header login handler for authenticating users based on request
    headers that indicate the username and a list of group memberships. (Issue
    #1198)
  - Improved handling of refresh tokens in the UI (Issue #1187)
  - Add authorization checks to the `/api/v1/forward` endpoint. (Issue #1207)

## 3.8.1

12/7/21

### Bug Fixes

- Fixed an issue that prevented tasking of commands without parameters on remote
  gardens (Issue #1209)

## 3.8.0

11/18/21

### Added Features

- Requests now have a `status_updated_at` field representing the time of the
  last status change. (Issue #1132)
- Added the ability to import and export jobs via the Scheduler page on the UI
  (Issue #1034)
- Added the ability to do ad-hoc runs of scheduled jobs via both the API and UI
  (Issues #1062, #1066)

### Bug Fixes

- Properly validate input on the job import API (`/api/v1/import/job`) (Issue
  #1178)
- Dependency versions for development and deployment are now consistent (Issue
  #1182)

### Other Changes

- Added the following for use in future authorization related features:
  - Refresh token support (Issue #1171)
  - The ability to enable permissions based authorization checks to the API
    endpoints (Issues #1154, #1170)
  - Various changes to the UI to support login / logout and refresh token
    handling (Issue #1147)
  - Added a concept of "global" permissions (Issue #1168)

## 3.7.1

10/15/21

### Added Features

- Login endpoint added allowing user/password entry to receive a _JWT_ auth
  token (Issue #1134)
- The `get_current_user` method in the `BaseHandler` class now gets the `User`
  object based on the _JWT_ auth token (Issue #1144)
- Local and remote plugin logging config files now separated (Issue #817)
- Helper functions created to determine a user's permissions (Issue #1122)

### Bug Fixes

- Hidden files in a plugin directory no longer show an error in the logs (Issue
  #1097)
- File parameters are now handled correctly and a file posted to a child garden
  from the parent is correctly encoded and compressed for transport (Issue
  #1055)
- Dead runners on a child garden now correctly show their status on the parent's
  UI (Issue #809)
- Stale systems are now removed when syncing child gardens (Issue #1101)
- Large requests now better determined whether they need to be stored in GridFS
  (Issue #1038)

### Other Changes

- Project is now able to accept pull requests from those who are working from a
  fork
- Contribution guide updated

## 3.6.0

9/22/21

### Added Features

- Added new api endpoints for importing and exporting jobs (Issue #1067)

### Bug Fixes

- It is no longer possible to create multiple gardens sharing the same name
  (Issue #727)
- GET and DELETE against the garden api endpoint now return the correct response
  codes (Issue #1110)
- Fixed an issue where internal event processors were incorrectly modifying
  events (Issue #978)
- Garden connection configuration is now properly displayed in the UI when
  default values are being used (Issue #1104)
- Connection reliability fixes for the stomp entrypoint (Issue #1102)

### Other Changes

- Added the following for use in future authorization related features:
  - Authorization related database models (Issue #1089)
  - The ability to load role definitions from a configuration file (Issue #1091)
- Updated library dependency versions

## 3.5.0

8/18/21

### Added Features

- Command-based choices request will now time out after 30 seconds
- Theme selection now persisted in browser storage
- Added config option for changing commands of non-dev systems

### Bug Fixes

- Command-based choices now wait for an instance to be selected
- Read-log requests now fully formed
- Fixed issue where gardens with certain characters in their name could not be
  accessed
- Republishing a modified event when child request changes
- Fixed operations being routed to incorrect gardens in certain cases
- Command-based choices now show an indication when request fails

### Other Changes

- Setting timezone to UTC in docker image

## 3.4.1

8/2/21

### Bug Fixes

- Jobs removed during an execution no longer respawn upon completion (Issue
  #1081/ PR #1084)

## 3.4.0

6/24/21

### Added Features

- Scheduled jobs now have a timeout field (Issue #1046 / PR #1049)
- Forwarding REST calls now support `blocking` and `timeout` parameters (Issue
  #895 / PR #325)
- Bytes-type parameters are now supported (Issue #991 / PR #996)
- Systems can now have UI templates (Issue #997 / PR #1005)
- Commands now have a metadata field (Issue #358 / PR #998)

### Bug Fixes

- Scheduled job now displays next run time correctly (Issue #972 / PR #1059)
- Handling request cancellation events from child gardens (Issue #932 / PR
  #1056)
- Better error handling when HTTP connection from child to parent garden fails
  (Issue #1035 / PR #1037)
- Changed standard nginx config to allow for larger request output (Issue #1027
  / PR #1032)
- Large child output no longer prevents parent output from being displayed
  (Issue #1026 / PR #1030)
- Better error message when creating a Request with an incorrect namespace
  (Issue #1017 / PR #1024)
- System attributes (like description) can now be cleared (Issue #1002 / PR
  #1003)
- Fixed issue with plugin log reads immediately timing out (Issue #999 / PR
  #1000)

### Other Changes

- Moved status icon on request view page (Issue #1041 / PR #1042)

## 3.3.0

4/23/21

### Added Features

- Can now modify scheduled jobs (Issue #294 / PR #988)

### Bug Fixes

- Fixed file parameters regression (Issue #992 / PR #995)
- Better handling for out-of-order request updates from child gardens (Issue
  #982 / PR #993)

## 3.2.3

4/16/21

### Bug Fixes

- Fixed regression where headers were not set when sending STOMP messages (Issue
  #969 / PR #970)
- System creation events should now be handled by all entry points (Issue #949 /
  PR #971)
- Stomp entry point no longer mangles event objects (Issue #978 / PR #979)
- Child request view starts as collapsed on request view page (Issue #984 / PR
  #985)

### Other Changes

- Changed STOMP configuration items (PR #968)

## 3.2.2

4/12/21

### Bug Fixes

- Fixed error where certain database models would hold onto references (Issue
  #959 / PR #960)
- Fixed various issues with TLS stomp connections (Issue #946 / PR #947)
- Garden sync operations now work more consistently (Issue #941 / PR #961)

### Other Changes

- Change to how child garden connection parameters are stored (Issue #912 / PR
  #962)

## 3.2.1

4/9/21

### Bug Fixes

- Scheduled jobs now work without a namespace (Issue #952 / PR #954)

### Other Changes

- UI image no longer uses IPv6 by default (Issue #950 / PR #951)

## 3.2.0

4/1/21

### Bug Fixes

- Better error message when request choices validation times out (Issue #938 /
  PR #945)
- Fixes to STOMP connection behavior (Issue #914 / PR #917, #935)
- No longer possible to define a Garden connection type as Local (Issue #906 /
  PR #909)
- Fixed case where incorrect STOMP config could prevent startup (Issue #907 / PR
  #910)
- Errors when changing garden connection info will be displayed (Issue #903 / PR
  #908)
- Request creation no longer generating extraneous error logs (Issue #902 / PR
  #911)
- Creating request for a child garden no longer shows UI error (Issue #893 / PR
  #894)
- Preventing incorrect namespace value from breaking notifications (Issue #890 /
  PR #892)
- Fixed problems with HTTP parent/child connection parameters (Issue #878, #879,
  #897 / PR #884, #899, #901)
- Garden names now support Unicode (Issue #875 / PR #885)
- Improved error logging for HTTP parent/child communication errors (Issue #873
  / PR #889)

### Added Features

- Added descriptions to system admin page (Issue #840 / PR #843)

### Other Changes

- Event notifications are always wrapped in Operations (Issue #918 / PR #920)

## 3.1.1

2/5/21

### Bug Fixes

- Database migration script no longer requires has_parent field (Issue #868 / PR
  #869)

## 3.1.0

2/5/21

### Bug Fixes

- Improved the position of the popover shown for a parent request (Issue #862 /
  PR #865)
- Checkbox label on commands page now works correctly (Issue #860 / PR #866)
- Fixing incorrect Request collection name (Issue #833 / PR #834)

### Added Features

- Requests based on a hidden command will now be marked as hidden themselves
  (Issue #414 / PR #849)

### Other Changes

- Request index page checkbox labels have been tweaked (Issue #861 / PR #864)
- Beer-garden systemd process now runs with umask 0002 (Issue #816 / PR #844)

## 3.0.5

1/11/21

### Bug Fixes

- System Queue Management Not Working on Admin Page(Issue #823 / PR #824)
- Scheduler Not Rendering Trigger Form (Issue #819 / PR #821)
- Local plugin runner not removed during system purge (Issue #810 / PR #822)
- Unassociated Runner not displayed when there are no systems (Issue #805 / PR
  #808)
- Now able to delete System when Child Garden is down (Issue #749 / PR #798)
- Regigersty empty command list on existing System resulted in no changes to
  commands list (Issue #806 / PR #807)
- Fixed issue where Garden updates failed if no Configuration was provided (PR
  #801)
- Moved metadata field into STOMP shutdown event properly (PR #802)

### Added Features

- Run systemd service as beer-garden user (Issue #816 / PR #818)
- Warn when beer.conf results in no instances (Issue #796 / PR #804)
- Entry Points now emit Brewtils Event when started (PR #800)
- Adding Checkers for Code Complexity and Security to PR Actions (PR #812)
- Self-closing non-void tags are not great in HTML5 (PR #814)
- Adding log message when logging config file is changed (PR #826)

## 3.0.4

12/22/20

### Bug Fixes

- Fixed issue with entry point status event publishing

## 3.0.3

12/22/20

### Added Features

- Parent and child gardens can now use Stomp-based communication (#761)
- Can now create a child garden using the UI (#726)

### Bug Fixes

- Fixed regression that made it impossible to removed remote plugins (#794)
- Better error handling during system removal (#749, #771)

## 3.0.2

12/15/20

### Added Features

- Unassociated runners are now shown on the System Admin page (#708)
- Can now pass files as parameters (#368)

### Bug Fixes

- Shutdown procedure is more robust when running under systemd (#770)
- Corrected tooltip for System Admin page start button (#768)
- Stopped certain events from generating UI console errors (#764)
- Better error information when using Pour it Again on a removed command (#624)

## 3.0.1

11/12/20

### Bug Fixes

- Fix issue preventing clean shutdown on Python 3.7 (#738)

## 3.0.0

11/10/20

Note: This is a major release. Please check out the
[site](https://beer-garden.io/) for more in-depth documentation.

### Added Features

- Scheduler now supports triggering from file events (#647)
- jquery and lodash objects are now available when creating custom templates
  (#589)
- Table page length selections in UI are persisted in browser storage (#560)
- Local plugins can now use an alternate python interpreter (#492)
- Request output with a size greater than 16MB is now supported (#407)
- Button added to Request View page for downloading output (#361)
- Additional REST endpoint for Request output (#361)
- Systems can now be grouped by namespace (#284)
- Can now mark commands as hidden (#269)
- The UI Output and Parameters displays can now be expanded (#170)
- Separate gardens can now communicate via REST API
- Actions can be initiated with STOMP messages in addition to the REST API
- Plugin logs can now be retrieved and displayed on the UI System Admin page
- All plugins automatically request a logging configuration from Beer-garden

### Other Changes

- UI Queue Admin functionality has been moved into System Admin page (#533)
- Drop official support for CentOS 6 (#225)
- Logging config files are now yaml by default (#89)
- Brew-view & Bartender have been merged into a single Beer-garden application
  (#87)
- UI has been pulled out into a separate application
- Default `max_instances` value for plugins is -1 (no maximum)
- User interface has been streamlined
- Python version bundled with rpm is now 3.7 instead of 3.6
- Commands no longer have an ID field

### Removed

- Publishing events to RabbitMQ and Mongo has been removed (#681)
- Authentication / Authorization functionality: Users, Roles, Login, etc.

## 2.4.18

10/27/20 Brew-view 2.4.19, Bartender 2.4.8, BG-utils 2.4.10

### Added Features

- Can now inject specific host environment variables into local plugin processes
  (#686)

## 2.4.17

10/13/20 Brew-view 2.4.19, Bartender 2.4.7, BG-utils 2.4.10

### Bug Fixes

- Fixed command invocation error when request has no parameters (#351)

## 2.4.16

9/23/20 Brew-view 2.4.19, Bartender 2.4.7, BG-utils 2.4.10

### Bug Fixes

- Removed mongo model caching from Pruner. Releasing memory once the delete is
  completed (#604)

## 2.4.15

2/20/20 Brew-view 2.4.19, Bartender 2.4.6, BG-utils 2.4.10

### Bug Fixes

- Start and end dates are correctly applied to new interval jobs (#431)

## 2.4.14

1/30/20 Brew-view 2.4.18, Bartender 2.4.6, BG-utils 2.4.9

### Bug Fixes

- Returning 418 status code when a model is too large to save (#308)

## 2.4.13

1/14/20 Brew-view 2.4.17, Bartender 2.4.6, BG-utils 2.4.9

### Bug Fixes

- Fixed issue where scheduler would not work with self-signed cert (#391)

## 2.4.12

12/5/19 Brew-view 2.4.16, Bartender 2.4.6, BG-utils 2.4.9

### Added Features

- Added configuration flag to allow rendering unsanitized output (#360)

## 2.4.11

11/12/19 Brew-view 2.4.15, Bartender 2.4.6, BG-utils 2.4.9

### Bug Fixes

- Requests should now survive a broker restart (#352)
- Fixed issue where admin role and user pages could fail to update (#345)

### Other Changes

- Admin queues are now durable (#356)
- Admin queues are no longer created with the auto-delete flag (#350)

## 2.4.10

9/27/19 Brew-view 2.4.14, Bartender 2.4.5, BG-utils 2.4.8

### Bug Fixes

- Static choices with alternate display text no longer fail validation (#325)

### Other Changes

- Typeahead parameters now use a scrollable display (#318)
- Better stacktrace logging for local plugins (#317)

## 2.4.9

9/5/19 Brew-view 2.4.13, Bartender 2.4.4, BG-utils 2.4.8

### Bug Fixes

- HTML output is now rendered correctly (#312)

### Other Changes

- Now using npm instead of yarn

## 2.4.8

6/27/19 Brew-view 2.4.12, Bartender 2.4.4, BG-utils 2.4.8

### Bug Fixes

- Semicolon in request index page filters no longer breaks (#302)
- Granfana link descriptions on about page respect application name (#301)
- Frontend websocket connection now handles non-default base path (#298)

### Added Features

- Support for Pika v1 (#305)
- Scheduled jobs can now specify a max number of concurrent executions (#209)
- Interval jobs can now reschedule based on prior run completion (#209)

## 2.4.7

4/24/19 Brew-view 2.4.11, Bartender 2.4.3, BG-utils 2.4.7

### Bug Fixes

- Fixed configuration generation regression caused by #224 (#254)
- Child requests cannot be created after the parent is completed (#252)
- When mongo pruner removes a request the children are also removed (#246)
- Fixed issue that could cause mongo pruner to not run (#245)
- Mongo pruner will only directly remove top-level requests (#244)

### Added Features

- Toggle for displaying child requests on the index page (#248)
- Added button for refreshing request index without reloading the page (#236)
- Show a notification on request index page when changes occur (#180)

## 2.4.6

2/22/19 Brew-view 2.4.10, Bartender 2.4.2, BG-utils 2.4.6

### Bug Fixes

- Request index page overall search no longer specifies a hint (#235)
- Bartender errors correctly propagate back through thrift interface (#229)
- Removed unique index with potential to cause system registration issues (#222)
- Dynamic choices URL source works correctly with a list of strings (#218)
- All files correctly removed when upgrading using the rpm (#215)

### Added Features

- Config file upgrades can now be converted between json and yaml (#72)
- Centos 7 rpm install now uses real systemd unit files (#17)

### Other Changes

- Config file extensions for rpm install are now .yaml, not .yml (#226)
- Config files no longer contain bootstrap entries (#224)

## 2.4.5

1/11/19 Brew-view 2.4.7, Bartender 2.4.1, BG-utils 2.4.2

### Bug Fixes

- Bartender avoids extra network call if shut down while still starting (#214)
- Correct Brew-view startup failure when authentication is enabled (#207)
- No longer hanging if Rabbit broker runs out of resources (#203)
- Errors loading a local plugin will no longer affect subsequent plugins (#202)
- Fixed UI bug where more than one plugin version was considered 'latest' (#200)
- Better error handling for simultaneous index creation (#198)
- Initializing Prometheus counts correctly on startup (#197)
- Accounted for magic comment when building local rpm (#196)
- Styling fix for Systems Management page (#174)
- Changing choices configuration no longer requires removing System (#58)

### Added Features

- Request view page will show spinner while request is in progress (#204)

### Other Changes

- Increased default Bartender timeout to 13 seconds (#182)
- Added additional indexes to increase Request Index page performance (#105)

## 2.4.4

10/9/18 Brew-view 2.4.6, Bartender 2.4.0 BG-utils 2.4.0

### Bug Fixes

- Fixed a race that could cause request creation to wait forever (#195)

### Added Features

- Added Instance deletion endpoint to REST API

## 2.4.3

9/25/18 Brew-view 2.4.5, Bartender 2.4.0, BG-utils 2.4.0

### Bug Fixes

- Corrected problem with brew-view escalating CPU usage (#187)
- Select boxes in the UI now have a maximum height (#169)

## 2.4.2

9/25/18 Brew-view 2.4.4, Bartender 2.4.0, BG-utils 2.4.0

### Bug Fixes

- Request create timeout is now -1 by default to match pre-2.4 behavior (#183)
- The landing page now links newly-created systems correctly (#181)

### Other Changes

- Changed use of newly-reserved 'async' keyword to support Python 3.7 (#175)

## 2.4.1

9/5/18 Brew-view 2.4.1, Bartender 2.4.0, BG-utils 2.4.0

### Bug Fixes

- Fixed issue with spinner always being shown on some pages (#172)

## 2.4.0

9/5/18 Brew-view 2.4.0, Bartender 2.4.0, BG-utils 2.4.0

### Added Features

- 'Created' filtering in request index view now supports second precision (#153)
- Browser window title now reflects current page (#145)
- Brew-view responses now have a header specifying the beer-garden version (#85)
- Webapp no longer relies on IDs in the URL (#98)
- Configuration file will be updated on application startup (#79)
- Connections to RabbitMQ can now be TLS (#74)
- System list endpoint can now return only certain system fields (#70)
- Prometheus metrics and Grafana dashboards (#68, #69)
- Actions on the system management page are more responsive (#67)
- Configuration files can now be yaml (#66)
- Dynamic choices can now use the instance name as an input (#45)
- User / authentication support (#35)
- Request creation can now wait for completion without polling (brew-view #16)
- Periodic request scheduler (#10)

### Bug Fixes

- Bartender checks for connection to Brew-view before Mongo to fix a race (#160)
- Corrected condition that could cause 'Error: ' to flash on request view (#151)
- Request view will continue to refresh even if a child has errored (#122)
- Fixed issue where /var/run/beer-garden was removed after rpm install (#113)
- Setting queue-level TTL for admin queue messages (#101)
- Data persisted in the webapp using local storage instead of cookies (#92)
- Bartender will error if SSL error occurs during Brew-view check (#65)
- Local plugins are better about logging stacktraces (#57)
- Date on request index page is always UTC (brew-view #56)
- Fixing support for Unicode string values when using Python 2 (#54)
- Nested request display looks better when using slate theme (#41)

### Other Changes

- Request index spinner icon looks better on slate theme (#155)
- Split system and instance columns on request index page (#103)

## 2.3.9

6/14/18 Brew-view 2.3.10, Bartender 2.3.7, BG-utils 2.3.6

### Bug Fixes

- Re-added Request indexes that were removed in 2.3.7

## 2.3.8

6/12/18 Brew-view 2.3.9, Bartender 2.3.6, BG-utils 2.3.4

### Bug Fixes

- Fixed problem with new versions of Marshmallow causing empty requests to be
  returned from the request list endpoint

## 2.3.7

6/7/18 Brew-view 2.3.8, Bartender 2.3.6, BG-utils 2.3.4

This release addresses two critical problems with database performance. To
support the fix an additional field was added to the Request model and the
indexes for the Request collection were updated.

**When updating to this version the Request collection will be updated to
reflect these changes.** This will happen automatically and requires no action
on the part of administrator. Status messages will be logged at the WARNING
level as the upgrade occurs.

See issue #84 for a detailed explanation.

### Bug Fixes

- Database operations sometimes timed out on slow networks due to configuration
  error (#84)

### Other Changes

- Reworked database indexes so Request queries are more efficient (#84)

## 2.3.6

4/6/18 Brew-view 2.3.6, Bartender 2.3.5, BG-utils 2.3.3

### Added Features

- Using RabbitMQ publisher confirms when publishing requests (#37)
- Brew-view accepts ca_cert, ca_path, and client_cert_verify configuration
  options (beer-garden/brew-view#43)
- Bartender now explictly checks for connectivity to Mongo and RabbitMQ admin
  interface on startup (#38, #48)

### Bug Fixes

- Status monitor no longer continuously restarts when RabbitMQ connectivity is
  lost
- Clearing queues now works with Rabbit 3.7
- Child rows in nested request display now show correct created time
- Command-based dynamic choices now work without a 'default' instance (#47)

### Other Changes

- Adding explict support for Python 3.4
- Using non-Brewmaster exceptions from Brewtils
- Using pytest instead of nose to run tests

## 2.3.5

4/3/18 Brew-view 2.3.5, Bartender 2.3.4, BG-utils 2.3.3

### Added Features

- Attempting to update a completed request without actually modifiying data is
  no longer an error (beer-garden/brew-view#49)

### Bug Fixes

- Configuration file generation fix for Python 2

## 2.3.3

2/21/18 Brew-view 2.3.3, Bartender 2.3.3, BG-utils 2.3.2

### Bug Fixes

- Bartender shutdown will now be clean even before making Brew-view and RabbitMQ
  connections

### Other Changes

- Using [Yapconf] for configuration loading
- Running Flake8 linting on source and tests

## 2.3.1

2/5/18 Brew-view 2.3.1, Bartender 2.3.0, BG-utils 2.3.0

### Bug Fixes

- Fixing issue with manual request creation targeting incorrect system

## 2.3.0

1/26/18

### Added Features

- Bartender can now be configured to skip server certificate verification when
  making HTTPS requests
- Added Bartender custom CA certificate configuration option
- Timestamps now have true millisecond precision on platforms that support it
- Plugins can now specify `max_instances` as a keyword parameter without needing
  to define a System
- Command Index page now supports pagination, cosmetic changes
- Added ability to specify a textarea be used as the input for a Parameter
- System Admin page now has links to the individual System pages
- Requests that incorrectly fail frontend validation can now be modified and
  sent manually
- Reworked fronted sidebar to be clearer when multiple verions of a System are
  registered
- Dark theme for frontend
- New Parameter types: date and datetime
- Searching Request index by 'created' field now uses datepickers
- REST API can now be served with a URL prefix
- Notifications are now published to RabbitMQ and/or a specified URL when
  significant events occur

### Bug Fixes

- Multi Parameters that are type 'Dictionary' now work correctly
- Corrected RabbitMQ users - the 'normal' user is now only used by plugins and
  only needs read permission
- 'Any' Parameters that are also multi no longer disappear when transitioning
  from valid to invalid
- Fixed possible temporary error when deleting a system
- Better support for large number of concurrent plugin startups
- Corrected the validation icon and close button overlap for string parameters
  inside an array

### Other Changes

- Systems can no longer be registered with the same display name and version as
  an existing System
- The attempt to update a Request after its processed now has a maximum retry
  count
- Better data integrity by only allowing certain Request status transitions

## 2.1.1

11/21/17

### Bug Fixes

- Modified System deletion procedure so it works correctly on Systems with no
  Instances
- Fixed bug where validation error during first-time System registration
  resulted in an empty System

## 2.1.0

10/23/17

### Added Features

- Added popover icon with an explanation for a Request's status to the Request
  View page
- 'Make it Happen!' buttons are now middle-clickable
- Added sorting to Queue Management table
- ACTION-type requests can now be aged off similar to INFO-type requests
- Command descriptions can now be changed without updating the System version
- Added `updated_at` field to `Request` model
- Added `admin`, `queues`, and `config` endpoints to Swagger
- Brewtils: `SystemClient` now allows specifying a `client_cert`
- Brewtils: `RestClient` now reuses the same session for subsequent connections
- Typeaheads immediately display choices when focused
- Standardized Remote Plugin logging configuration
- Choices providers can now return a simple list
- PATCH requests no longer need to be wrapped in an `operations` envelope
- UI will display a warning banner when attempting to make a request on a
  non-RUNNING instance
- Request creation endpoint now includes a header with the instance status in
  the response
- Available choices for one parameter can now depend on the current value of
  another parameter
- Brewtils: Added domain-specific language for dynamic choices configuration
- Brewtils: `SystemClient` can now make non-blocking requests
- Search functionality on the Command Index page
- Added `metadata` field to Instance model
- Brewtils: `RestClient` and `EasyClient` now support PATCHing a `System`

### Bug Fixes

- Link to RabbitMQ Admin page now works correctly with non-default virtual host
- Large (>4MB) output no longer causes a Request to fail to complete
- Better handling of timeout failures during Request creation
- Number types no longer need be be selected in a Typeahead
- Removed default model values that could cause serialization inconsistencies
- System descriptors (description, display name, icon name, metadata) now always
  updated during startup
- Corrected display for a multi string Parameter with choices
- Stricter type validation when making a request with string, integer, or
  boolean parameters
- Added TTL to Admin messages so they don't persist forever
- Better handling of null values in the frontend
- Validating instance_name during request creation
- Reworked message processing to remove the possibility of a failed request
  being stuck in 'IN_PROGRESS'
- Correctly handle custom form definitions with a top-level array
- Increased startup reliability for Systems with many (>15) Instances
- Bartender helper threads can no longer hang shutdown
- POST and PATCH requests without a `content-type` header now return status code
  400
- Better select control placeholder text
- Requests with output type 'JSON' will now have JSON error messages
- Smarter reconnect logic when the RabbitMQ connection fails
- Attempting to remove 'orphaned' commands if any are found during a query

### Deprecations / Removals

- The following API endpoints are deprecated:
  - POST `/api/v1/admin/system`
  - GET `/api/v1/admin/queues`
  - DELETE `/api/v1/admin/queues`
  - DELETE `/api/v1/admin/queues/{queue_name}`
- Brewtils: `multithreaded` argument to `PluginBase` has been superseded by
  `max_concurrent`
- Brewtils: These decorators are now deprecated:
  - `@command_registrar`, instead use `@system`
  - `@plugin_param`, instead use `@parameter`
  - `@register`, instead use `@command`
- These classes are now deprecated:
  - `BrewmasterSchemaParser`, instead use `SchemaParser`
  - `BrewmasterRestClient`, instead use `RestClient`
  - `BrewmasterEasyClient`, instead use `EasyClient`
  - `BrewmasterSystemClient`, instead use `SystemClient`

### Other Changes

- Searching on Request Index page no longer searches request output
- Reset button on the Command View page ignore 'Pour it Again' values and always
  reset to defaults
- Brewtils: Request processing now occurs inside of a `ThreadPoolExecutor`
  thread
- Using Webpack to bundle frontend resources
- Removed dependencies on compiled Python packages (#196) and Flask
- Using the `subprocess32` module to run Local Plugins
- Local plugins no longer run in their own separate process groups
- Local and Remote plugins are now functionally identical
- Improved concurrency by making all Thrift calls asynchronous

## 2.0.4

8/04/17

### Bug Fixes

- Corrected typo in request index page that prevented filtering for IN_PROGRESS
  requests from working

## 2.0.3

8/01/17

### Bug Fixes

- Reworked request index query to address performance bottleneck

## 2.0.2

7/26/17

### Bug Fixes

- Fixed frontend validation problem for a nullable boolean parameter with a null
  default

## 2.0.1

7/14/17

### Bug Fixes

- Added Object.assign shim for compatability with older browsers

## 2.0.0

7/5/17

### Added Features

- Support for remote plugins
- Support for custom HTML templates on request pages
- Support for Dynamic choices
- Support for starting/stopping individual Instances
- Support for display names of a plugin
- Support for metadata for a plugin
- Support for Python 3

### Bug Fixes

- Optional model with default values
- Bug where nested parameters would not get checked in system validation
- GUI bug where timestamps for child request didnt look right
- Bug with optional list arguments
- Bug where nested request output type didnt look right

### Other Changes

- Added better exception handling to API
- Better error reporting for serialization failures
- The system model has changed
- The command model has changed
- RabbitMQ now uses a topic instead of an exchange

### Security

- All Docker images have been upgraded
- We now build CentOS 6 and CentOS7 RPMs

## 1.1.0

### Added Features

- Support for auto-reconnect to brew-view if it is down on startup
- Support for stopping, starting and reloading plugins
- Support for dynamically deploying new plugins
- Support for output_type for Requests
- This changelog

## 1.0.4

7/19/2016

### Added Features

- Support for Multi-threaded, single instance plugins
- Support for nested requests
- Support for INFO Command Types
- Support for comments on requests
- Support for purging INFO commands

### Bug Fixes

- Bug where RPMs would not get correctly updated

### Other Changes

- Join times for threads to be non-zero. This greatly reduces CPU utilization

## 1.0.3

12/30/2015

### Bug Fixes

- Bug where Plugins would not work with non-ssl enabled versions of brew-view

## 1.0.2

12/3/15

### Security

- Added SSL Support

## 1.0.1

11/10/15

### Other Changes

- Bumped bg-utils version

## 1.0.0

10/2/15

### Added Features

- Support for Local Plugins
- Initial Build of the Backend Threads
- Support for Validating Requests
- Support for Processing Requests
- Support for clearing a queue
- Support for getting a System state
- Support for Stopping a System
- Support for Starting a System
- Support for Restarting a System
- Support for killing a System
- Support for Stopping All Systems
- Support for Starting All Systems
- Support for Killing All Systems
- Support for getting Bartender version
- Support for ping
- Support for building/deploying as an RPM
- Support for easily generating logging and configuration files

[yapconf]: https://github.com/loganasherjones/yapconf<|MERGE_RESOLUTION|>--- conflicted
+++ resolved
@@ -4,12 +4,9 @@
 
 TBD
 
-<<<<<<< HEAD
 - Fixed bug where Garden Sync response doesn't null check before evaluating API response
-=======
 - Fixed issue where if user sync with child garden fails at startup will stop Beer Garden
 - Fixed issue where Requester was added to requests when auth was disabled
->>>>>>> f089d625
 
 # 3.27.1
 
