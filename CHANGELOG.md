# Beer Garden Changelog

# 3.27.2

TBD

- Updated form builder version to add dropdown on create request page to support latest as option
- Added logging messages for Garden rescan operation
- Added router checking for configuration files in children folder if child garden is not loaded yet
- Added Error Event Handler to process
- Added logging statement if `children` directory does not exist
- Added Garden Version tracking and display on Garden Admin page
- Updated Error Event message and all error events stay local/not published to UI
- Fixed issue where multiple Published requests would be spawned if Publisher utilized `propagate=True`
  if matched on child garden topic
- Fixed issue where child requests were not getting cancelled when the parent is cancelled
- Fixed issue where Topic delete was called with `args` instead of `kwargs`
- Updated each `handle_event` function to be processed in independent threads
- Beer Garden will only emit locally generated events to any listening or configured APIs. 
- Fixed counters displayed on Delete Request pop up to match exact values instead of starts with
- Fixed bug where Garden Sync response doesn't null check before evaluating API response
- Fixed issue where if user sync with child garden fails at startup will stop Beer Garden
- Fixed issue where parent garden would reprocess Publish Topic regardless of `_propagate` flag
- Fixed issue where Requester was added to requests when auth was disabled
- Fixed issue where System updates cancelled request with completed fails Request wait event checks
- Fixed issue where `BASE64` parameters were not forwarded to Child garden
- Fixed issue where if Garden Receiving Connections was nulled, it would not create new connections
- Fixed issue where orphaned requests were not pruned properly
<<<<<<< HEAD
- Removed generation of Topic Events due to UI not supporting it and flooding of events to Upstream Gardens
=======
- Fixed issue handling system/instance update errors from children
>>>>>>> 05bee6b5

# 3.27.1

8/21/2024

- Added REQUIRES list and REQUIRES_TIMEOUT in beer.conf. Plugins will wait for system dependencies before starting.
- Fixed APM Service name to clean string based with only alphanumeric characters, spaces, underscores, and dashes
- Fixed issue where Dead runners did not appear on the Unassociated Runners list
- Start support for Python 3.12.2+: [cpython ticket](https://github.com/python/cpython/issues/111615) has been resolved
- Expanded index checks at the start of Beer Garden to include User, Role, User Tokens, Topics, and Replication
- Fixed issue where invalid requests threw errors in Request handler for REQUEST_UPDATE

# 3.26.5

8/20/2024

- Backdating Patch: Fixed issue where Dead runners did not appear on the Unassociated Runners list (Not included in 3.27.0 Release)

# 3.27.0

8/13/2024

- Added file trigger jobs to scheduler to monitor directory for file changes. If a watched file change event occurs, it will fire the
specified request. File trigger can be customized using regex, recursively monitoring sub-directories, or by watching one or more file
change events (i.e. create, modify, move, or delete).
- Request auto refresh configurable through `ui.auto_refresh` config option.
- Added additional matching for topic subscriptions to include full string, empty, None, and regular expressions.
- Fixed Request system version to return actual system version instead of parsed version when using latest.
- Expanded the Topics API to support `api/v1/topics/name/` for passing `topic.name` as a variable instead of `topic.id`
- Add counter support for Topics/Subscribers that are triggered to generate requests
- New feature to track the last N heartbeats timestamps for Instances and Gardens. The range to history stored is 
  controlled by configurations `garden.status_history` and `plugin.status_history`
- Added Replication Awareness to ensure only one Replicated instance can process the scheduled jobs.
- Adds Model Checks for DB collections to ensure classes can properly load between upgrades.
- If Beer Garden catches an exception during shutdown, it will os.exit the application after all shutdown procedures are completed.
- Added new metrics collection support for publishing data to Elastic APM for APIs, Router, and Event Handling

## Overhauled User Authentication Logic
- Roles allow filtering on combinations of Garden/Namespace/System Name/System Version/Instance/Command
- User Alias mapping will update the Requester on Child Garden requests based on their alias. Maps requests
  spawned from Child Garden to the local User account if Alias mapping matches.
- When User has Alias accounts, Roles that can be applied to that Child Garden will be forwarded as UpstreamRoles. 
  This is to ensure admin's at the Child Garden can see the permissions utilized to execute Request
- Updated Permission accesses on UI with new Role schema
- Updated API Permission access with new Role schema
- API filters returned data based on User Roles
- Access Token have custom Access and Refresh timeouts based on Users Max Permission that are controlled in the config
- Users and Roles can be loaded through configuration files, and are protected models
- New UI pages for User and Role management
- Upgraded Brewtils version to [3.27.0](https://github.com/beer-garden/brewtils/releases/tag/3.27.0)

# 3.26.4

7/12/2024

- Fixed bug where job updates did not maintian counters
- Fixed bug where bulk job import did not support updates

# 3.26.3

7/10/2024

- Fixed bug that prevented Autobrew Kwargs from being properly passed to the class object
- Supporting Subscriber Types for Generated/Annotated/Dynamic, all stored in Topics Collection for quick reference
- Optimized internal event processing to support API only events
- Updated About page to support new tab for links
- Command publishing blocklist UI and REST API removed
- Fixed Command Index UI bug where breadcrumbs were not shown if Namespace and System Name matched

# 3.26.2

6/6/2024

- Fixed bug where Request View would fail loading Dynamic Choices for TEMP commands
- Fixed bug where configured receiving connections for child Gardens duplicated at restart
- Defaulted all Dynamically loaded commands from the Request View to TEMP

# 3.26.1

5/24/2024

- Fixed icon padding
- Updated Garden Admin page to only update page data based on Local Garden Update Events and notify when a child sync is being processed 
- Fixed logging statement
- Fixed icon order of Child Requests on Request View page
- Updated Publish/Subscribe Request to only support Systems that are in the `RUNNING` status. 
- Updated Topics API to support upserting topics
- Changed various log levels
- Fixed monitoring of Plugin Runners
- Added notification icons to Instances on System Admin page to reflect current status of runner
- Updated Child Request handling to update missing Command Types

# 3.26.0

5/16/2024

- Fixed large output handling when updating parent requests
- Upgraded Font-Awesome to Free version of 6.5.x
- Refactored Mongo pruner to use APScheduler
- Autobrew supports args and kwargs provided to client class
- Updated order of Hidden and Command Type icons on Command Index and Request View pages
- Migrates `Latest` system version from SystemClient to Request API supported
- Adds support for filtering `SystemsList` API on `filter_latest` to return only latest version of each system
- Updated Garden Syncs to include sync of targeted garden children
- Updated Garden Admin page to not show duplicative info alerts
- Updated Garden Update/Delete/Create events to trigger Publish Garden Sync
- Fixed bug in routing logic when syncing Garden 2+ hops away
- Fixed bug where downstream garden deletes on 1-hop did not reflect locally
- Fixed bug where Garden Events caused duplicate Gardens to appear if event came from 2+ hops away

# 3.25.1

5/3/2024

- Added auto refresh checkbox to requests page
- Added support for cross-server parent/child requests
- Reuse existing rabbit admin queue by purging messages instead of creating new queue
- Fixed bug where Auto brew plugins did not parse NAME/VERSION properly from the beer.conf
- Fixed bug where unresponsive Garden API was referencing a non existing configuration for default. New default is -1.
- Fixed bug where Garden unresponsive metadata was cleared during child garden shutdown
- Fixed bug where tailing plugin logs fails if the logs are not updating
- Fixed bug where locally connected plugin commands ran as TEMP did not auto delete after completion
- Fixed bug where commands page did not load properly if opened up directly
- Fixed bug where `Pour It Again` on Request View page was generated before Systems were loaded from API
- Fixed bug where Autobrew plugins passed PLUGIN_ARGS to Client class
- Fixed bug where outstanding Requests will prevent Plugin from shutting down. 

# 3.25.0

4/11/2024

- Added Topics API and classes to support dynamic topic subscribers
- Now show alert on Garden Admin page when a Sync event is seen
- Garden Sync events will update heartbeat status of Receiving Garden APIs
- Utilized the TTL for In_Progress requests to set Expiration windows for Requests on PIKA, to handle backups of requests that Beer Garden has already cancelled.
- Optimized UI Rest calls to load only Local Garden with Children
- Optimized Child Request Event handeling
- Updated how STOMP URL preview is formatted on Garden Admin page
- Configuration update: Prometheus metrics (`metrics.prometheus.enabled`) is now disabled by default
- Configuration update: Default directory for child configs (`children.directory`) is now `./children`
- Configuration update: Default for `ui.cors_enabled` is now True to match example configuration and default behavior of UI docker images
- Fixed order of Gardens and Connections on Garden Admin page
- Fixed bug where STOMP connections for children did not start with Beer Garden startup
- Fixed bug where Child Garden Publishers appeared as Upstream on Garden Admin Page
- Fixed bug where outbound filtering removing Username/Password from STOMP connections for internal events
- Fixed bug where Disabled STOMP Receiving connection could be re-enabled if it is shared and unresponsive
- Fixed bug where child garden plugins are treated like local plugins on the System Admin page
- Fixed bug where pruner dies if it is unable to update cancelled request
- Fixed bug where child requests were stored in database without parent request
- Fixed bug where removing a parent garden failed to remove both parent and child

# 3.24.4

3/11/2024

- Fixed bug where child STOMP Recieving connections where not being saved or configured to listen

# 3.24.3

3/8/2024

- Fixed bug where Stomp Headers were not being parsed into Dictionaries

# 3.24.2

2/28/24

- Fixed bug where setting the heartbeat for recieving garden connections would override changes from Instance Updates in seperate threads
- Fixed bug where heartbeat did not update the status to `RECEVING` for the receiving connection type
- Backup current config on rpm update when config changes are present
- Fixed bug where Admin Garden page did not update page based on events until page was interacted with
- Fixed bug where Plugins assocaited with a runner would appear after a refresh
- Fixed bug where child unresponsive runners appeared in the list of unresponsive runners
- Upgraded Brewtils version to [3.24.1](https://github.com/beer-garden/brewtils/releases/tag/3.24.1)

# 3.24.1

2/21/2024

- Fixed pip config trusted-host on rpm build
- Fixed bug where the Garden Connection Stop button did not request the connection to be disabled if the current status is a valid running status.
- Cleaned up logging statements left from debugging
- Fixed bug where the modal for reading Instance Logs was not appearing
- Updated System Instance "Get Logs" to support live polling
- Expanded Instance Logs requests to allow for routing to child gardens

# 3.24.0

2/13/2024

- Updated icons on System Admin page
- Fixed bug where `blocking=true` on Request API returned `IN PROGRESS` status for requests sourced from downstream gardens. Delay added to 
  allow Beer Garden to process the event.
- Request API utilizes Futures for `blocking=true`, returning back the completed request from the Event, instead of querying the database
- Fixed bug where pruned In-Progress Requests that were scheduled never completed in scheduler, so max concurrency would be reached.
- Expanded counters for Scheduled Jobs to include Requests skipped and canceled. 

## BREAKING CHANGES
- The Garden table needs to be dropped from the database to support new model changes
  ```
  mongo
  use beer_garden
  db.garden.drop()
  ```
- Garden records store child Gardens
- Child Gardens are now configured through a config file. Default location is `./children`
- Garden Admin page overhauled
- Scheduled checks to ensure that all child gardens are publishing
- Child Gardens receiving/publishing connections can be started and stopped from the Admin Garden page. This only starts/stops the accepting
or publishing from the Parent, not disable a remote API.
- UI now iterates over local Garden children to determine list of Systems
- If Garden is disabled or not configured, it's and it's child garden Systems will not be visible on the UI
- If a child garden is not reporting a Recieving connection, but can be tasked, upgrade the child. Older 3.X releases do not report sourcing and 
 this is utilized to determine the Receiving connections.


# 3.23.1

12/29/2023

- Fixed issue where replicated messages were not fanned out to all replicated Beer Gardens
- Fixed bug where restart instance was not checking if process is currently running. Now
  it properly kills the running instance during restart.
- Split apart functionality of Start and Restart instance into two API operations. 

# 3.23.0

12/27/2023

- Added missing Request Status filter for "Invalid"
- Adding default icon on System Admin page for undefined or null system.icon_name
- Fixed bug where Publish/Subscribe events would carry over request properties across the various topics mapped
- New API to support PUT Requests, this API will only spawn REQUEST_UPDATE events
- Upgraded Brewtils version to [3.23.0](https://github.com/beer-garden/brewtils/releases/tag/3.23.0)

# 3.22.0

12/13/2023

- Replication of all events, when configured, except for Garden Sync events. Garden sync events spawn off additional events that will be replicated properly.
- Add support for commands to have tags, used for filtering on the commands index page
- Publish Instance Status changed to Instance default topic {Namespace}.{System}.{Version}.{Instance}
- Upgraded Brewtils version to [3.22.0](https://github.com/beer-garden/brewtils/releases/tag/3.22.0)

# 3.21.0

12/05/2023

- When Beer-Garden is replicated, publishes required events to RabbitMQ keep the environments in sync.
- On Request Index page, the prefix NOT is supported to invert string query or search for empty strings. 
- Adding "?showNav=false" to the end of any UI page will remove the navigation bar
- Upgrading unstable docker images to install Brewtils develop branch

# 3.20.0

11/16/2023

- Adds the ability to delete Requests by Plugin on the System Admin page within the plugin sub-menu. These are local deletes only
- Adds Is Alive check for Entry Points, if sub process is killed externally then it is restarted
- Add error handling if Subscriber Request has exception at creation
- Updates request validation to support allow_any_kwargs on commands
- Upgraded Brewtils version to [3.21.0](https://github.com/beer-garden/brewtils/releases/tag/3.21.0)

# 3.19.1

11/9/2023

- Rolls back to Python 3.11 until [cpython ticket](https://github.com/python/cpython/issues/111615) is resolved, expected 3.12.1
- Expands docker build to include various versions of Python
- Fixed bug in Topics to require full matching for subscriptions, not substrings
- Expanded pub/sub testing
- Upgraded Brewtils version to [3.20.2](https://github.com/beer-garden/brewtils/releases/tag/3.20.2)

## 3.19.0

11/7/2023

- Adds support for Published Event Requests
- Adds support for Requests to spawn Publish Request
- Upgraded Brewtils version to [3.20.1](https://github.com/beer-garden/brewtils/releases/tag/3.20.1)
- Updated testing baseline to support Python 3.12, and requirements build off 3.10
- All docker images support Python 3.12
- RPM build is against Python 3.12
- Updated Command Type Icons
- Updated tooltips on Command Types
- Added icon for Subscription based Command/Requests
- Updated Request View page to show Namespace

## 3.18.1

10/20/2023

- Fixed auto brew conf to support NAME/VERSION parameters
- Fixed auto brew to support PLUGIN_ARGS
- Fixed missing default home
- Upgraded Brewtils version to [3.19.0](https://github.com/beer-garden/brewtils/releases/tag/3.19.0)

## 3.18.0

10/13/23

- Can set any page as the home page
- Add command type TEMP that is pruned after parent request is completed or 
  when it completes if it is the top level request
- Add Auto Decorator feature for classes without annoations

## 3.17.2

10/10/23

- Add Request Pruner for command type Admin
- Add batching for large pruner
- Add multithreading for pruner

## 3.17.1

7/20/23

### Other Changes

- Update RPM build process to use Node 18

## 3.17.0

7/19/23

### Other Changes

- Updated preview version of the new UI with better support for commands with
  dynamic parameters
- Bumped dependency versions

## 3.16.2

2/1/23

### Other Changes

- Preview version of the new UI now has intended feature parity with the
  existing UI.

## 3.16.1

1/10/23

### Other Changes

- Miscellaneous updates to the preview version of the new the UI

## 3.16.0

11/15/22

### Added Features

- A preview of the new UI is now bundled into the official release RPM. This new
  UI built on a more modern framework, but is largely intended to look and feel
  similar to the existing UI. When using the configuration provided in the RPM,
  the preview UI can be reached by appending /preview to the base beergarden URL
  in your browser.

## 3.15.0

8/31/22

### Added Features

- A new configuration option, `db.ttl.in_progress`, is now available for timing
  out requests. Any request still in the `IN_PROGRESS` or `CREATED` status after
  the configured timeout (set in minutes) will be marked as `CANCELLED`, making
  it eligible for pruning.

### Bug Fixes

- Viewing instance logs for systems on a local garden now works correctly.
- The Clear All Queues option on the system admin page now works correctly.
  **NOTE:** This is supported for the local garden only.
- Fixed an issue where clearing the queue of an instance with non-word
  characters in the instance name would raise an error. Queues can now be
  cleared properly, regardless of the instance name.

### Other Changes

- Reduced redundancy in the API calls made by the UI.
- Removed lingering internal references to beer garden v2 naming conventions.

## 3.14.0

6/28/22

### Added Features

- The request output page now provides an option to render output that exceeds
  the display size threshold. Note that the ability to successfully render such
  output depends on both the output size and the client's available resources.
  (Issue #1338)
- A Command Publishing Blocklist is now available. Commands on remote gardens
  that are added to this list will not have their results published back up to
  the parent. (Issue #1310)
- When launching a garden for the first time, the default user for running
  plugins is now distinct from the default admin user. (Issue #1309)
- Improved display of multiline comments on requests. (Issue #242)
- Improved feedback when performing a garden sync. (Issue #1299)
- Roles are now synced to downstream gardens when performing a user sync. (Issue
  #1302)

### Bug Fixes

- The namespaces and systems are now correctly displayed for the local garden in
  both the API response and the garden admin view. (Issue #1300)
- Sensitive message queue connection information is no longer returned with the
  systems API endpoint response. (Issue #1301)

### Other Changes

- The superuser role is now internally managed and no longer needs to be
  specifically listed in the role definition file. (Issue #1306)

## 3.13.0

4/12/22

**NOTE:** This release fixes an issue where client certificates would not be
sent to rabbitmq, even if beer garden was configured to do so. Connecting to
rabbitmq with certificates currently requires that the provided certificate be a
key and certificate bundle. Please be aware that in certain configurations where
the certificate is already set and is not a bundle, your connection to rabbitmq
may fail under this release. To fix this, switch your certificate to be a bundle
that also includes the key.

### Bug Fixes

- Client certificates are now properly used when connecting to rabbitmq (Issue
  #1288).
- Column filtering headers on the Request page are now properly aligned (Issue
  #1286)
- Login form now provides feedback when entering invalid credentials (Issue
  #1280)

### Other Changes

- The bgio/beer-garden:3-debian image and related images have been modified to
  more closely align with the alpine image. Usage of the debian image should now
  be the same as that of the alpine image.

## 3.12.0

3/21/22

### Added Features

- A "Change Password" option has been added to the ☰ in the top right of the UI.
  (Issue #1262)
- User management has been added to the UI for creating users and managing their
  role assignments. This is available via a new "Users" option under the admin
  menu. (Issue #1262)
- Requests now list the user that initiated the request. (Issue #1263)
- Users are now granted implicit access to any requests that they create. (Issue
  #1264)
- It is now possible to sync users and their role assignments between gardens.
  (Issue #1265)
- A default admin user and superuser role will now be created during the first
  startup of a new garden. (Issue #1274)

### Bug Fixes

- Overly noisy "ERROR" event messages have been eliminated from the logs. These
  had been especially prevalent in setups with remote gardens that were more
  than a single hop away (i.e. "grandchildren"). (Issue #1271)

### Other Changes

- A [security](https://beer-garden.io/docs/app/security/) section has been added
  to the documentation on beer-garden.io, detailing how to use many of the User
  management related features in this release.

## 3.11.0

2/9/22

### Added Features

- Updates in status in the user interface (via WebSockets) are now filtered
  according to a user's authorization, the same as HTTP API requests. (Issue
  #1243)
- The user interface now preemptively refreshes user access tokens so that a
  user will not be automatically logged out after a short period of inactivity.
  (Issue #1247)
- User interface elements are now hidden or displayed according to a user's
  authorization to access their functionality. (Issue #1179 & Issue #1250)
- Users can now import and export Garden connection configurations via the user
  interface. (Issue #1192 & Issue #1141)

### Bug Fixes

- The Job error count now correctly also reflects those Jobs that fail due to an
  exception, (Issue #1225)
- Job scheduler request handling now properly keeps track of which requests have
  finished. (Issue #1214)

### Other Changes

- Added basic documentation for authentication and authorization features added
  to Beer-garden in previous releases. (Issue #1241)

## 3.10.0

1/4/22

### Added Features

- File parameters on requests are now cleaned up by the pruner per the
  `db.ttl.file` setting. (Issue #1215)
- File parameters are now cleaned up when the corresponding request is removed.
  (Issue #1215)
- Reduce log noise generated from ERROR events. (Issue #1213)

### Bug Fixes

- Request parameter and output data stored in GridFS no longer gets duplicated
  throughout the life of a request. (Issue #1216)
- Request `status_updated_at` field on requests from child gardens is now
  properly preserved. (Issue #1143)
- The DELETE method on the /api/v1/gardens endpoint has been restored. (Issue
  #1230)

### Other Changes

- Added backend support for a command publishing blocklist that prevents
  requests from listed commands from being published up to a parent garden. User
  access to this feature will follow in a future release. (Issue #877)

## 3.9.0

12/8/21

### Added Features

- The `status_updated_at` timestamp is now displayed on the Request view page.
  (Issue #1142)
- The `/api/v1/job/<id>/execute` endpoint now takes an optional `reset_interval`
  parameter which, when set to true, will update the next run time of an
  interval trigger job to be based on the current adhoc execution, rather than
  keeping the next run time that was based on the previously scheduled
  execution. (Issue #1173)
- Command parameters of type `Bytes` are now rendered as a file upload dialog in
  the tasking interface. Files provided this way will be properly sent down to
  remote gardens for tasking, unlike the `Base64` paramter type. For this
  reason, it is recommended that `Bytes` be used for parameters that intend to
  take a file as input. (Issue #1165)

### Bug Fixes

- Child requests are once again properly returned via the `/api/v1/request`
  endpoint and properly displayed on the request page in the UI (Issue #1218)

### Other Changes

- Added the following for use in future authorization related features:
  - A trusted header login handler for authenticating users based on request
    headers that indicate the username and a list of group memberships. (Issue
    #1198)
  - Improved handling of refresh tokens in the UI (Issue #1187)
  - Add authorization checks to the `/api/v1/forward` endpoint. (Issue #1207)

## 3.8.1

12/7/21

### Bug Fixes

- Fixed an issue that prevented tasking of commands without parameters on remote
  gardens (Issue #1209)

## 3.8.0

11/18/21

### Added Features

- Requests now have a `status_updated_at` field representing the time of the
  last status change. (Issue #1132)
- Added the ability to import and export jobs via the Scheduler page on the UI
  (Issue #1034)
- Added the ability to do ad-hoc runs of scheduled jobs via both the API and UI
  (Issues #1062, #1066)

### Bug Fixes

- Properly validate input on the job import API (`/api/v1/import/job`) (Issue
  #1178)
- Dependency versions for development and deployment are now consistent (Issue
  #1182)

### Other Changes

- Added the following for use in future authorization related features:
  - Refresh token support (Issue #1171)
  - The ability to enable permissions based authorization checks to the API
    endpoints (Issues #1154, #1170)
  - Various changes to the UI to support login / logout and refresh token
    handling (Issue #1147)
  - Added a concept of "global" permissions (Issue #1168)

## 3.7.1

10/15/21

### Added Features

- Login endpoint added allowing user/password entry to receive a _JWT_ auth
  token (Issue #1134)
- The `get_current_user` method in the `BaseHandler` class now gets the `User`
  object based on the _JWT_ auth token (Issue #1144)
- Local and remote plugin logging config files now separated (Issue #817)
- Helper functions created to determine a user's permissions (Issue #1122)

### Bug Fixes

- Hidden files in a plugin directory no longer show an error in the logs (Issue
  #1097)
- File parameters are now handled correctly and a file posted to a child garden
  from the parent is correctly encoded and compressed for transport (Issue
  #1055)
- Dead runners on a child garden now correctly show their status on the parent's
  UI (Issue #809)
- Stale systems are now removed when syncing child gardens (Issue #1101)
- Large requests now better determined whether they need to be stored in GridFS
  (Issue #1038)

### Other Changes

- Project is now able to accept pull requests from those who are working from a
  fork
- Contribution guide updated

## 3.6.0

9/22/21

### Added Features

- Added new api endpoints for importing and exporting jobs (Issue #1067)

### Bug Fixes

- It is no longer possible to create multiple gardens sharing the same name
  (Issue #727)
- GET and DELETE against the garden api endpoint now return the correct response
  codes (Issue #1110)
- Fixed an issue where internal event processors were incorrectly modifying
  events (Issue #978)
- Garden connection configuration is now properly displayed in the UI when
  default values are being used (Issue #1104)
- Connection reliability fixes for the stomp entrypoint (Issue #1102)

### Other Changes

- Added the following for use in future authorization related features:
  - Authorization related database models (Issue #1089)
  - The ability to load role definitions from a configuration file (Issue #1091)
- Updated library dependency versions

## 3.5.0

8/18/21

### Added Features

- Command-based choices request will now time out after 30 seconds
- Theme selection now persisted in browser storage
- Added config option for changing commands of non-dev systems

### Bug Fixes

- Command-based choices now wait for an instance to be selected
- Read-log requests now fully formed
- Fixed issue where gardens with certain characters in their name could not be
  accessed
- Republishing a modified event when child request changes
- Fixed operations being routed to incorrect gardens in certain cases
- Command-based choices now show an indication when request fails

### Other Changes

- Setting timezone to UTC in docker image

## 3.4.1

8/2/21

### Bug Fixes

- Jobs removed during an execution no longer respawn upon completion (Issue
  #1081/ PR #1084)

## 3.4.0

6/24/21

### Added Features

- Scheduled jobs now have a timeout field (Issue #1046 / PR #1049)
- Forwarding REST calls now support `blocking` and `timeout` parameters (Issue
  #895 / PR #325)
- Bytes-type parameters are now supported (Issue #991 / PR #996)
- Systems can now have UI templates (Issue #997 / PR #1005)
- Commands now have a metadata field (Issue #358 / PR #998)

### Bug Fixes

- Scheduled job now displays next run time correctly (Issue #972 / PR #1059)
- Handling request cancellation events from child gardens (Issue #932 / PR
  #1056)
- Better error handling when HTTP connection from child to parent garden fails
  (Issue #1035 / PR #1037)
- Changed standard nginx config to allow for larger request output (Issue #1027
  / PR #1032)
- Large child output no longer prevents parent output from being displayed
  (Issue #1026 / PR #1030)
- Better error message when creating a Request with an incorrect namespace
  (Issue #1017 / PR #1024)
- System attributes (like description) can now be cleared (Issue #1002 / PR
  #1003)
- Fixed issue with plugin log reads immediately timing out (Issue #999 / PR
  #1000)

### Other Changes

- Moved status icon on request view page (Issue #1041 / PR #1042)

## 3.3.0

4/23/21

### Added Features

- Can now modify scheduled jobs (Issue #294 / PR #988)

### Bug Fixes

- Fixed file parameters regression (Issue #992 / PR #995)
- Better handling for out-of-order request updates from child gardens (Issue
  #982 / PR #993)

## 3.2.3

4/16/21

### Bug Fixes

- Fixed regression where headers were not set when sending STOMP messages (Issue
  #969 / PR #970)
- System creation events should now be handled by all entry points (Issue #949 /
  PR #971)
- Stomp entry point no longer mangles event objects (Issue #978 / PR #979)
- Child request view starts as collapsed on request view page (Issue #984 / PR
  #985)

### Other Changes

- Changed STOMP configuration items (PR #968)

## 3.2.2

4/12/21

### Bug Fixes

- Fixed error where certain database models would hold onto references (Issue
  #959 / PR #960)
- Fixed various issues with TLS stomp connections (Issue #946 / PR #947)
- Garden sync operations now work more consistently (Issue #941 / PR #961)

### Other Changes

- Change to how child garden connection parameters are stored (Issue #912 / PR
  #962)

## 3.2.1

4/9/21

### Bug Fixes

- Scheduled jobs now work without a namespace (Issue #952 / PR #954)

### Other Changes

- UI image no longer uses IPv6 by default (Issue #950 / PR #951)

## 3.2.0

4/1/21

### Bug Fixes

- Better error message when request choices validation times out (Issue #938 /
  PR #945)
- Fixes to STOMP connection behavior (Issue #914 / PR #917, #935)
- No longer possible to define a Garden connection type as Local (Issue #906 /
  PR #909)
- Fixed case where incorrect STOMP config could prevent startup (Issue #907 / PR
  #910)
- Errors when changing garden connection info will be displayed (Issue #903 / PR
  #908)
- Request creation no longer generating extraneous error logs (Issue #902 / PR
  #911)
- Creating request for a child garden no longer shows UI error (Issue #893 / PR
  #894)
- Preventing incorrect namespace value from breaking notifications (Issue #890 /
  PR #892)
- Fixed problems with HTTP parent/child connection parameters (Issue #878, #879,
  #897 / PR #884, #899, #901)
- Garden names now support Unicode (Issue #875 / PR #885)
- Improved error logging for HTTP parent/child communication errors (Issue #873
  / PR #889)

### Added Features

- Added descriptions to system admin page (Issue #840 / PR #843)

### Other Changes

- Event notifications are always wrapped in Operations (Issue #918 / PR #920)

## 3.1.1

2/5/21

### Bug Fixes

- Database migration script no longer requires has_parent field (Issue #868 / PR
  #869)

## 3.1.0

2/5/21

### Bug Fixes

- Improved the position of the popover shown for a parent request (Issue #862 /
  PR #865)
- Checkbox label on commands page now works correctly (Issue #860 / PR #866)
- Fixing incorrect Request collection name (Issue #833 / PR #834)

### Added Features

- Requests based on a hidden command will now be marked as hidden themselves
  (Issue #414 / PR #849)

### Other Changes

- Request index page checkbox labels have been tweaked (Issue #861 / PR #864)
- Beer-garden systemd process now runs with umask 0002 (Issue #816 / PR #844)

## 3.0.5

1/11/21

### Bug Fixes

- System Queue Management Not Working on Admin Page(Issue #823 / PR #824)
- Scheduler Not Rendering Trigger Form (Issue #819 / PR #821)
- Local plugin runner not removed during system purge (Issue #810 / PR #822)
- Unassociated Runner not displayed when there are no systems (Issue #805 / PR
  #808)
- Now able to delete System when Child Garden is down (Issue #749 / PR #798)
- Regigersty empty command list on existing System resulted in no changes to
  commands list (Issue #806 / PR #807)
- Fixed issue where Garden updates failed if no Configuration was provided (PR
  #801)
- Moved metadata field into STOMP shutdown event properly (PR #802)

### Added Features

- Run systemd service as beer-garden user (Issue #816 / PR #818)
- Warn when beer.conf results in no instances (Issue #796 / PR #804)
- Entry Points now emit Brewtils Event when started (PR #800)
- Adding Checkers for Code Complexity and Security to PR Actions (PR #812)
- Self-closing non-void tags are not great in HTML5 (PR #814)
- Adding log message when logging config file is changed (PR #826)

## 3.0.4

12/22/20

### Bug Fixes

- Fixed issue with entry point status event publishing

## 3.0.3

12/22/20

### Added Features

- Parent and child gardens can now use Stomp-based communication (#761)
- Can now create a child garden using the UI (#726)

### Bug Fixes

- Fixed regression that made it impossible to removed remote plugins (#794)
- Better error handling during system removal (#749, #771)

## 3.0.2

12/15/20

### Added Features

- Unassociated runners are now shown on the System Admin page (#708)
- Can now pass files as parameters (#368)

### Bug Fixes

- Shutdown procedure is more robust when running under systemd (#770)
- Corrected tooltip for System Admin page start button (#768)
- Stopped certain events from generating UI console errors (#764)
- Better error information when using Pour it Again on a removed command (#624)

## 3.0.1

11/12/20

### Bug Fixes

- Fix issue preventing clean shutdown on Python 3.7 (#738)

## 3.0.0

11/10/20

Note: This is a major release. Please check out the
[site](https://beer-garden.io/) for more in-depth documentation.

### Added Features

- Scheduler now supports triggering from file events (#647)
- jquery and lodash objects are now available when creating custom templates
  (#589)
- Table page length selections in UI are persisted in browser storage (#560)
- Local plugins can now use an alternate python interpreter (#492)
- Request output with a size greater than 16MB is now supported (#407)
- Button added to Request View page for downloading output (#361)
- Additional REST endpoint for Request output (#361)
- Systems can now be grouped by namespace (#284)
- Can now mark commands as hidden (#269)
- The UI Output and Parameters displays can now be expanded (#170)
- Separate gardens can now communicate via REST API
- Actions can be initiated with STOMP messages in addition to the REST API
- Plugin logs can now be retrieved and displayed on the UI System Admin page
- All plugins automatically request a logging configuration from Beer-garden

### Other Changes

- UI Queue Admin functionality has been moved into System Admin page (#533)
- Drop official support for CentOS 6 (#225)
- Logging config files are now yaml by default (#89)
- Brew-view & Bartender have been merged into a single Beer-garden application
  (#87)
- UI has been pulled out into a separate application
- Default `max_instances` value for plugins is -1 (no maximum)
- User interface has been streamlined
- Python version bundled with rpm is now 3.7 instead of 3.6
- Commands no longer have an ID field

### Removed

- Publishing events to RabbitMQ and Mongo has been removed (#681)
- Authentication / Authorization functionality: Users, Roles, Login, etc.

## 2.4.18

10/27/20 Brew-view 2.4.19, Bartender 2.4.8, BG-utils 2.4.10

### Added Features

- Can now inject specific host environment variables into local plugin processes
  (#686)

## 2.4.17

10/13/20 Brew-view 2.4.19, Bartender 2.4.7, BG-utils 2.4.10

### Bug Fixes

- Fixed command invocation error when request has no parameters (#351)

## 2.4.16

9/23/20 Brew-view 2.4.19, Bartender 2.4.7, BG-utils 2.4.10

### Bug Fixes

- Removed mongo model caching from Pruner. Releasing memory once the delete is
  completed (#604)

## 2.4.15

2/20/20 Brew-view 2.4.19, Bartender 2.4.6, BG-utils 2.4.10

### Bug Fixes

- Start and end dates are correctly applied to new interval jobs (#431)

## 2.4.14

1/30/20 Brew-view 2.4.18, Bartender 2.4.6, BG-utils 2.4.9

### Bug Fixes

- Returning 418 status code when a model is too large to save (#308)

## 2.4.13

1/14/20 Brew-view 2.4.17, Bartender 2.4.6, BG-utils 2.4.9

### Bug Fixes

- Fixed issue where scheduler would not work with self-signed cert (#391)

## 2.4.12

12/5/19 Brew-view 2.4.16, Bartender 2.4.6, BG-utils 2.4.9

### Added Features

- Added configuration flag to allow rendering unsanitized output (#360)

## 2.4.11

11/12/19 Brew-view 2.4.15, Bartender 2.4.6, BG-utils 2.4.9

### Bug Fixes

- Requests should now survive a broker restart (#352)
- Fixed issue where admin role and user pages could fail to update (#345)

### Other Changes

- Admin queues are now durable (#356)
- Admin queues are no longer created with the auto-delete flag (#350)

## 2.4.10

9/27/19 Brew-view 2.4.14, Bartender 2.4.5, BG-utils 2.4.8

### Bug Fixes

- Static choices with alternate display text no longer fail validation (#325)

### Other Changes

- Typeahead parameters now use a scrollable display (#318)
- Better stacktrace logging for local plugins (#317)

## 2.4.9

9/5/19 Brew-view 2.4.13, Bartender 2.4.4, BG-utils 2.4.8

### Bug Fixes

- HTML output is now rendered correctly (#312)

### Other Changes

- Now using npm instead of yarn

## 2.4.8

6/27/19 Brew-view 2.4.12, Bartender 2.4.4, BG-utils 2.4.8

### Bug Fixes

- Semicolon in request index page filters no longer breaks (#302)
- Granfana link descriptions on about page respect application name (#301)
- Frontend websocket connection now handles non-default base path (#298)

### Added Features

- Support for Pika v1 (#305)
- Scheduled jobs can now specify a max number of concurrent executions (#209)
- Interval jobs can now reschedule based on prior run completion (#209)

## 2.4.7

4/24/19 Brew-view 2.4.11, Bartender 2.4.3, BG-utils 2.4.7

### Bug Fixes

- Fixed configuration generation regression caused by #224 (#254)
- Child requests cannot be created after the parent is completed (#252)
- When mongo pruner removes a request the children are also removed (#246)
- Fixed issue that could cause mongo pruner to not run (#245)
- Mongo pruner will only directly remove top-level requests (#244)

### Added Features

- Toggle for displaying child requests on the index page (#248)
- Added button for refreshing request index without reloading the page (#236)
- Show a notification on request index page when changes occur (#180)

## 2.4.6

2/22/19 Brew-view 2.4.10, Bartender 2.4.2, BG-utils 2.4.6

### Bug Fixes

- Request index page overall search no longer specifies a hint (#235)
- Bartender errors correctly propagate back through thrift interface (#229)
- Removed unique index with potential to cause system registration issues (#222)
- Dynamic choices URL source works correctly with a list of strings (#218)
- All files correctly removed when upgrading using the rpm (#215)

### Added Features

- Config file upgrades can now be converted between json and yaml (#72)
- Centos 7 rpm install now uses real systemd unit files (#17)

### Other Changes

- Config file extensions for rpm install are now .yaml, not .yml (#226)
- Config files no longer contain bootstrap entries (#224)

## 2.4.5

1/11/19 Brew-view 2.4.7, Bartender 2.4.1, BG-utils 2.4.2

### Bug Fixes

- Bartender avoids extra network call if shut down while still starting (#214)
- Correct Brew-view startup failure when authentication is enabled (#207)
- No longer hanging if Rabbit broker runs out of resources (#203)
- Errors loading a local plugin will no longer affect subsequent plugins (#202)
- Fixed UI bug where more than one plugin version was considered 'latest' (#200)
- Better error handling for simultaneous index creation (#198)
- Initializing Prometheus counts correctly on startup (#197)
- Accounted for magic comment when building local rpm (#196)
- Styling fix for Systems Management page (#174)
- Changing choices configuration no longer requires removing System (#58)

### Added Features

- Request view page will show spinner while request is in progress (#204)

### Other Changes

- Increased default Bartender timeout to 13 seconds (#182)
- Added additional indexes to increase Request Index page performance (#105)

## 2.4.4

10/9/18 Brew-view 2.4.6, Bartender 2.4.0 BG-utils 2.4.0

### Bug Fixes

- Fixed a race that could cause request creation to wait forever (#195)

### Added Features

- Added Instance deletion endpoint to REST API

## 2.4.3

9/25/18 Brew-view 2.4.5, Bartender 2.4.0, BG-utils 2.4.0

### Bug Fixes

- Corrected problem with brew-view escalating CPU usage (#187)
- Select boxes in the UI now have a maximum height (#169)

## 2.4.2

9/25/18 Brew-view 2.4.4, Bartender 2.4.0, BG-utils 2.4.0

### Bug Fixes

- Request create timeout is now -1 by default to match pre-2.4 behavior (#183)
- The landing page now links newly-created systems correctly (#181)

### Other Changes

- Changed use of newly-reserved 'async' keyword to support Python 3.7 (#175)

## 2.4.1

9/5/18 Brew-view 2.4.1, Bartender 2.4.0, BG-utils 2.4.0

### Bug Fixes

- Fixed issue with spinner always being shown on some pages (#172)

## 2.4.0

9/5/18 Brew-view 2.4.0, Bartender 2.4.0, BG-utils 2.4.0

### Added Features

- 'Created' filtering in request index view now supports second precision (#153)
- Browser window title now reflects current page (#145)
- Brew-view responses now have a header specifying the beer-garden version (#85)
- Webapp no longer relies on IDs in the URL (#98)
- Configuration file will be updated on application startup (#79)
- Connections to RabbitMQ can now be TLS (#74)
- System list endpoint can now return only certain system fields (#70)
- Prometheus metrics and Grafana dashboards (#68, #69)
- Actions on the system management page are more responsive (#67)
- Configuration files can now be yaml (#66)
- Dynamic choices can now use the instance name as an input (#45)
- User / authentication support (#35)
- Request creation can now wait for completion without polling (brew-view #16)
- Periodic request scheduler (#10)

### Bug Fixes

- Bartender checks for connection to Brew-view before Mongo to fix a race (#160)
- Corrected condition that could cause 'Error: ' to flash on request view (#151)
- Request view will continue to refresh even if a child has errored (#122)
- Fixed issue where /var/run/beer-garden was removed after rpm install (#113)
- Setting queue-level TTL for admin queue messages (#101)
- Data persisted in the webapp using local storage instead of cookies (#92)
- Bartender will error if SSL error occurs during Brew-view check (#65)
- Local plugins are better about logging stacktraces (#57)
- Date on request index page is always UTC (brew-view #56)
- Fixing support for Unicode string values when using Python 2 (#54)
- Nested request display looks better when using slate theme (#41)

### Other Changes

- Request index spinner icon looks better on slate theme (#155)
- Split system and instance columns on request index page (#103)

## 2.3.9

6/14/18 Brew-view 2.3.10, Bartender 2.3.7, BG-utils 2.3.6

### Bug Fixes

- Re-added Request indexes that were removed in 2.3.7

## 2.3.8

6/12/18 Brew-view 2.3.9, Bartender 2.3.6, BG-utils 2.3.4

### Bug Fixes

- Fixed problem with new versions of Marshmallow causing empty requests to be
  returned from the request list endpoint

## 2.3.7

6/7/18 Brew-view 2.3.8, Bartender 2.3.6, BG-utils 2.3.4

This release addresses two critical problems with database performance. To
support the fix an additional field was added to the Request model and the
indexes for the Request collection were updated.

**When updating to this version the Request collection will be updated to
reflect these changes.** This will happen automatically and requires no action
on the part of administrator. Status messages will be logged at the WARNING
level as the upgrade occurs.

See issue #84 for a detailed explanation.

### Bug Fixes

- Database operations sometimes timed out on slow networks due to configuration
  error (#84)

### Other Changes

- Reworked database indexes so Request queries are more efficient (#84)

## 2.3.6

4/6/18 Brew-view 2.3.6, Bartender 2.3.5, BG-utils 2.3.3

### Added Features

- Using RabbitMQ publisher confirms when publishing requests (#37)
- Brew-view accepts ca_cert, ca_path, and client_cert_verify configuration
  options (beer-garden/brew-view#43)
- Bartender now explictly checks for connectivity to Mongo and RabbitMQ admin
  interface on startup (#38, #48)

### Bug Fixes

- Status monitor no longer continuously restarts when RabbitMQ connectivity is
  lost
- Clearing queues now works with Rabbit 3.7
- Child rows in nested request display now show correct created time
- Command-based dynamic choices now work without a 'default' instance (#47)

### Other Changes

- Adding explict support for Python 3.4
- Using non-Brewmaster exceptions from Brewtils
- Using pytest instead of nose to run tests

## 2.3.5

4/3/18 Brew-view 2.3.5, Bartender 2.3.4, BG-utils 2.3.3

### Added Features

- Attempting to update a completed request without actually modifiying data is
  no longer an error (beer-garden/brew-view#49)

### Bug Fixes

- Configuration file generation fix for Python 2

## 2.3.3

2/21/18 Brew-view 2.3.3, Bartender 2.3.3, BG-utils 2.3.2

### Bug Fixes

- Bartender shutdown will now be clean even before making Brew-view and RabbitMQ
  connections

### Other Changes

- Using [Yapconf] for configuration loading
- Running Flake8 linting on source and tests

## 2.3.1

2/5/18 Brew-view 2.3.1, Bartender 2.3.0, BG-utils 2.3.0

### Bug Fixes

- Fixing issue with manual request creation targeting incorrect system

## 2.3.0

1/26/18

### Added Features

- Bartender can now be configured to skip server certificate verification when
  making HTTPS requests
- Added Bartender custom CA certificate configuration option
- Timestamps now have true millisecond precision on platforms that support it
- Plugins can now specify `max_instances` as a keyword parameter without needing
  to define a System
- Command Index page now supports pagination, cosmetic changes
- Added ability to specify a textarea be used as the input for a Parameter
- System Admin page now has links to the individual System pages
- Requests that incorrectly fail frontend validation can now be modified and
  sent manually
- Reworked fronted sidebar to be clearer when multiple verions of a System are
  registered
- Dark theme for frontend
- New Parameter types: date and datetime
- Searching Request index by 'created' field now uses datepickers
- REST API can now be served with a URL prefix
- Notifications are now published to RabbitMQ and/or a specified URL when
  significant events occur

### Bug Fixes

- Multi Parameters that are type 'Dictionary' now work correctly
- Corrected RabbitMQ users - the 'normal' user is now only used by plugins and
  only needs read permission
- 'Any' Parameters that are also multi no longer disappear when transitioning
  from valid to invalid
- Fixed possible temporary error when deleting a system
- Better support for large number of concurrent plugin startups
- Corrected the validation icon and close button overlap for string parameters
  inside an array

### Other Changes

- Systems can no longer be registered with the same display name and version as
  an existing System
- The attempt to update a Request after its processed now has a maximum retry
  count
- Better data integrity by only allowing certain Request status transitions

## 2.1.1

11/21/17

### Bug Fixes

- Modified System deletion procedure so it works correctly on Systems with no
  Instances
- Fixed bug where validation error during first-time System registration
  resulted in an empty System

## 2.1.0

10/23/17

### Added Features

- Added popover icon with an explanation for a Request's status to the Request
  View page
- 'Make it Happen!' buttons are now middle-clickable
- Added sorting to Queue Management table
- ACTION-type requests can now be aged off similar to INFO-type requests
- Command descriptions can now be changed without updating the System version
- Added `updated_at` field to `Request` model
- Added `admin`, `queues`, and `config` endpoints to Swagger
- Brewtils: `SystemClient` now allows specifying a `client_cert`
- Brewtils: `RestClient` now reuses the same session for subsequent connections
- Typeaheads immediately display choices when focused
- Standardized Remote Plugin logging configuration
- Choices providers can now return a simple list
- PATCH requests no longer need to be wrapped in an `operations` envelope
- UI will display a warning banner when attempting to make a request on a
  non-RUNNING instance
- Request creation endpoint now includes a header with the instance status in
  the response
- Available choices for one parameter can now depend on the current value of
  another parameter
- Brewtils: Added domain-specific language for dynamic choices configuration
- Brewtils: `SystemClient` can now make non-blocking requests
- Search functionality on the Command Index page
- Added `metadata` field to Instance model
- Brewtils: `RestClient` and `EasyClient` now support PATCHing a `System`

### Bug Fixes

- Link to RabbitMQ Admin page now works correctly with non-default virtual host
- Large (>4MB) output no longer causes a Request to fail to complete
- Better handling of timeout failures during Request creation
- Number types no longer need be be selected in a Typeahead
- Removed default model values that could cause serialization inconsistencies
- System descriptors (description, display name, icon name, metadata) now always
  updated during startup
- Corrected display for a multi string Parameter with choices
- Stricter type validation when making a request with string, integer, or
  boolean parameters
- Added TTL to Admin messages so they don't persist forever
- Better handling of null values in the frontend
- Validating instance_name during request creation
- Reworked message processing to remove the possibility of a failed request
  being stuck in 'IN_PROGRESS'
- Correctly handle custom form definitions with a top-level array
- Increased startup reliability for Systems with many (>15) Instances
- Bartender helper threads can no longer hang shutdown
- POST and PATCH requests without a `content-type` header now return status code
  400
- Better select control placeholder text
- Requests with output type 'JSON' will now have JSON error messages
- Smarter reconnect logic when the RabbitMQ connection fails
- Attempting to remove 'orphaned' commands if any are found during a query

### Deprecations / Removals

- The following API endpoints are deprecated:
  - POST `/api/v1/admin/system`
  - GET `/api/v1/admin/queues`
  - DELETE `/api/v1/admin/queues`
  - DELETE `/api/v1/admin/queues/{queue_name}`
- Brewtils: `multithreaded` argument to `PluginBase` has been superseded by
  `max_concurrent`
- Brewtils: These decorators are now deprecated:
  - `@command_registrar`, instead use `@system`
  - `@plugin_param`, instead use `@parameter`
  - `@register`, instead use `@command`
- These classes are now deprecated:
  - `BrewmasterSchemaParser`, instead use `SchemaParser`
  - `BrewmasterRestClient`, instead use `RestClient`
  - `BrewmasterEasyClient`, instead use `EasyClient`
  - `BrewmasterSystemClient`, instead use `SystemClient`

### Other Changes

- Searching on Request Index page no longer searches request output
- Reset button on the Command View page ignore 'Pour it Again' values and always
  reset to defaults
- Brewtils: Request processing now occurs inside of a `ThreadPoolExecutor`
  thread
- Using Webpack to bundle frontend resources
- Removed dependencies on compiled Python packages (#196) and Flask
- Using the `subprocess32` module to run Local Plugins
- Local plugins no longer run in their own separate process groups
- Local and Remote plugins are now functionally identical
- Improved concurrency by making all Thrift calls asynchronous

## 2.0.4

8/04/17

### Bug Fixes

- Corrected typo in request index page that prevented filtering for IN_PROGRESS
  requests from working

## 2.0.3

8/01/17

### Bug Fixes

- Reworked request index query to address performance bottleneck

## 2.0.2

7/26/17

### Bug Fixes

- Fixed frontend validation problem for a nullable boolean parameter with a null
  default

## 2.0.1

7/14/17

### Bug Fixes

- Added Object.assign shim for compatability with older browsers

## 2.0.0

7/5/17

### Added Features

- Support for remote plugins
- Support for custom HTML templates on request pages
- Support for Dynamic choices
- Support for starting/stopping individual Instances
- Support for display names of a plugin
- Support for metadata for a plugin
- Support for Python 3

### Bug Fixes

- Optional model with default values
- Bug where nested parameters would not get checked in system validation
- GUI bug where timestamps for child request didnt look right
- Bug with optional list arguments
- Bug where nested request output type didnt look right

### Other Changes

- Added better exception handling to API
- Better error reporting for serialization failures
- The system model has changed
- The command model has changed
- RabbitMQ now uses a topic instead of an exchange

### Security

- All Docker images have been upgraded
- We now build CentOS 6 and CentOS7 RPMs

## 1.1.0

### Added Features

- Support for auto-reconnect to brew-view if it is down on startup
- Support for stopping, starting and reloading plugins
- Support for dynamically deploying new plugins
- Support for output_type for Requests
- This changelog

## 1.0.4

7/19/2016

### Added Features

- Support for Multi-threaded, single instance plugins
- Support for nested requests
- Support for INFO Command Types
- Support for comments on requests
- Support for purging INFO commands

### Bug Fixes

- Bug where RPMs would not get correctly updated

### Other Changes

- Join times for threads to be non-zero. This greatly reduces CPU utilization

## 1.0.3

12/30/2015

### Bug Fixes

- Bug where Plugins would not work with non-ssl enabled versions of brew-view

## 1.0.2

12/3/15

### Security

- Added SSL Support

## 1.0.1

11/10/15

### Other Changes

- Bumped bg-utils version

## 1.0.0

10/2/15

### Added Features

- Support for Local Plugins
- Initial Build of the Backend Threads
- Support for Validating Requests
- Support for Processing Requests
- Support for clearing a queue
- Support for getting a System state
- Support for Stopping a System
- Support for Starting a System
- Support for Restarting a System
- Support for killing a System
- Support for Stopping All Systems
- Support for Starting All Systems
- Support for Killing All Systems
- Support for getting Bartender version
- Support for ping
- Support for building/deploying as an RPM
- Support for easily generating logging and configuration files

[yapconf]: https://github.com/loganasherjones/yapconf<|MERGE_RESOLUTION|>--- conflicted
+++ resolved
@@ -26,11 +26,8 @@
 - Fixed issue where `BASE64` parameters were not forwarded to Child garden
 - Fixed issue where if Garden Receiving Connections was nulled, it would not create new connections
 - Fixed issue where orphaned requests were not pruned properly
-<<<<<<< HEAD
 - Removed generation of Topic Events due to UI not supporting it and flooding of events to Upstream Gardens
-=======
 - Fixed issue handling system/instance update errors from children
->>>>>>> 05bee6b5
 
 # 3.27.1
 
