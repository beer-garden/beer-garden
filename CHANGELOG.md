# Beer Garden Changelog

<<<<<<< HEAD
# 3.20.0

TBD

- Adds the ability to delete Requests by Plugin on the System Admin page wihtin the plugin sub-menu. These are local deletes only
=======
# 3.19.2

TBD

- Add error handling if Subscriber Request has exception at creation
>>>>>>> 77ec624a

# 3.19.1

11/9/2023

- Rolls back to Python 3.11 until [cpython ticket](https://github.com/python/cpython/issues/111615) is resolved, expected 3.12.1
- Expands docker build to include various versions of Python
- Fixed bug in Topics to require full matching for subscriptions, not substrings
- Expanded pub/sub testing
- Upgraded Brewtils version to [3.20.2](https://github.com/beer-garden/brewtils/releases/tag/3.20.2)

## 3.19.0

11/7/2023

- Adds support for Published Event Requests
- Adds support for Requests to spawn Publish Request
- Upgraded Brewtils version to [3.20.1](https://github.com/beer-garden/brewtils/releases/tag/3.20.1)
- Updated testing baseline to support Python 3.12, and requirements build off 3.10
- All docker images support Python 3.12
- RPM build is against Python 3.12
- Updated Command Type Icons
- Updated tooltips on Command Types
- Added icon for Subscription based Command/Requests
- Updated Request View page to show Namespace

## 3.18.1

10/20/2023

- Fixed auto brew conf to support NAME/VERSION parameters
- Fixed auto brew to support PLUGIN_ARGS
- Fixed missing default home
- Upgraded Brewtils version to [3.19.0](https://github.com/beer-garden/brewtils/releases/tag/3.19.0)

## 3.18.0

10/13/23

- Can set any page as the home page
- Add command type TEMP that is pruned after parent request is completed or 
  when it completes if it is the top level request
- Add Auto Decorator feature for classes without annoations

## 3.17.2

10/10/23

- Add Request Pruner for command type Admin
- Add batching for large pruner
- Add multithreading for pruner

## 3.17.1

7/20/23

### Other Changes

- Update RPM build process to use Node 18

## 3.17.0

7/19/23

### Other Changes

- Updated preview version of the new UI with better support for commands with
  dynamic parameters
- Bumped dependency versions

## 3.16.2

2/1/23

### Other Changes

- Preview version of the new UI now has intended feature parity with the
  existing UI.

## 3.16.1

1/10/23

### Other Changes

- Miscellaneous updates to the preview version of the new the UI

## 3.16.0

11/15/22

### Added Features

- A preview of the new UI is now bundled into the official release RPM. This new
  UI built on a more modern framework, but is largely intended to look and feel
  similar to the existing UI. When using the configuration provided in the RPM,
  the preview UI can be reached by appending /preview to the base beergarden URL
  in your browser.

## 3.15.0

8/31/22

### Added Features

- A new configuration option, `db.ttl.in_progress`, is now available for timing
  out requests. Any request still in the `IN_PROGRESS` or `CREATED` status after
  the configured timeout (set in minutes) will be marked as `CANCELLED`, making
  it eligible for pruning.

### Bug Fixes

- Viewing instance logs for systems on a local garden now works correctly.
- The Clear All Queues option on the system admin page now works correctly.
  **NOTE:** This is supported for the local garden only.
- Fixed an issue where clearing the queue of an instance with non-word
  characters in the instance name would raise an error. Queues can now be
  cleared properly, regardless of the instance name.

### Other Changes

- Reduced redundancy in the API calls made by the UI.
- Removed lingering internal references to beer garden v2 naming conventions.

## 3.14.0

6/28/22

### Added Features

- The request output page now provides an option to render output that exceeds
  the display size threshold. Note that the ability to successfully render such
  output depends on both the output size and the client's available resources.
  (Issue #1338)
- A Command Publishing Blocklist is now available. Commands on remote gardens
  that are added to this list will not have their results published back up to
  the parent. (Issue #1310)
- When launching a garden for the first time, the default user for running
  plugins is now distinct from the default admin user. (Issue #1309)
- Improved display of multiline comments on requests. (Issue #242)
- Improved feedback when performing a garden sync. (Issue #1299)
- Roles are now synced to downstream gardens when performing a user sync. (Issue
  #1302)

### Bug Fixes

- The namespaces and systems are now correctly displayed for the local garden in
  both the API response and the garden admin view. (Issue #1300)
- Sensitive message queue connection information is no longer returned with the
  systems API endpoint response. (Issue #1301)

### Other Changes

- The superuser role is now internally managed and no longer needs to be
  specifically listed in the role definition file. (Issue #1306)

## 3.13.0

4/12/22

**NOTE:** This release fixes an issue where client certificates would not be
sent to rabbitmq, even if beer garden was configured to do so. Connecting to
rabbitmq with certificates currently requires that the provided certificate be a
key and certificate bundle. Please be aware that in certain configurations where
the certificate is already set and is not a bundle, your connection to rabbitmq
may fail under this release. To fix this, switch your certificate to be a bundle
that also includes the key.

### Bug Fixes

- Client certificates are now properly used when connecting to rabbitmq (Issue
  #1288).
- Column filtering headers on the Request page are now properly aligned (Issue
  #1286)
- Login form now provides feedback when entering invalid credentials (Issue
  #1280)

### Other Changes

- The bgio/beer-garden:3-debian image and related images have been modified to
  more closely align with the alpine image. Usage of the debian image should now
  be the same as that of the alpine image.

## 3.12.0

3/21/22

### Added Features

- A "Change Password" option has been added to the ☰ in the top right of the UI.
  (Issue #1262)
- User management has been added to the UI for creating users and managing their
  role assignments. This is available via a new "Users" option under the admin
  menu. (Issue #1262)
- Requests now list the user that initiated the request. (Issue #1263)
- Users are now granted implicit access to any requests that they create. (Issue
  #1264)
- It is now possible to sync users and their role assignments between gardens.
  (Issue #1265)
- A default admin user and superuser role will now be created during the first
  startup of a new garden. (Issue #1274)

### Bug Fixes

- Overly noisy "ERROR" event messages have been eliminated from the logs. These
  had been especially prevalent in setups with remote gardens that were more
  than a single hop away (i.e. "grandchildren"). (Issue #1271)

### Other Changes

- A [security](https://beer-garden.io/docs/app/security/) section has been added
  to the documentation on beer-garden.io, detailing how to use many of the User
  management related features in this release.

## 3.11.0

2/9/22

### Added Features

- Updates in status in the user interface (via WebSockets) are now filtered
  according to a user's authorization, the same as HTTP API requests. (Issue
  #1243)
- The user interface now preemptively refreshes user access tokens so that a
  user will not be automatically logged out after a short period of inactivity.
  (Issue #1247)
- User interface elements are now hidden or displayed according to a user's
  authorization to access their functionality. (Issue #1179 & Issue #1250)
- Users can now import and export Garden connection configurations via the user
  interface. (Issue #1192 & Issue #1141)

### Bug Fixes

- The Job error count now correctly also reflects those Jobs that fail due to an
  exception, (Issue #1225)
- Job scheduler request handling now properly keeps track of which requests have
  finished. (Issue #1214)

### Other Changes

- Added basic documentation for authentication and authorization features added
  to Beer-garden in previous releases. (Issue #1241)

## 3.10.0

1/4/22

### Added Features

- File parameters on requests are now cleaned up by the pruner per the
  `db.ttl.file` setting. (Issue #1215)
- File parameters are now cleaned up when the corresponding request is removed.
  (Issue #1215)
- Reduce log noise generated from ERROR events. (Issue #1213)

### Bug Fixes

- Request parameter and output data stored in GridFS no longer gets duplicated
  throughout the life of a request. (Issue #1216)
- Request `status_updated_at` field on requests from child gardens is now
  properly preserved. (Issue #1143)
- The DELETE method on the /api/v1/gardens endpoint has been restored. (Issue
  #1230)

### Other Changes

- Added backend support for a command publishing blocklist that prevents
  requests from listed commands from being published up to a parent garden. User
  access to this feature will follow in a future release. (Issue #877)

## 3.9.0

12/8/21

### Added Features

- The `status_updated_at` timestamp is now displayed on the Request view page.
  (Issue #1142)
- The `/api/v1/job/<id>/execute` endpoint now takes an optional `reset_interval`
  parameter which, when set to true, will update the next run time of an
  interval trigger job to be based on the current adhoc execution, rather than
  keeping the next run time that was based on the previously scheduled
  execution. (Issue #1173)
- Command parameters of type `Bytes` are now rendered as a file upload dialog in
  the tasking interface. Files provided this way will be properly sent down to
  remote gardens for tasking, unlike the `Base64` paramter type. For this
  reason, it is recommended that `Bytes` be used for parameters that intend to
  take a file as input. (Issue #1165)

### Bug Fixes

- Child requests are once again properly returned via the `/api/v1/request`
  endpoint and properly displayed on the request page in the UI (Issue #1218)

### Other Changes

- Added the following for use in future authorization related features:
  - A trusted header login handler for authenticating users based on request
    headers that indicate the username and a list of group memberships. (Issue
    #1198)
  - Improved handling of refresh tokens in the UI (Issue #1187)
  - Add authorization checks to the `/api/v1/forward` endpoint. (Issue #1207)

## 3.8.1

12/7/21

### Bug Fixes

- Fixed an issue that prevented tasking of commands without parameters on remote
  gardens (Issue #1209)

## 3.8.0

11/18/21

### Added Features

- Requests now have a `status_updated_at` field representing the time of the
  last status change. (Issue #1132)
- Added the ability to import and export jobs via the Scheduler page on the UI
  (Issue #1034)
- Added the ability to do ad-hoc runs of scheduled jobs via both the API and UI
  (Issues #1062, #1066)

### Bug Fixes

- Properly validate input on the job import API (`/api/v1/import/job`) (Issue
  #1178)
- Dependency versions for development and deployment are now consistent (Issue
  #1182)

### Other Changes

- Added the following for use in future authorization related features:
  - Refresh token support (Issue #1171)
  - The ability to enable permissions based authorization checks to the API
    endpoints (Issues #1154, #1170)
  - Various changes to the UI to support login / logout and refresh token
    handling (Issue #1147)
  - Added a concept of "global" permissions (Issue #1168)

## 3.7.1

10/15/21

### Added Features

- Login endpoint added allowing user/password entry to receive a _JWT_ auth
  token (Issue #1134)
- The `get_current_user` method in the `BaseHandler` class now gets the `User`
  object based on the _JWT_ auth token (Issue #1144)
- Local and remote plugin logging config files now separated (Issue #817)
- Helper functions created to determine a user's permissions (Issue #1122)

### Bug Fixes

- Hidden files in a plugin directory no longer show an error in the logs (Issue
  #1097)
- File parameters are now handled correctly and a file posted to a child garden
  from the parent is correctly encoded and compressed for transport (Issue
  #1055)
- Dead runners on a child garden now correctly show their status on the parent's
  UI (Issue #809)
- Stale systems are now removed when syncing child gardens (Issue #1101)
- Large requests now better determined whether they need to be stored in GridFS
  (Issue #1038)

### Other Changes

- Project is now able to accept pull requests from those who are working from a
  fork
- Contribution guide updated

## 3.6.0

9/22/21

### Added Features

- Added new api endpoints for importing and exporting jobs (Issue #1067)

### Bug Fixes

- It is no longer possible to create multiple gardens sharing the same name
  (Issue #727)
- GET and DELETE against the garden api endpoint now return the correct response
  codes (Issue #1110)
- Fixed an issue where internal event processors were incorrectly modifying
  events (Issue #978)
- Garden connection configuration is now properly displayed in the UI when
  default values are being used (Issue #1104)
- Connection reliability fixes for the stomp entrypoint (Issue #1102)

### Other Changes

- Added the following for use in future authorization related features:
  - Authorization related database models (Issue #1089)
  - The ability to load role definitions from a configuration file (Issue #1091)
- Updated library dependency versions

## 3.5.0

8/18/21

### Added Features

- Command-based choices request will now time out after 30 seconds
- Theme selection now persisted in browser storage
- Added config option for changing commands of non-dev systems

### Bug Fixes

- Command-based choices now wait for an instance to be selected
- Read-log requests now fully formed
- Fixed issue where gardens with certain characters in their name could not be
  accessed
- Republishing a modified event when child request changes
- Fixed operations being routed to incorrect gardens in certain cases
- Command-based choices now show an indication when request fails

### Other Changes

- Setting timezone to UTC in docker image

## 3.4.1

8/2/21

### Bug Fixes

- Jobs removed during an execution no longer respawn upon completion (Issue
  #1081/ PR #1084)

## 3.4.0

6/24/21

### Added Features

- Scheduled jobs now have a timeout field (Issue #1046 / PR #1049)
- Forwarding REST calls now support `blocking` and `timeout` parameters (Issue
  #895 / PR #325)
- Bytes-type parameters are now supported (Issue #991 / PR #996)
- Systems can now have UI templates (Issue #997 / PR #1005)
- Commands now have a metadata field (Issue #358 / PR #998)

### Bug Fixes

- Scheduled job now displays next run time correctly (Issue #972 / PR #1059)
- Handling request cancellation events from child gardens (Issue #932 / PR
  #1056)
- Better error handling when HTTP connection from child to parent garden fails
  (Issue #1035 / PR #1037)
- Changed standard nginx config to allow for larger request output (Issue #1027
  / PR #1032)
- Large child output no longer prevents parent output from being displayed
  (Issue #1026 / PR #1030)
- Better error message when creating a Request with an incorrect namespace
  (Issue #1017 / PR #1024)
- System attributes (like description) can now be cleared (Issue #1002 / PR
  #1003)
- Fixed issue with plugin log reads immediately timing out (Issue #999 / PR
  #1000)

### Other Changes

- Moved status icon on request view page (Issue #1041 / PR #1042)

## 3.3.0

4/23/21

### Added Features

- Can now modify scheduled jobs (Issue #294 / PR #988)

### Bug Fixes

- Fixed file parameters regression (Issue #992 / PR #995)
- Better handling for out-of-order request updates from child gardens (Issue
  #982 / PR #993)

## 3.2.3

4/16/21

### Bug Fixes

- Fixed regression where headers were not set when sending STOMP messages (Issue
  #969 / PR #970)
- System creation events should now be handled by all entry points (Issue #949 /
  PR #971)
- Stomp entry point no longer mangles event objects (Issue #978 / PR #979)
- Child request view starts as collapsed on request view page (Issue #984 / PR
  #985)

### Other Changes

- Changed STOMP configuration items (PR #968)

## 3.2.2

4/12/21

### Bug Fixes

- Fixed error where certain database models would hold onto references (Issue
  #959 / PR #960)
- Fixed various issues with TLS stomp connections (Issue #946 / PR #947)
- Garden sync operations now work more consistently (Issue #941 / PR #961)

### Other Changes

- Change to how child garden connection parameters are stored (Issue #912 / PR
  #962)

## 3.2.1

4/9/21

### Bug Fixes

- Scheduled jobs now work without a namespace (Issue #952 / PR #954)

### Other Changes

- UI image no longer uses IPv6 by default (Issue #950 / PR #951)

## 3.2.0

4/1/21

### Bug Fixes

- Better error message when request choices validation times out (Issue #938 /
  PR #945)
- Fixes to STOMP connection behavior (Issue #914 / PR #917, #935)
- No longer possible to define a Garden connection type as Local (Issue #906 /
  PR #909)
- Fixed case where incorrect STOMP config could prevent startup (Issue #907 / PR
  #910)
- Errors when changing garden connection info will be displayed (Issue #903 / PR
  #908)
- Request creation no longer generating extraneous error logs (Issue #902 / PR
  #911)
- Creating request for a child garden no longer shows UI error (Issue #893 / PR
  #894)
- Preventing incorrect namespace value from breaking notifications (Issue #890 /
  PR #892)
- Fixed problems with HTTP parent/child connection parameters (Issue #878, #879,
  #897 / PR #884, #899, #901)
- Garden names now support Unicode (Issue #875 / PR #885)
- Improved error logging for HTTP parent/child communication errors (Issue #873
  / PR #889)

### Added Features

- Added descriptions to system admin page (Issue #840 / PR #843)

### Other Changes

- Event notifications are always wrapped in Operations (Issue #918 / PR #920)

## 3.1.1

2/5/21

### Bug Fixes

- Database migration script no longer requires has_parent field (Issue #868 / PR
  #869)

## 3.1.0

2/5/21

### Bug Fixes

- Improved the position of the popover shown for a parent request (Issue #862 /
  PR #865)
- Checkbox label on commands page now works correctly (Issue #860 / PR #866)
- Fixing incorrect Request collection name (Issue #833 / PR #834)

### Added Features

- Requests based on a hidden command will now be marked as hidden themselves
  (Issue #414 / PR #849)

### Other Changes

- Request index page checkbox labels have been tweaked (Issue #861 / PR #864)
- Beer-garden systemd process now runs with umask 0002 (Issue #816 / PR #844)

## 3.0.5

1/11/21

### Bug Fixes

- System Queue Management Not Working on Admin Page(Issue #823 / PR #824)
- Scheduler Not Rendering Trigger Form (Issue #819 / PR #821)
- Local plugin runner not removed during system purge (Issue #810 / PR #822)
- Unassociated Runner not displayed when there are no systems (Issue #805 / PR
  #808)
- Now able to delete System when Child Garden is down (Issue #749 / PR #798)
- Regigersty empty command list on existing System resulted in no changes to
  commands list (Issue #806 / PR #807)
- Fixed issue where Garden updates failed if no Configuration was provided (PR
  #801)
- Moved metadata field into STOMP shutdown event properly (PR #802)

### Added Features

- Run systemd service as beer-garden user (Issue #816 / PR #818)
- Warn when beer.conf results in no instances (Issue #796 / PR #804)
- Entry Points now emit Brewtils Event when started (PR #800)
- Adding Checkers for Code Complexity and Security to PR Actions (PR #812)
- Self-closing non-void tags are not great in HTML5 (PR #814)
- Adding log message when logging config file is changed (PR #826)

## 3.0.4

12/22/20

### Bug Fixes

- Fixed issue with entry point status event publishing

## 3.0.3

12/22/20

### Added Features

- Parent and child gardens can now use Stomp-based communication (#761)
- Can now create a child garden using the UI (#726)

### Bug Fixes

- Fixed regression that made it impossible to removed remote plugins (#794)
- Better error handling during system removal (#749, #771)

## 3.0.2

12/15/20

### Added Features

- Unassociated runners are now shown on the System Admin page (#708)
- Can now pass files as parameters (#368)

### Bug Fixes

- Shutdown procedure is more robust when running under systemd (#770)
- Corrected tooltip for System Admin page start button (#768)
- Stopped certain events from generating UI console errors (#764)
- Better error information when using Pour it Again on a removed command (#624)

## 3.0.1

11/12/20

### Bug Fixes

- Fix issue preventing clean shutdown on Python 3.7 (#738)

## 3.0.0

11/10/20

Note: This is a major release. Please check out the
[site](https://beer-garden.io/) for more in-depth documentation.

### Added Features

- Scheduler now supports triggering from file events (#647)
- jquery and lodash objects are now available when creating custom templates
  (#589)
- Table page length selections in UI are persisted in browser storage (#560)
- Local plugins can now use an alternate python interpreter (#492)
- Request output with a size greater than 16MB is now supported (#407)
- Button added to Request View page for downloading output (#361)
- Additional REST endpoint for Request output (#361)
- Systems can now be grouped by namespace (#284)
- Can now mark commands as hidden (#269)
- The UI Output and Parameters displays can now be expanded (#170)
- Separate gardens can now communicate via REST API
- Actions can be initiated with STOMP messages in addition to the REST API
- Plugin logs can now be retrieved and displayed on the UI System Admin page
- All plugins automatically request a logging configuration from Beer-garden

### Other Changes

- UI Queue Admin functionality has been moved into System Admin page (#533)
- Drop official support for CentOS 6 (#225)
- Logging config files are now yaml by default (#89)
- Brew-view & Bartender have been merged into a single Beer-garden application
  (#87)
- UI has been pulled out into a separate application
- Default `max_instances` value for plugins is -1 (no maximum)
- User interface has been streamlined
- Python version bundled with rpm is now 3.7 instead of 3.6
- Commands no longer have an ID field

### Removed

- Publishing events to RabbitMQ and Mongo has been removed (#681)
- Authentication / Authorization functionality: Users, Roles, Login, etc.

## 2.4.18

10/27/20 Brew-view 2.4.19, Bartender 2.4.8, BG-utils 2.4.10

### Added Features

- Can now inject specific host environment variables into local plugin processes
  (#686)

## 2.4.17

10/13/20 Brew-view 2.4.19, Bartender 2.4.7, BG-utils 2.4.10

### Bug Fixes

- Fixed command invocation error when request has no parameters (#351)

## 2.4.16

9/23/20 Brew-view 2.4.19, Bartender 2.4.7, BG-utils 2.4.10

### Bug Fixes

- Removed mongo model caching from Pruner. Releasing memory once the delete is
  completed (#604)

## 2.4.15

2/20/20 Brew-view 2.4.19, Bartender 2.4.6, BG-utils 2.4.10

### Bug Fixes

- Start and end dates are correctly applied to new interval jobs (#431)

## 2.4.14

1/30/20 Brew-view 2.4.18, Bartender 2.4.6, BG-utils 2.4.9

### Bug Fixes

- Returning 418 status code when a model is too large to save (#308)

## 2.4.13

1/14/20 Brew-view 2.4.17, Bartender 2.4.6, BG-utils 2.4.9

### Bug Fixes

- Fixed issue where scheduler would not work with self-signed cert (#391)

## 2.4.12

12/5/19 Brew-view 2.4.16, Bartender 2.4.6, BG-utils 2.4.9

### Added Features

- Added configuration flag to allow rendering unsanitized output (#360)

## 2.4.11

11/12/19 Brew-view 2.4.15, Bartender 2.4.6, BG-utils 2.4.9

### Bug Fixes

- Requests should now survive a broker restart (#352)
- Fixed issue where admin role and user pages could fail to update (#345)

### Other Changes

- Admin queues are now durable (#356)
- Admin queues are no longer created with the auto-delete flag (#350)

## 2.4.10

9/27/19 Brew-view 2.4.14, Bartender 2.4.5, BG-utils 2.4.8

### Bug Fixes

- Static choices with alternate display text no longer fail validation (#325)

### Other Changes

- Typeahead parameters now use a scrollable display (#318)
- Better stacktrace logging for local plugins (#317)

## 2.4.9

9/5/19 Brew-view 2.4.13, Bartender 2.4.4, BG-utils 2.4.8

### Bug Fixes

- HTML output is now rendered correctly (#312)

### Other Changes

- Now using npm instead of yarn

## 2.4.8

6/27/19 Brew-view 2.4.12, Bartender 2.4.4, BG-utils 2.4.8

### Bug Fixes

- Semicolon in request index page filters no longer breaks (#302)
- Granfana link descriptions on about page respect application name (#301)
- Frontend websocket connection now handles non-default base path (#298)

### Added Features

- Support for Pika v1 (#305)
- Scheduled jobs can now specify a max number of concurrent executions (#209)
- Interval jobs can now reschedule based on prior run completion (#209)

## 2.4.7

4/24/19 Brew-view 2.4.11, Bartender 2.4.3, BG-utils 2.4.7

### Bug Fixes

- Fixed configuration generation regression caused by #224 (#254)
- Child requests cannot be created after the parent is completed (#252)
- When mongo pruner removes a request the children are also removed (#246)
- Fixed issue that could cause mongo pruner to not run (#245)
- Mongo pruner will only directly remove top-level requests (#244)

### Added Features

- Toggle for displaying child requests on the index page (#248)
- Added button for refreshing request index without reloading the page (#236)
- Show a notification on request index page when changes occur (#180)

## 2.4.6

2/22/19 Brew-view 2.4.10, Bartender 2.4.2, BG-utils 2.4.6

### Bug Fixes

- Request index page overall search no longer specifies a hint (#235)
- Bartender errors correctly propagate back through thrift interface (#229)
- Removed unique index with potential to cause system registration issues (#222)
- Dynamic choices URL source works correctly with a list of strings (#218)
- All files correctly removed when upgrading using the rpm (#215)

### Added Features

- Config file upgrades can now be converted between json and yaml (#72)
- Centos 7 rpm install now uses real systemd unit files (#17)

### Other Changes

- Config file extensions for rpm install are now .yaml, not .yml (#226)
- Config files no longer contain bootstrap entries (#224)

## 2.4.5

1/11/19 Brew-view 2.4.7, Bartender 2.4.1, BG-utils 2.4.2

### Bug Fixes

- Bartender avoids extra network call if shut down while still starting (#214)
- Correct Brew-view startup failure when authentication is enabled (#207)
- No longer hanging if Rabbit broker runs out of resources (#203)
- Errors loading a local plugin will no longer affect subsequent plugins (#202)
- Fixed UI bug where more than one plugin version was considered 'latest' (#200)
- Better error handling for simultaneous index creation (#198)
- Initializing Prometheus counts correctly on startup (#197)
- Accounted for magic comment when building local rpm (#196)
- Styling fix for Systems Management page (#174)
- Changing choices configuration no longer requires removing System (#58)

### Added Features

- Request view page will show spinner while request is in progress (#204)

### Other Changes

- Increased default Bartender timeout to 13 seconds (#182)
- Added additional indexes to increase Request Index page performance (#105)

## 2.4.4

10/9/18 Brew-view 2.4.6, Bartender 2.4.0 BG-utils 2.4.0

### Bug Fixes

- Fixed a race that could cause request creation to wait forever (#195)

### Added Features

- Added Instance deletion endpoint to REST API

## 2.4.3

9/25/18 Brew-view 2.4.5, Bartender 2.4.0, BG-utils 2.4.0

### Bug Fixes

- Corrected problem with brew-view escalating CPU usage (#187)
- Select boxes in the UI now have a maximum height (#169)

## 2.4.2

9/25/18 Brew-view 2.4.4, Bartender 2.4.0, BG-utils 2.4.0

### Bug Fixes

- Request create timeout is now -1 by default to match pre-2.4 behavior (#183)
- The landing page now links newly-created systems correctly (#181)

### Other Changes

- Changed use of newly-reserved 'async' keyword to support Python 3.7 (#175)

## 2.4.1

9/5/18 Brew-view 2.4.1, Bartender 2.4.0, BG-utils 2.4.0

### Bug Fixes

- Fixed issue with spinner always being shown on some pages (#172)

## 2.4.0

9/5/18 Brew-view 2.4.0, Bartender 2.4.0, BG-utils 2.4.0

### Added Features

- 'Created' filtering in request index view now supports second precision (#153)
- Browser window title now reflects current page (#145)
- Brew-view responses now have a header specifying the beer-garden version (#85)
- Webapp no longer relies on IDs in the URL (#98)
- Configuration file will be updated on application startup (#79)
- Connections to RabbitMQ can now be TLS (#74)
- System list endpoint can now return only certain system fields (#70)
- Prometheus metrics and Grafana dashboards (#68, #69)
- Actions on the system management page are more responsive (#67)
- Configuration files can now be yaml (#66)
- Dynamic choices can now use the instance name as an input (#45)
- User / authentication support (#35)
- Request creation can now wait for completion without polling (brew-view #16)
- Periodic request scheduler (#10)

### Bug Fixes

- Bartender checks for connection to Brew-view before Mongo to fix a race (#160)
- Corrected condition that could cause 'Error: ' to flash on request view (#151)
- Request view will continue to refresh even if a child has errored (#122)
- Fixed issue where /var/run/beer-garden was removed after rpm install (#113)
- Setting queue-level TTL for admin queue messages (#101)
- Data persisted in the webapp using local storage instead of cookies (#92)
- Bartender will error if SSL error occurs during Brew-view check (#65)
- Local plugins are better about logging stacktraces (#57)
- Date on request index page is always UTC (brew-view #56)
- Fixing support for Unicode string values when using Python 2 (#54)
- Nested request display looks better when using slate theme (#41)

### Other Changes

- Request index spinner icon looks better on slate theme (#155)
- Split system and instance columns on request index page (#103)

## 2.3.9

6/14/18 Brew-view 2.3.10, Bartender 2.3.7, BG-utils 2.3.6

### Bug Fixes

- Re-added Request indexes that were removed in 2.3.7

## 2.3.8

6/12/18 Brew-view 2.3.9, Bartender 2.3.6, BG-utils 2.3.4

### Bug Fixes

- Fixed problem with new versions of Marshmallow causing empty requests to be
  returned from the request list endpoint

## 2.3.7

6/7/18 Brew-view 2.3.8, Bartender 2.3.6, BG-utils 2.3.4

This release addresses two critical problems with database performance. To
support the fix an additional field was added to the Request model and the
indexes for the Request collection were updated.

**When updating to this version the Request collection will be updated to
reflect these changes.** This will happen automatically and requires no action
on the part of administrator. Status messages will be logged at the WARNING
level as the upgrade occurs.

See issue #84 for a detailed explanation.

### Bug Fixes

- Database operations sometimes timed out on slow networks due to configuration
  error (#84)

### Other Changes

- Reworked database indexes so Request queries are more efficient (#84)

## 2.3.6

4/6/18 Brew-view 2.3.6, Bartender 2.3.5, BG-utils 2.3.3

### Added Features

- Using RabbitMQ publisher confirms when publishing requests (#37)
- Brew-view accepts ca_cert, ca_path, and client_cert_verify configuration
  options (beer-garden/brew-view#43)
- Bartender now explictly checks for connectivity to Mongo and RabbitMQ admin
  interface on startup (#38, #48)

### Bug Fixes

- Status monitor no longer continuously restarts when RabbitMQ connectivity is
  lost
- Clearing queues now works with Rabbit 3.7
- Child rows in nested request display now show correct created time
- Command-based dynamic choices now work without a 'default' instance (#47)

### Other Changes

- Adding explict support for Python 3.4
- Using non-Brewmaster exceptions from Brewtils
- Using pytest instead of nose to run tests

## 2.3.5

4/3/18 Brew-view 2.3.5, Bartender 2.3.4, BG-utils 2.3.3

### Added Features

- Attempting to update a completed request without actually modifiying data is
  no longer an error (beer-garden/brew-view#49)

### Bug Fixes

- Configuration file generation fix for Python 2

## 2.3.3

2/21/18 Brew-view 2.3.3, Bartender 2.3.3, BG-utils 2.3.2

### Bug Fixes

- Bartender shutdown will now be clean even before making Brew-view and RabbitMQ
  connections

### Other Changes

- Using [Yapconf] for configuration loading
- Running Flake8 linting on source and tests

## 2.3.1

2/5/18 Brew-view 2.3.1, Bartender 2.3.0, BG-utils 2.3.0

### Bug Fixes

- Fixing issue with manual request creation targeting incorrect system

## 2.3.0

1/26/18

### Added Features

- Bartender can now be configured to skip server certificate verification when
  making HTTPS requests
- Added Bartender custom CA certificate configuration option
- Timestamps now have true millisecond precision on platforms that support it
- Plugins can now specify `max_instances` as a keyword parameter without needing
  to define a System
- Command Index page now supports pagination, cosmetic changes
- Added ability to specify a textarea be used as the input for a Parameter
- System Admin page now has links to the individual System pages
- Requests that incorrectly fail frontend validation can now be modified and
  sent manually
- Reworked fronted sidebar to be clearer when multiple verions of a System are
  registered
- Dark theme for frontend
- New Parameter types: date and datetime
- Searching Request index by 'created' field now uses datepickers
- REST API can now be served with a URL prefix
- Notifications are now published to RabbitMQ and/or a specified URL when
  significant events occur

### Bug Fixes

- Multi Parameters that are type 'Dictionary' now work correctly
- Corrected RabbitMQ users - the 'normal' user is now only used by plugins and
  only needs read permission
- 'Any' Parameters that are also multi no longer disappear when transitioning
  from valid to invalid
- Fixed possible temporary error when deleting a system
- Better support for large number of concurrent plugin startups
- Corrected the validation icon and close button overlap for string parameters
  inside an array

### Other Changes

- Systems can no longer be registered with the same display name and version as
  an existing System
- The attempt to update a Request after its processed now has a maximum retry
  count
- Better data integrity by only allowing certain Request status transitions

## 2.1.1

11/21/17

### Bug Fixes

- Modified System deletion procedure so it works correctly on Systems with no
  Instances
- Fixed bug where validation error during first-time System registration
  resulted in an empty System

## 2.1.0

10/23/17

### Added Features

- Added popover icon with an explanation for a Request's status to the Request
  View page
- 'Make it Happen!' buttons are now middle-clickable
- Added sorting to Queue Management table
- ACTION-type requests can now be aged off similar to INFO-type requests
- Command descriptions can now be changed without updating the System version
- Added `updated_at` field to `Request` model
- Added `admin`, `queues`, and `config` endpoints to Swagger
- Brewtils: `SystemClient` now allows specifying a `client_cert`
- Brewtils: `RestClient` now reuses the same session for subsequent connections
- Typeaheads immediately display choices when focused
- Standardized Remote Plugin logging configuration
- Choices providers can now return a simple list
- PATCH requests no longer need to be wrapped in an `operations` envelope
- UI will display a warning banner when attempting to make a request on a
  non-RUNNING instance
- Request creation endpoint now includes a header with the instance status in
  the response
- Available choices for one parameter can now depend on the current value of
  another parameter
- Brewtils: Added domain-specific language for dynamic choices configuration
- Brewtils: `SystemClient` can now make non-blocking requests
- Search functionality on the Command Index page
- Added `metadata` field to Instance model
- Brewtils: `RestClient` and `EasyClient` now support PATCHing a `System`

### Bug Fixes

- Link to RabbitMQ Admin page now works correctly with non-default virtual host
- Large (>4MB) output no longer causes a Request to fail to complete
- Better handling of timeout failures during Request creation
- Number types no longer need be be selected in a Typeahead
- Removed default model values that could cause serialization inconsistencies
- System descriptors (description, display name, icon name, metadata) now always
  updated during startup
- Corrected display for a multi string Parameter with choices
- Stricter type validation when making a request with string, integer, or
  boolean parameters
- Added TTL to Admin messages so they don't persist forever
- Better handling of null values in the frontend
- Validating instance_name during request creation
- Reworked message processing to remove the possibility of a failed request
  being stuck in 'IN_PROGRESS'
- Correctly handle custom form definitions with a top-level array
- Increased startup reliability for Systems with many (>15) Instances
- Bartender helper threads can no longer hang shutdown
- POST and PATCH requests without a `content-type` header now return status code
  400
- Better select control placeholder text
- Requests with output type 'JSON' will now have JSON error messages
- Smarter reconnect logic when the RabbitMQ connection fails
- Attempting to remove 'orphaned' commands if any are found during a query

### Deprecations / Removals

- The following API endpoints are deprecated:
  - POST `/api/v1/admin/system`
  - GET `/api/v1/admin/queues`
  - DELETE `/api/v1/admin/queues`
  - DELETE `/api/v1/admin/queues/{queue_name}`
- Brewtils: `multithreaded` argument to `PluginBase` has been superseded by
  `max_concurrent`
- Brewtils: These decorators are now deprecated:
  - `@command_registrar`, instead use `@system`
  - `@plugin_param`, instead use `@parameter`
  - `@register`, instead use `@command`
- These classes are now deprecated:
  - `BrewmasterSchemaParser`, instead use `SchemaParser`
  - `BrewmasterRestClient`, instead use `RestClient`
  - `BrewmasterEasyClient`, instead use `EasyClient`
  - `BrewmasterSystemClient`, instead use `SystemClient`

### Other Changes

- Searching on Request Index page no longer searches request output
- Reset button on the Command View page ignore 'Pour it Again' values and always
  reset to defaults
- Brewtils: Request processing now occurs inside of a `ThreadPoolExecutor`
  thread
- Using Webpack to bundle frontend resources
- Removed dependencies on compiled Python packages (#196) and Flask
- Using the `subprocess32` module to run Local Plugins
- Local plugins no longer run in their own separate process groups
- Local and Remote plugins are now functionally identical
- Improved concurrency by making all Thrift calls asynchronous

## 2.0.4

8/04/17

### Bug Fixes

- Corrected typo in request index page that prevented filtering for IN_PROGRESS
  requests from working

## 2.0.3

8/01/17

### Bug Fixes

- Reworked request index query to address performance bottleneck

## 2.0.2

7/26/17

### Bug Fixes

- Fixed frontend validation problem for a nullable boolean parameter with a null
  default

## 2.0.1

7/14/17

### Bug Fixes

- Added Object.assign shim for compatability with older browsers

## 2.0.0

7/5/17

### Added Features

- Support for remote plugins
- Support for custom HTML templates on request pages
- Support for Dynamic choices
- Support for starting/stopping individual Instances
- Support for display names of a plugin
- Support for metadata for a plugin
- Support for Python 3

### Bug Fixes

- Optional model with default values
- Bug where nested parameters would not get checked in system validation
- GUI bug where timestamps for child request didnt look right
- Bug with optional list arguments
- Bug where nested request output type didnt look right

### Other Changes

- Added better exception handling to API
- Better error reporting for serialization failures
- The system model has changed
- The command model has changed
- RabbitMQ now uses a topic instead of an exchange

### Security

- All Docker images have been upgraded
- We now build CentOS 6 and CentOS7 RPMs

## 1.1.0

### Added Features

- Support for auto-reconnect to brew-view if it is down on startup
- Support for stopping, starting and reloading plugins
- Support for dynamically deploying new plugins
- Support for output_type for Requests
- This changelog

## 1.0.4

7/19/2016

### Added Features

- Support for Multi-threaded, single instance plugins
- Support for nested requests
- Support for INFO Command Types
- Support for comments on requests
- Support for purging INFO commands

### Bug Fixes

- Bug where RPMs would not get correctly updated

### Other Changes

- Join times for threads to be non-zero. This greatly reduces CPU utilization

## 1.0.3

12/30/2015

### Bug Fixes

- Bug where Plugins would not work with non-ssl enabled versions of brew-view

## 1.0.2

12/3/15

### Security

- Added SSL Support

## 1.0.1

11/10/15

### Other Changes

- Bumped bg-utils version

## 1.0.0

10/2/15

### Added Features

- Support for Local Plugins
- Initial Build of the Backend Threads
- Support for Validating Requests
- Support for Processing Requests
- Support for clearing a queue
- Support for getting a System state
- Support for Stopping a System
- Support for Starting a System
- Support for Restarting a System
- Support for killing a System
- Support for Stopping All Systems
- Support for Starting All Systems
- Support for Killing All Systems
- Support for getting Bartender version
- Support for ping
- Support for building/deploying as an RPM
- Support for easily generating logging and configuration files

[yapconf]: https://github.com/loganasherjones/yapconf<|MERGE_RESOLUTION|>--- conflicted
+++ resolved
@@ -1,18 +1,11 @@
 # Beer Garden Changelog
 
-<<<<<<< HEAD
 # 3.20.0
 
 TBD
 
 - Adds the ability to delete Requests by Plugin on the System Admin page wihtin the plugin sub-menu. These are local deletes only
-=======
-# 3.19.2
-
-TBD
-
 - Add error handling if Subscriber Request has exception at creation
->>>>>>> 77ec624a
 
 # 3.19.1
 
