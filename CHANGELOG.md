# Beer Garden Changelog

# 3.25.1

TBD

<<<<<<< HEAD
- Reuse existing rabbit admin queue by purging messages instead of creating new queue
=======
- Fixed bug where unresponsive Garden API was referencing a non existing configuration for default. New default is -1.
>>>>>>> 63d7374f

# 3.25.0

4/11/2024

- Added Topics API and classes to support dynamic topic subscribers
- Now show alert on Garden Admin page when a Sync event is seen
- Garden Sync events will update heartbeat status of Receiving Garden APIs
- Utilized the TTL for In_Progress requests to set Expiration windows for Requests on PIKA, to handle backups of requests that Beer Garden has already cancelled.
- Optimized UI Rest calls to load only Local Garden with Children
- Optimized Child Request Event handeling
- Updated how STOMP URL preview is formatted on Garden Admin page
- Configuration update: Prometheus metrics (`metrics.prometheus.enabled`) is now disabled by default
- Configuration update: Default directory for child configs (`children.directory`) is now `./children`
- Configuration update: Default for `ui.cors_enabled` is now True to match example configuration and default behavior of UI docker images
- Fixed order of Gardens and Connections on Garden Admin page
- Fixed bug where STOMP connections for children did not start with Beer Garden startup
- Fixed bug where Child Garden Publishers appeared as Upstream on Garden Admin Page
- Fixed bug where outbound filtering removing Username/Password from STOMP connections for internal events
- Fixed bug where Disabled STOMP Receiving connection could be re-enabled if it is shared and unresponsive
- Fixed bug where child garden plugins are treated like local plugins on the System Admin page
- Fixed bug where pruner dies if it is unable to update cancelled request
- Fixed bug where child requests were stored in database without parent request
- Fixed bug where removing a parent garden failed to remove both parent and child

# 3.24.4

3/11/2024

- Fixed bug where child STOMP Recieving connections where not being saved or configured to listen

# 3.24.3

3/8/2024

- Fixed bug where Stomp Headers were not being parsed into Dictionaries

# 3.24.2

2/28/24

- Fixed bug where setting the heartbeat for recieving garden connections would override changes from Instance Updates in seperate threads
- Fixed bug where heartbeat did not update the status to `RECEVING` for the receiving connection type
- Backup current config on rpm update when config changes are present
- Fixed bug where Admin Garden page did not update page based on events until page was interacted with
- Fixed bug where Plugins assocaited with a runner would appear after a refresh
- Fixed bug where child unresponsive runners appeared in the list of unresponsive runners
- Upgraded Brewtils version to [3.24.1](https://github.com/beer-garden/brewtils/releases/tag/3.24.1)

# 3.24.1

2/21/2024

- Fixed pip config trusted-host on rpm build
- Fixed bug where the Garden Connection Stop button did not request the connection to be disabled if the current status is a valid running status.
- Cleaned up logging statements left from debugging
- Fixed bug where the modal for reading Instance Logs was not appearing
- Updated System Instance "Get Logs" to support live polling
- Expanded Instance Logs requests to allow for routing to child gardens

# 3.24.0

2/13/2024

- Updated icons on System Admin page
- Fixed bug where `blocking=true` on Request API returned `IN PROGRESS` status for requests sourced from downstream gardens. Delay added to 
  allow Beer Garden to process the event.
- Request API utilizes Futures for `blocking=true`, returning back the completed request from the Event, instead of querying the database
- Fixed bug where pruned In-Progress Requests that were scheduled never completed in scheduler, so max concurrency would be reached.
- Expanded counters for Scheduled Jobs to include Requests skipped and canceled. 

## BREAKING CHANGES
- The Garden table needs to be dropped from the database to support new model changes
  ```
  mongo
  use beer_garden
  db.garden.drop()
  ```
- Garden records store child Gardens
- Child Gardens are now configured through a config file. Default location is `./children`
- Garden Admin page overhauled
- Scheduled checks to ensure that all child gardens are publishing
- Child Gardens receiving/publishing connections can be started and stopped from the Admin Garden page. This only starts/stops the accepting
or publishing from the Parent, not disable a remote API.
- UI now iterates over local Garden children to determine list of Systems
- If Garden is disabled or not configured, it's and it's child garden Systems will not be visible on the UI
- If a child garden is not reporting a Recieving connection, but can be tasked, upgrade the child. Older 3.X releases do not report sourcing and 
 this is utilized to determine the Receiving connections.


# 3.23.1

12/29/2023

- Fixed issue where replicated messages were not fanned out to all replicated Beer Gardens
- Fixed bug where restart instance was not checking if process is currently running. Now
  it properly kills the running instance during restart.
- Split apart functionality of Start and Restart instance into two API operations. 

# 3.23.0

12/27/2023

- Added missing Request Status filter for "Invalid"
- Adding default icon on System Admin page for undefined or null system.icon_name
- Fixed bug where Publish/Subscribe events would carry over request properties across the various topics mapped
- New API to support PUT Requests, this API will only spawn REQUEST_UPDATE events
- Upgraded Brewtils version to [3.23.0](https://github.com/beer-garden/brewtils/releases/tag/3.23.0)

# 3.22.0

12/13/2023

- Replication of all events, when configured, except for Garden Sync events. Garden sync events spawn off additional events that will be replicated properly.
- Add support for commands to have tags, used for filtering on the commands index page
- Publish Instance Status changed to Instance default topic {Namespace}.{System}.{Version}.{Instance}
- Upgraded Brewtils version to [3.22.0](https://github.com/beer-garden/brewtils/releases/tag/3.22.0)

# 3.21.0

12/05/2023

- When Beer-Garden is replicated, publishes required events to RabbitMQ keep the environments in sync.
- On Request Index page, the prefix NOT is supported to invert string query or search for empty strings. 
- Adding "?showNav=false" to the end of any UI page will remove the navigation bar
- Upgrading unstable docker images to install Brewtils develop branch

# 3.20.0

11/16/2023

- Adds the ability to delete Requests by Plugin on the System Admin page within the plugin sub-menu. These are local deletes only
- Adds Is Alive check for Entry Points, if sub process is killed externally then it is restarted
- Add error handling if Subscriber Request has exception at creation
- Updates request validation to support allow_any_kwargs on commands
- Upgraded Brewtils version to [3.21.0](https://github.com/beer-garden/brewtils/releases/tag/3.21.0)

# 3.19.1

11/9/2023

- Rolls back to Python 3.11 until [cpython ticket](https://github.com/python/cpython/issues/111615) is resolved, expected 3.12.1
- Expands docker build to include various versions of Python
- Fixed bug in Topics to require full matching for subscriptions, not substrings
- Expanded pub/sub testing
- Upgraded Brewtils version to [3.20.2](https://github.com/beer-garden/brewtils/releases/tag/3.20.2)

## 3.19.0

11/7/2023

- Adds support for Published Event Requests
- Adds support for Requests to spawn Publish Request
- Upgraded Brewtils version to [3.20.1](https://github.com/beer-garden/brewtils/releases/tag/3.20.1)
- Updated testing baseline to support Python 3.12, and requirements build off 3.10
- All docker images support Python 3.12
- RPM build is against Python 3.12
- Updated Command Type Icons
- Updated tooltips on Command Types
- Added icon for Subscription based Command/Requests
- Updated Request View page to show Namespace

## 3.18.1

10/20/2023

- Fixed auto brew conf to support NAME/VERSION parameters
- Fixed auto brew to support PLUGIN_ARGS
- Fixed missing default home
- Upgraded Brewtils version to [3.19.0](https://github.com/beer-garden/brewtils/releases/tag/3.19.0)

## 3.18.0

10/13/23

- Can set any page as the home page
- Add command type TEMP that is pruned after parent request is completed or 
  when it completes if it is the top level request
- Add Auto Decorator feature for classes without annoations

## 3.17.2

10/10/23

- Add Request Pruner for command type Admin
- Add batching for large pruner
- Add multithreading for pruner

## 3.17.1

7/20/23

### Other Changes

- Update RPM build process to use Node 18

## 3.17.0

7/19/23

### Other Changes

- Updated preview version of the new UI with better support for commands with
  dynamic parameters
- Bumped dependency versions

## 3.16.2

2/1/23

### Other Changes

- Preview version of the new UI now has intended feature parity with the
  existing UI.

## 3.16.1

1/10/23

### Other Changes

- Miscellaneous updates to the preview version of the new the UI

## 3.16.0

11/15/22

### Added Features

- A preview of the new UI is now bundled into the official release RPM. This new
  UI built on a more modern framework, but is largely intended to look and feel
  similar to the existing UI. When using the configuration provided in the RPM,
  the preview UI can be reached by appending /preview to the base beergarden URL
  in your browser.

## 3.15.0

8/31/22

### Added Features

- A new configuration option, `db.ttl.in_progress`, is now available for timing
  out requests. Any request still in the `IN_PROGRESS` or `CREATED` status after
  the configured timeout (set in minutes) will be marked as `CANCELLED`, making
  it eligible for pruning.

### Bug Fixes

- Viewing instance logs for systems on a local garden now works correctly.
- The Clear All Queues option on the system admin page now works correctly.
  **NOTE:** This is supported for the local garden only.
- Fixed an issue where clearing the queue of an instance with non-word
  characters in the instance name would raise an error. Queues can now be
  cleared properly, regardless of the instance name.

### Other Changes

- Reduced redundancy in the API calls made by the UI.
- Removed lingering internal references to beer garden v2 naming conventions.

## 3.14.0

6/28/22

### Added Features

- The request output page now provides an option to render output that exceeds
  the display size threshold. Note that the ability to successfully render such
  output depends on both the output size and the client's available resources.
  (Issue #1338)
- A Command Publishing Blocklist is now available. Commands on remote gardens
  that are added to this list will not have their results published back up to
  the parent. (Issue #1310)
- When launching a garden for the first time, the default user for running
  plugins is now distinct from the default admin user. (Issue #1309)
- Improved display of multiline comments on requests. (Issue #242)
- Improved feedback when performing a garden sync. (Issue #1299)
- Roles are now synced to downstream gardens when performing a user sync. (Issue
  #1302)

### Bug Fixes

- The namespaces and systems are now correctly displayed for the local garden in
  both the API response and the garden admin view. (Issue #1300)
- Sensitive message queue connection information is no longer returned with the
  systems API endpoint response. (Issue #1301)

### Other Changes

- The superuser role is now internally managed and no longer needs to be
  specifically listed in the role definition file. (Issue #1306)

## 3.13.0

4/12/22

**NOTE:** This release fixes an issue where client certificates would not be
sent to rabbitmq, even if beer garden was configured to do so. Connecting to
rabbitmq with certificates currently requires that the provided certificate be a
key and certificate bundle. Please be aware that in certain configurations where
the certificate is already set and is not a bundle, your connection to rabbitmq
may fail under this release. To fix this, switch your certificate to be a bundle
that also includes the key.

### Bug Fixes

- Client certificates are now properly used when connecting to rabbitmq (Issue
  #1288).
- Column filtering headers on the Request page are now properly aligned (Issue
  #1286)
- Login form now provides feedback when entering invalid credentials (Issue
  #1280)

### Other Changes

- The bgio/beer-garden:3-debian image and related images have been modified to
  more closely align with the alpine image. Usage of the debian image should now
  be the same as that of the alpine image.

## 3.12.0

3/21/22

### Added Features

- A "Change Password" option has been added to the ☰ in the top right of the UI.
  (Issue #1262)
- User management has been added to the UI for creating users and managing their
  role assignments. This is available via a new "Users" option under the admin
  menu. (Issue #1262)
- Requests now list the user that initiated the request. (Issue #1263)
- Users are now granted implicit access to any requests that they create. (Issue
  #1264)
- It is now possible to sync users and their role assignments between gardens.
  (Issue #1265)
- A default admin user and superuser role will now be created during the first
  startup of a new garden. (Issue #1274)

### Bug Fixes

- Overly noisy "ERROR" event messages have been eliminated from the logs. These
  had been especially prevalent in setups with remote gardens that were more
  than a single hop away (i.e. "grandchildren"). (Issue #1271)

### Other Changes

- A [security](https://beer-garden.io/docs/app/security/) section has been added
  to the documentation on beer-garden.io, detailing how to use many of the User
  management related features in this release.

## 3.11.0

2/9/22

### Added Features

- Updates in status in the user interface (via WebSockets) are now filtered
  according to a user's authorization, the same as HTTP API requests. (Issue
  #1243)
- The user interface now preemptively refreshes user access tokens so that a
  user will not be automatically logged out after a short period of inactivity.
  (Issue #1247)
- User interface elements are now hidden or displayed according to a user's
  authorization to access their functionality. (Issue #1179 & Issue #1250)
- Users can now import and export Garden connection configurations via the user
  interface. (Issue #1192 & Issue #1141)

### Bug Fixes

- The Job error count now correctly also reflects those Jobs that fail due to an
  exception, (Issue #1225)
- Job scheduler request handling now properly keeps track of which requests have
  finished. (Issue #1214)

### Other Changes

- Added basic documentation for authentication and authorization features added
  to Beer-garden in previous releases. (Issue #1241)

## 3.10.0

1/4/22

### Added Features

- File parameters on requests are now cleaned up by the pruner per the
  `db.ttl.file` setting. (Issue #1215)
- File parameters are now cleaned up when the corresponding request is removed.
  (Issue #1215)
- Reduce log noise generated from ERROR events. (Issue #1213)

### Bug Fixes

- Request parameter and output data stored in GridFS no longer gets duplicated
  throughout the life of a request. (Issue #1216)
- Request `status_updated_at` field on requests from child gardens is now
  properly preserved. (Issue #1143)
- The DELETE method on the /api/v1/gardens endpoint has been restored. (Issue
  #1230)

### Other Changes

- Added backend support for a command publishing blocklist that prevents
  requests from listed commands from being published up to a parent garden. User
  access to this feature will follow in a future release. (Issue #877)

## 3.9.0

12/8/21

### Added Features

- The `status_updated_at` timestamp is now displayed on the Request view page.
  (Issue #1142)
- The `/api/v1/job/<id>/execute` endpoint now takes an optional `reset_interval`
  parameter which, when set to true, will update the next run time of an
  interval trigger job to be based on the current adhoc execution, rather than
  keeping the next run time that was based on the previously scheduled
  execution. (Issue #1173)
- Command parameters of type `Bytes` are now rendered as a file upload dialog in
  the tasking interface. Files provided this way will be properly sent down to
  remote gardens for tasking, unlike the `Base64` paramter type. For this
  reason, it is recommended that `Bytes` be used for parameters that intend to
  take a file as input. (Issue #1165)

### Bug Fixes

- Child requests are once again properly returned via the `/api/v1/request`
  endpoint and properly displayed on the request page in the UI (Issue #1218)

### Other Changes

- Added the following for use in future authorization related features:
  - A trusted header login handler for authenticating users based on request
    headers that indicate the username and a list of group memberships. (Issue
    #1198)
  - Improved handling of refresh tokens in the UI (Issue #1187)
  - Add authorization checks to the `/api/v1/forward` endpoint. (Issue #1207)

## 3.8.1

12/7/21

### Bug Fixes

- Fixed an issue that prevented tasking of commands without parameters on remote
  gardens (Issue #1209)

## 3.8.0

11/18/21

### Added Features

- Requests now have a `status_updated_at` field representing the time of the
  last status change. (Issue #1132)
- Added the ability to import and export jobs via the Scheduler page on the UI
  (Issue #1034)
- Added the ability to do ad-hoc runs of scheduled jobs via both the API and UI
  (Issues #1062, #1066)

### Bug Fixes

- Properly validate input on the job import API (`/api/v1/import/job`) (Issue
  #1178)
- Dependency versions for development and deployment are now consistent (Issue
  #1182)

### Other Changes

- Added the following for use in future authorization related features:
  - Refresh token support (Issue #1171)
  - The ability to enable permissions based authorization checks to the API
    endpoints (Issues #1154, #1170)
  - Various changes to the UI to support login / logout and refresh token
    handling (Issue #1147)
  - Added a concept of "global" permissions (Issue #1168)

## 3.7.1

10/15/21

### Added Features

- Login endpoint added allowing user/password entry to receive a _JWT_ auth
  token (Issue #1134)
- The `get_current_user` method in the `BaseHandler` class now gets the `User`
  object based on the _JWT_ auth token (Issue #1144)
- Local and remote plugin logging config files now separated (Issue #817)
- Helper functions created to determine a user's permissions (Issue #1122)

### Bug Fixes

- Hidden files in a plugin directory no longer show an error in the logs (Issue
  #1097)
- File parameters are now handled correctly and a file posted to a child garden
  from the parent is correctly encoded and compressed for transport (Issue
  #1055)
- Dead runners on a child garden now correctly show their status on the parent's
  UI (Issue #809)
- Stale systems are now removed when syncing child gardens (Issue #1101)
- Large requests now better determined whether they need to be stored in GridFS
  (Issue #1038)

### Other Changes

- Project is now able to accept pull requests from those who are working from a
  fork
- Contribution guide updated

## 3.6.0

9/22/21

### Added Features

- Added new api endpoints for importing and exporting jobs (Issue #1067)

### Bug Fixes

- It is no longer possible to create multiple gardens sharing the same name
  (Issue #727)
- GET and DELETE against the garden api endpoint now return the correct response
  codes (Issue #1110)
- Fixed an issue where internal event processors were incorrectly modifying
  events (Issue #978)
- Garden connection configuration is now properly displayed in the UI when
  default values are being used (Issue #1104)
- Connection reliability fixes for the stomp entrypoint (Issue #1102)

### Other Changes

- Added the following for use in future authorization related features:
  - Authorization related database models (Issue #1089)
  - The ability to load role definitions from a configuration file (Issue #1091)
- Updated library dependency versions

## 3.5.0

8/18/21

### Added Features

- Command-based choices request will now time out after 30 seconds
- Theme selection now persisted in browser storage
- Added config option for changing commands of non-dev systems

### Bug Fixes

- Command-based choices now wait for an instance to be selected
- Read-log requests now fully formed
- Fixed issue where gardens with certain characters in their name could not be
  accessed
- Republishing a modified event when child request changes
- Fixed operations being routed to incorrect gardens in certain cases
- Command-based choices now show an indication when request fails

### Other Changes

- Setting timezone to UTC in docker image

## 3.4.1

8/2/21

### Bug Fixes

- Jobs removed during an execution no longer respawn upon completion (Issue
  #1081/ PR #1084)

## 3.4.0

6/24/21

### Added Features

- Scheduled jobs now have a timeout field (Issue #1046 / PR #1049)
- Forwarding REST calls now support `blocking` and `timeout` parameters (Issue
  #895 / PR #325)
- Bytes-type parameters are now supported (Issue #991 / PR #996)
- Systems can now have UI templates (Issue #997 / PR #1005)
- Commands now have a metadata field (Issue #358 / PR #998)

### Bug Fixes

- Scheduled job now displays next run time correctly (Issue #972 / PR #1059)
- Handling request cancellation events from child gardens (Issue #932 / PR
  #1056)
- Better error handling when HTTP connection from child to parent garden fails
  (Issue #1035 / PR #1037)
- Changed standard nginx config to allow for larger request output (Issue #1027
  / PR #1032)
- Large child output no longer prevents parent output from being displayed
  (Issue #1026 / PR #1030)
- Better error message when creating a Request with an incorrect namespace
  (Issue #1017 / PR #1024)
- System attributes (like description) can now be cleared (Issue #1002 / PR
  #1003)
- Fixed issue with plugin log reads immediately timing out (Issue #999 / PR
  #1000)

### Other Changes

- Moved status icon on request view page (Issue #1041 / PR #1042)

## 3.3.0

4/23/21

### Added Features

- Can now modify scheduled jobs (Issue #294 / PR #988)

### Bug Fixes

- Fixed file parameters regression (Issue #992 / PR #995)
- Better handling for out-of-order request updates from child gardens (Issue
  #982 / PR #993)

## 3.2.3

4/16/21

### Bug Fixes

- Fixed regression where headers were not set when sending STOMP messages (Issue
  #969 / PR #970)
- System creation events should now be handled by all entry points (Issue #949 /
  PR #971)
- Stomp entry point no longer mangles event objects (Issue #978 / PR #979)
- Child request view starts as collapsed on request view page (Issue #984 / PR
  #985)

### Other Changes

- Changed STOMP configuration items (PR #968)

## 3.2.2

4/12/21

### Bug Fixes

- Fixed error where certain database models would hold onto references (Issue
  #959 / PR #960)
- Fixed various issues with TLS stomp connections (Issue #946 / PR #947)
- Garden sync operations now work more consistently (Issue #941 / PR #961)

### Other Changes

- Change to how child garden connection parameters are stored (Issue #912 / PR
  #962)

## 3.2.1

4/9/21

### Bug Fixes

- Scheduled jobs now work without a namespace (Issue #952 / PR #954)

### Other Changes

- UI image no longer uses IPv6 by default (Issue #950 / PR #951)

## 3.2.0

4/1/21

### Bug Fixes

- Better error message when request choices validation times out (Issue #938 /
  PR #945)
- Fixes to STOMP connection behavior (Issue #914 / PR #917, #935)
- No longer possible to define a Garden connection type as Local (Issue #906 /
  PR #909)
- Fixed case where incorrect STOMP config could prevent startup (Issue #907 / PR
  #910)
- Errors when changing garden connection info will be displayed (Issue #903 / PR
  #908)
- Request creation no longer generating extraneous error logs (Issue #902 / PR
  #911)
- Creating request for a child garden no longer shows UI error (Issue #893 / PR
  #894)
- Preventing incorrect namespace value from breaking notifications (Issue #890 /
  PR #892)
- Fixed problems with HTTP parent/child connection parameters (Issue #878, #879,
  #897 / PR #884, #899, #901)
- Garden names now support Unicode (Issue #875 / PR #885)
- Improved error logging for HTTP parent/child communication errors (Issue #873
  / PR #889)

### Added Features

- Added descriptions to system admin page (Issue #840 / PR #843)

### Other Changes

- Event notifications are always wrapped in Operations (Issue #918 / PR #920)

## 3.1.1

2/5/21

### Bug Fixes

- Database migration script no longer requires has_parent field (Issue #868 / PR
  #869)

## 3.1.0

2/5/21

### Bug Fixes

- Improved the position of the popover shown for a parent request (Issue #862 /
  PR #865)
- Checkbox label on commands page now works correctly (Issue #860 / PR #866)
- Fixing incorrect Request collection name (Issue #833 / PR #834)

### Added Features

- Requests based on a hidden command will now be marked as hidden themselves
  (Issue #414 / PR #849)

### Other Changes

- Request index page checkbox labels have been tweaked (Issue #861 / PR #864)
- Beer-garden systemd process now runs with umask 0002 (Issue #816 / PR #844)

## 3.0.5

1/11/21

### Bug Fixes

- System Queue Management Not Working on Admin Page(Issue #823 / PR #824)
- Scheduler Not Rendering Trigger Form (Issue #819 / PR #821)
- Local plugin runner not removed during system purge (Issue #810 / PR #822)
- Unassociated Runner not displayed when there are no systems (Issue #805 / PR
  #808)
- Now able to delete System when Child Garden is down (Issue #749 / PR #798)
- Regigersty empty command list on existing System resulted in no changes to
  commands list (Issue #806 / PR #807)
- Fixed issue where Garden updates failed if no Configuration was provided (PR
  #801)
- Moved metadata field into STOMP shutdown event properly (PR #802)

### Added Features

- Run systemd service as beer-garden user (Issue #816 / PR #818)
- Warn when beer.conf results in no instances (Issue #796 / PR #804)
- Entry Points now emit Brewtils Event when started (PR #800)
- Adding Checkers for Code Complexity and Security to PR Actions (PR #812)
- Self-closing non-void tags are not great in HTML5 (PR #814)
- Adding log message when logging config file is changed (PR #826)

## 3.0.4

12/22/20

### Bug Fixes

- Fixed issue with entry point status event publishing

## 3.0.3

12/22/20

### Added Features

- Parent and child gardens can now use Stomp-based communication (#761)
- Can now create a child garden using the UI (#726)

### Bug Fixes

- Fixed regression that made it impossible to removed remote plugins (#794)
- Better error handling during system removal (#749, #771)

## 3.0.2

12/15/20

### Added Features

- Unassociated runners are now shown on the System Admin page (#708)
- Can now pass files as parameters (#368)

### Bug Fixes

- Shutdown procedure is more robust when running under systemd (#770)
- Corrected tooltip for System Admin page start button (#768)
- Stopped certain events from generating UI console errors (#764)
- Better error information when using Pour it Again on a removed command (#624)

## 3.0.1

11/12/20

### Bug Fixes

- Fix issue preventing clean shutdown on Python 3.7 (#738)

## 3.0.0

11/10/20

Note: This is a major release. Please check out the
[site](https://beer-garden.io/) for more in-depth documentation.

### Added Features

- Scheduler now supports triggering from file events (#647)
- jquery and lodash objects are now available when creating custom templates
  (#589)
- Table page length selections in UI are persisted in browser storage (#560)
- Local plugins can now use an alternate python interpreter (#492)
- Request output with a size greater than 16MB is now supported (#407)
- Button added to Request View page for downloading output (#361)
- Additional REST endpoint for Request output (#361)
- Systems can now be grouped by namespace (#284)
- Can now mark commands as hidden (#269)
- The UI Output and Parameters displays can now be expanded (#170)
- Separate gardens can now communicate via REST API
- Actions can be initiated with STOMP messages in addition to the REST API
- Plugin logs can now be retrieved and displayed on the UI System Admin page
- All plugins automatically request a logging configuration from Beer-garden

### Other Changes

- UI Queue Admin functionality has been moved into System Admin page (#533)
- Drop official support for CentOS 6 (#225)
- Logging config files are now yaml by default (#89)
- Brew-view & Bartender have been merged into a single Beer-garden application
  (#87)
- UI has been pulled out into a separate application
- Default `max_instances` value for plugins is -1 (no maximum)
- User interface has been streamlined
- Python version bundled with rpm is now 3.7 instead of 3.6
- Commands no longer have an ID field

### Removed

- Publishing events to RabbitMQ and Mongo has been removed (#681)
- Authentication / Authorization functionality: Users, Roles, Login, etc.

## 2.4.18

10/27/20 Brew-view 2.4.19, Bartender 2.4.8, BG-utils 2.4.10

### Added Features

- Can now inject specific host environment variables into local plugin processes
  (#686)

## 2.4.17

10/13/20 Brew-view 2.4.19, Bartender 2.4.7, BG-utils 2.4.10

### Bug Fixes

- Fixed command invocation error when request has no parameters (#351)

## 2.4.16

9/23/20 Brew-view 2.4.19, Bartender 2.4.7, BG-utils 2.4.10

### Bug Fixes

- Removed mongo model caching from Pruner. Releasing memory once the delete is
  completed (#604)

## 2.4.15

2/20/20 Brew-view 2.4.19, Bartender 2.4.6, BG-utils 2.4.10

### Bug Fixes

- Start and end dates are correctly applied to new interval jobs (#431)

## 2.4.14

1/30/20 Brew-view 2.4.18, Bartender 2.4.6, BG-utils 2.4.9

### Bug Fixes

- Returning 418 status code when a model is too large to save (#308)

## 2.4.13

1/14/20 Brew-view 2.4.17, Bartender 2.4.6, BG-utils 2.4.9

### Bug Fixes

- Fixed issue where scheduler would not work with self-signed cert (#391)

## 2.4.12

12/5/19 Brew-view 2.4.16, Bartender 2.4.6, BG-utils 2.4.9

### Added Features

- Added configuration flag to allow rendering unsanitized output (#360)

## 2.4.11

11/12/19 Brew-view 2.4.15, Bartender 2.4.6, BG-utils 2.4.9

### Bug Fixes

- Requests should now survive a broker restart (#352)
- Fixed issue where admin role and user pages could fail to update (#345)

### Other Changes

- Admin queues are now durable (#356)
- Admin queues are no longer created with the auto-delete flag (#350)

## 2.4.10

9/27/19 Brew-view 2.4.14, Bartender 2.4.5, BG-utils 2.4.8

### Bug Fixes

- Static choices with alternate display text no longer fail validation (#325)

### Other Changes

- Typeahead parameters now use a scrollable display (#318)
- Better stacktrace logging for local plugins (#317)

## 2.4.9

9/5/19 Brew-view 2.4.13, Bartender 2.4.4, BG-utils 2.4.8

### Bug Fixes

- HTML output is now rendered correctly (#312)

### Other Changes

- Now using npm instead of yarn

## 2.4.8

6/27/19 Brew-view 2.4.12, Bartender 2.4.4, BG-utils 2.4.8

### Bug Fixes

- Semicolon in request index page filters no longer breaks (#302)
- Granfana link descriptions on about page respect application name (#301)
- Frontend websocket connection now handles non-default base path (#298)

### Added Features

- Support for Pika v1 (#305)
- Scheduled jobs can now specify a max number of concurrent executions (#209)
- Interval jobs can now reschedule based on prior run completion (#209)

## 2.4.7

4/24/19 Brew-view 2.4.11, Bartender 2.4.3, BG-utils 2.4.7

### Bug Fixes

- Fixed configuration generation regression caused by #224 (#254)
- Child requests cannot be created after the parent is completed (#252)
- When mongo pruner removes a request the children are also removed (#246)
- Fixed issue that could cause mongo pruner to not run (#245)
- Mongo pruner will only directly remove top-level requests (#244)

### Added Features

- Toggle for displaying child requests on the index page (#248)
- Added button for refreshing request index without reloading the page (#236)
- Show a notification on request index page when changes occur (#180)

## 2.4.6

2/22/19 Brew-view 2.4.10, Bartender 2.4.2, BG-utils 2.4.6

### Bug Fixes

- Request index page overall search no longer specifies a hint (#235)
- Bartender errors correctly propagate back through thrift interface (#229)
- Removed unique index with potential to cause system registration issues (#222)
- Dynamic choices URL source works correctly with a list of strings (#218)
- All files correctly removed when upgrading using the rpm (#215)

### Added Features

- Config file upgrades can now be converted between json and yaml (#72)
- Centos 7 rpm install now uses real systemd unit files (#17)

### Other Changes

- Config file extensions for rpm install are now .yaml, not .yml (#226)
- Config files no longer contain bootstrap entries (#224)

## 2.4.5

1/11/19 Brew-view 2.4.7, Bartender 2.4.1, BG-utils 2.4.2

### Bug Fixes

- Bartender avoids extra network call if shut down while still starting (#214)
- Correct Brew-view startup failure when authentication is enabled (#207)
- No longer hanging if Rabbit broker runs out of resources (#203)
- Errors loading a local plugin will no longer affect subsequent plugins (#202)
- Fixed UI bug where more than one plugin version was considered 'latest' (#200)
- Better error handling for simultaneous index creation (#198)
- Initializing Prometheus counts correctly on startup (#197)
- Accounted for magic comment when building local rpm (#196)
- Styling fix for Systems Management page (#174)
- Changing choices configuration no longer requires removing System (#58)

### Added Features

- Request view page will show spinner while request is in progress (#204)

### Other Changes

- Increased default Bartender timeout to 13 seconds (#182)
- Added additional indexes to increase Request Index page performance (#105)

## 2.4.4

10/9/18 Brew-view 2.4.6, Bartender 2.4.0 BG-utils 2.4.0

### Bug Fixes

- Fixed a race that could cause request creation to wait forever (#195)

### Added Features

- Added Instance deletion endpoint to REST API

## 2.4.3

9/25/18 Brew-view 2.4.5, Bartender 2.4.0, BG-utils 2.4.0

### Bug Fixes

- Corrected problem with brew-view escalating CPU usage (#187)
- Select boxes in the UI now have a maximum height (#169)

## 2.4.2

9/25/18 Brew-view 2.4.4, Bartender 2.4.0, BG-utils 2.4.0

### Bug Fixes

- Request create timeout is now -1 by default to match pre-2.4 behavior (#183)
- The landing page now links newly-created systems correctly (#181)

### Other Changes

- Changed use of newly-reserved 'async' keyword to support Python 3.7 (#175)

## 2.4.1

9/5/18 Brew-view 2.4.1, Bartender 2.4.0, BG-utils 2.4.0

### Bug Fixes

- Fixed issue with spinner always being shown on some pages (#172)

## 2.4.0

9/5/18 Brew-view 2.4.0, Bartender 2.4.0, BG-utils 2.4.0

### Added Features

- 'Created' filtering in request index view now supports second precision (#153)
- Browser window title now reflects current page (#145)
- Brew-view responses now have a header specifying the beer-garden version (#85)
- Webapp no longer relies on IDs in the URL (#98)
- Configuration file will be updated on application startup (#79)
- Connections to RabbitMQ can now be TLS (#74)
- System list endpoint can now return only certain system fields (#70)
- Prometheus metrics and Grafana dashboards (#68, #69)
- Actions on the system management page are more responsive (#67)
- Configuration files can now be yaml (#66)
- Dynamic choices can now use the instance name as an input (#45)
- User / authentication support (#35)
- Request creation can now wait for completion without polling (brew-view #16)
- Periodic request scheduler (#10)

### Bug Fixes

- Bartender checks for connection to Brew-view before Mongo to fix a race (#160)
- Corrected condition that could cause 'Error: ' to flash on request view (#151)
- Request view will continue to refresh even if a child has errored (#122)
- Fixed issue where /var/run/beer-garden was removed after rpm install (#113)
- Setting queue-level TTL for admin queue messages (#101)
- Data persisted in the webapp using local storage instead of cookies (#92)
- Bartender will error if SSL error occurs during Brew-view check (#65)
- Local plugins are better about logging stacktraces (#57)
- Date on request index page is always UTC (brew-view #56)
- Fixing support for Unicode string values when using Python 2 (#54)
- Nested request display looks better when using slate theme (#41)

### Other Changes

- Request index spinner icon looks better on slate theme (#155)
- Split system and instance columns on request index page (#103)

## 2.3.9

6/14/18 Brew-view 2.3.10, Bartender 2.3.7, BG-utils 2.3.6

### Bug Fixes

- Re-added Request indexes that were removed in 2.3.7

## 2.3.8

6/12/18 Brew-view 2.3.9, Bartender 2.3.6, BG-utils 2.3.4

### Bug Fixes

- Fixed problem with new versions of Marshmallow causing empty requests to be
  returned from the request list endpoint

## 2.3.7

6/7/18 Brew-view 2.3.8, Bartender 2.3.6, BG-utils 2.3.4

This release addresses two critical problems with database performance. To
support the fix an additional field was added to the Request model and the
indexes for the Request collection were updated.

**When updating to this version the Request collection will be updated to
reflect these changes.** This will happen automatically and requires no action
on the part of administrator. Status messages will be logged at the WARNING
level as the upgrade occurs.

See issue #84 for a detailed explanation.

### Bug Fixes

- Database operations sometimes timed out on slow networks due to configuration
  error (#84)

### Other Changes

- Reworked database indexes so Request queries are more efficient (#84)

## 2.3.6

4/6/18 Brew-view 2.3.6, Bartender 2.3.5, BG-utils 2.3.3

### Added Features

- Using RabbitMQ publisher confirms when publishing requests (#37)
- Brew-view accepts ca_cert, ca_path, and client_cert_verify configuration
  options (beer-garden/brew-view#43)
- Bartender now explictly checks for connectivity to Mongo and RabbitMQ admin
  interface on startup (#38, #48)

### Bug Fixes

- Status monitor no longer continuously restarts when RabbitMQ connectivity is
  lost
- Clearing queues now works with Rabbit 3.7
- Child rows in nested request display now show correct created time
- Command-based dynamic choices now work without a 'default' instance (#47)

### Other Changes

- Adding explict support for Python 3.4
- Using non-Brewmaster exceptions from Brewtils
- Using pytest instead of nose to run tests

## 2.3.5

4/3/18 Brew-view 2.3.5, Bartender 2.3.4, BG-utils 2.3.3

### Added Features

- Attempting to update a completed request without actually modifiying data is
  no longer an error (beer-garden/brew-view#49)

### Bug Fixes

- Configuration file generation fix for Python 2

## 2.3.3

2/21/18 Brew-view 2.3.3, Bartender 2.3.3, BG-utils 2.3.2

### Bug Fixes

- Bartender shutdown will now be clean even before making Brew-view and RabbitMQ
  connections

### Other Changes

- Using [Yapconf] for configuration loading
- Running Flake8 linting on source and tests

## 2.3.1

2/5/18 Brew-view 2.3.1, Bartender 2.3.0, BG-utils 2.3.0

### Bug Fixes

- Fixing issue with manual request creation targeting incorrect system

## 2.3.0

1/26/18

### Added Features

- Bartender can now be configured to skip server certificate verification when
  making HTTPS requests
- Added Bartender custom CA certificate configuration option
- Timestamps now have true millisecond precision on platforms that support it
- Plugins can now specify `max_instances` as a keyword parameter without needing
  to define a System
- Command Index page now supports pagination, cosmetic changes
- Added ability to specify a textarea be used as the input for a Parameter
- System Admin page now has links to the individual System pages
- Requests that incorrectly fail frontend validation can now be modified and
  sent manually
- Reworked fronted sidebar to be clearer when multiple verions of a System are
  registered
- Dark theme for frontend
- New Parameter types: date and datetime
- Searching Request index by 'created' field now uses datepickers
- REST API can now be served with a URL prefix
- Notifications are now published to RabbitMQ and/or a specified URL when
  significant events occur

### Bug Fixes

- Multi Parameters that are type 'Dictionary' now work correctly
- Corrected RabbitMQ users - the 'normal' user is now only used by plugins and
  only needs read permission
- 'Any' Parameters that are also multi no longer disappear when transitioning
  from valid to invalid
- Fixed possible temporary error when deleting a system
- Better support for large number of concurrent plugin startups
- Corrected the validation icon and close button overlap for string parameters
  inside an array

### Other Changes

- Systems can no longer be registered with the same display name and version as
  an existing System
- The attempt to update a Request after its processed now has a maximum retry
  count
- Better data integrity by only allowing certain Request status transitions

## 2.1.1

11/21/17

### Bug Fixes

- Modified System deletion procedure so it works correctly on Systems with no
  Instances
- Fixed bug where validation error during first-time System registration
  resulted in an empty System

## 2.1.0

10/23/17

### Added Features

- Added popover icon with an explanation for a Request's status to the Request
  View page
- 'Make it Happen!' buttons are now middle-clickable
- Added sorting to Queue Management table
- ACTION-type requests can now be aged off similar to INFO-type requests
- Command descriptions can now be changed without updating the System version
- Added `updated_at` field to `Request` model
- Added `admin`, `queues`, and `config` endpoints to Swagger
- Brewtils: `SystemClient` now allows specifying a `client_cert`
- Brewtils: `RestClient` now reuses the same session for subsequent connections
- Typeaheads immediately display choices when focused
- Standardized Remote Plugin logging configuration
- Choices providers can now return a simple list
- PATCH requests no longer need to be wrapped in an `operations` envelope
- UI will display a warning banner when attempting to make a request on a
  non-RUNNING instance
- Request creation endpoint now includes a header with the instance status in
  the response
- Available choices for one parameter can now depend on the current value of
  another parameter
- Brewtils: Added domain-specific language for dynamic choices configuration
- Brewtils: `SystemClient` can now make non-blocking requests
- Search functionality on the Command Index page
- Added `metadata` field to Instance model
- Brewtils: `RestClient` and `EasyClient` now support PATCHing a `System`

### Bug Fixes

- Link to RabbitMQ Admin page now works correctly with non-default virtual host
- Large (>4MB) output no longer causes a Request to fail to complete
- Better handling of timeout failures during Request creation
- Number types no longer need be be selected in a Typeahead
- Removed default model values that could cause serialization inconsistencies
- System descriptors (description, display name, icon name, metadata) now always
  updated during startup
- Corrected display for a multi string Parameter with choices
- Stricter type validation when making a request with string, integer, or
  boolean parameters
- Added TTL to Admin messages so they don't persist forever
- Better handling of null values in the frontend
- Validating instance_name during request creation
- Reworked message processing to remove the possibility of a failed request
  being stuck in 'IN_PROGRESS'
- Correctly handle custom form definitions with a top-level array
- Increased startup reliability for Systems with many (>15) Instances
- Bartender helper threads can no longer hang shutdown
- POST and PATCH requests without a `content-type` header now return status code
  400
- Better select control placeholder text
- Requests with output type 'JSON' will now have JSON error messages
- Smarter reconnect logic when the RabbitMQ connection fails
- Attempting to remove 'orphaned' commands if any are found during a query

### Deprecations / Removals

- The following API endpoints are deprecated:
  - POST `/api/v1/admin/system`
  - GET `/api/v1/admin/queues`
  - DELETE `/api/v1/admin/queues`
  - DELETE `/api/v1/admin/queues/{queue_name}`
- Brewtils: `multithreaded` argument to `PluginBase` has been superseded by
  `max_concurrent`
- Brewtils: These decorators are now deprecated:
  - `@command_registrar`, instead use `@system`
  - `@plugin_param`, instead use `@parameter`
  - `@register`, instead use `@command`
- These classes are now deprecated:
  - `BrewmasterSchemaParser`, instead use `SchemaParser`
  - `BrewmasterRestClient`, instead use `RestClient`
  - `BrewmasterEasyClient`, instead use `EasyClient`
  - `BrewmasterSystemClient`, instead use `SystemClient`

### Other Changes

- Searching on Request Index page no longer searches request output
- Reset button on the Command View page ignore 'Pour it Again' values and always
  reset to defaults
- Brewtils: Request processing now occurs inside of a `ThreadPoolExecutor`
  thread
- Using Webpack to bundle frontend resources
- Removed dependencies on compiled Python packages (#196) and Flask
- Using the `subprocess32` module to run Local Plugins
- Local plugins no longer run in their own separate process groups
- Local and Remote plugins are now functionally identical
- Improved concurrency by making all Thrift calls asynchronous

## 2.0.4

8/04/17

### Bug Fixes

- Corrected typo in request index page that prevented filtering for IN_PROGRESS
  requests from working

## 2.0.3

8/01/17

### Bug Fixes

- Reworked request index query to address performance bottleneck

## 2.0.2

7/26/17

### Bug Fixes

- Fixed frontend validation problem for a nullable boolean parameter with a null
  default

## 2.0.1

7/14/17

### Bug Fixes

- Added Object.assign shim for compatability with older browsers

## 2.0.0

7/5/17

### Added Features

- Support for remote plugins
- Support for custom HTML templates on request pages
- Support for Dynamic choices
- Support for starting/stopping individual Instances
- Support for display names of a plugin
- Support for metadata for a plugin
- Support for Python 3

### Bug Fixes

- Optional model with default values
- Bug where nested parameters would not get checked in system validation
- GUI bug where timestamps for child request didnt look right
- Bug with optional list arguments
- Bug where nested request output type didnt look right

### Other Changes

- Added better exception handling to API
- Better error reporting for serialization failures
- The system model has changed
- The command model has changed
- RabbitMQ now uses a topic instead of an exchange

### Security

- All Docker images have been upgraded
- We now build CentOS 6 and CentOS7 RPMs

## 1.1.0

### Added Features

- Support for auto-reconnect to brew-view if it is down on startup
- Support for stopping, starting and reloading plugins
- Support for dynamically deploying new plugins
- Support for output_type for Requests
- This changelog

## 1.0.4

7/19/2016

### Added Features

- Support for Multi-threaded, single instance plugins
- Support for nested requests
- Support for INFO Command Types
- Support for comments on requests
- Support for purging INFO commands

### Bug Fixes

- Bug where RPMs would not get correctly updated

### Other Changes

- Join times for threads to be non-zero. This greatly reduces CPU utilization

## 1.0.3

12/30/2015

### Bug Fixes

- Bug where Plugins would not work with non-ssl enabled versions of brew-view

## 1.0.2

12/3/15

### Security

- Added SSL Support

## 1.0.1

11/10/15

### Other Changes

- Bumped bg-utils version

## 1.0.0

10/2/15

### Added Features

- Support for Local Plugins
- Initial Build of the Backend Threads
- Support for Validating Requests
- Support for Processing Requests
- Support for clearing a queue
- Support for getting a System state
- Support for Stopping a System
- Support for Starting a System
- Support for Restarting a System
- Support for killing a System
- Support for Stopping All Systems
- Support for Starting All Systems
- Support for Killing All Systems
- Support for getting Bartender version
- Support for ping
- Support for building/deploying as an RPM
- Support for easily generating logging and configuration files

[yapconf]: https://github.com/loganasherjones/yapconf<|MERGE_RESOLUTION|>--- conflicted
+++ resolved
@@ -4,11 +4,8 @@
 
 TBD
 
-<<<<<<< HEAD
 - Reuse existing rabbit admin queue by purging messages instead of creating new queue
-=======
 - Fixed bug where unresponsive Garden API was referencing a non existing configuration for default. New default is -1.
->>>>>>> 63d7374f
 
 # 3.25.0
 
