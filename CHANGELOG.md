# Beer Garden Changelog

# 3.25.1

TBD

- Added auto refresh checkbox to requests page
- Added support for cross-server parent/child requests
- Reuse existing rabbit admin queue by purging messages instead of creating new queue
- Fixed bug where Auto brew plugins did not parse NAME/VERSION properly from the beer.conf
- Fixed bug where unresponsive Garden API was referencing a non existing configuration for default. New default is -1.
- Fixed bug where Garden unresponsive metadata was cleared during child garden shutdown
- Fixed bug where tailing plugin logs fails if the logs are not updating
- Fixed bug where locally connected plugin commands ran as TEMP did not auto delete after completion
<<<<<<< HEAD
- Fixed bug where commands page did not load properly if opened up directly
=======
- Fixed bug where `Pour It Again` on Request View page was generated before Systems were loaded from API
- Fixed bug where Autobrew plugins passed PLUGIN_ARGS to Client class
>>>>>>> a2b70d1e

# 3.25.0

4/11/2024

- Added Topics API and classes to support dynamic topic subscribers
- Now show alert on Garden Admin page when a Sync event is seen
- Garden Sync events will update heartbeat status of Receiving Garden APIs
- Utilized the TTL for In_Progress requests to set Expiration windows for Requests on PIKA, to handle backups of requests that Beer Garden has already cancelled.
- Optimized UI Rest calls to load only Local Garden with Children
- Optimized Child Request Event handeling
- Updated how STOMP URL preview is formatted on Garden Admin page
- Configuration update: Prometheus metrics (`metrics.prometheus.enabled`) is now disabled by default
- Configuration update: Default directory for child configs (`children.directory`) is now `./children`
- Configuration update: Default for `ui.cors_enabled` is now True to match example configuration and default behavior of UI docker images
- Fixed order of Gardens and Connections on Garden Admin page
- Fixed bug where STOMP connections for children did not start with Beer Garden startup
- Fixed bug where Child Garden Publishers appeared as Upstream on Garden Admin Page
- Fixed bug where outbound filtering removing Username/Password from STOMP connections for internal events
- Fixed bug where Disabled STOMP Receiving connection could be re-enabled if it is shared and unresponsive
- Fixed bug where child garden plugins are treated like local plugins on the System Admin page
- Fixed bug where pruner dies if it is unable to update cancelled request
- Fixed bug where child requests were stored in database without parent request
- Fixed bug where removing a parent garden failed to remove both parent and child

# 3.24.4

3/11/2024

- Fixed bug where child STOMP Recieving connections where not being saved or configured to listen

# 3.24.3

3/8/2024

- Fixed bug where Stomp Headers were not being parsed into Dictionaries

# 3.24.2

2/28/24

- Fixed bug where setting the heartbeat for recieving garden connections would override changes from Instance Updates in seperate threads
- Fixed bug where heartbeat did not update the status to `RECEVING` for the receiving connection type
- Backup current config on rpm update when config changes are present
- Fixed bug where Admin Garden page did not update page based on events until page was interacted with
- Fixed bug where Plugins assocaited with a runner would appear after a refresh
- Fixed bug where child unresponsive runners appeared in the list of unresponsive runners
- Upgraded Brewtils version to [3.24.1](https://github.com/beer-garden/brewtils/releases/tag/3.24.1)

# 3.24.1

2/21/2024

- Fixed pip config trusted-host on rpm build
- Fixed bug where the Garden Connection Stop button did not request the connection to be disabled if the current status is a valid running status.
- Cleaned up logging statements left from debugging
- Fixed bug where the modal for reading Instance Logs was not appearing
- Updated System Instance "Get Logs" to support live polling
- Expanded Instance Logs requests to allow for routing to child gardens

# 3.24.0

2/13/2024

- Updated icons on System Admin page
- Fixed bug where `blocking=true` on Request API returned `IN PROGRESS` status for requests sourced from downstream gardens. Delay added to 
  allow Beer Garden to process the event.
- Request API utilizes Futures for `blocking=true`, returning back the completed request from the Event, instead of querying the database
- Fixed bug where pruned In-Progress Requests that were scheduled never completed in scheduler, so max concurrency would be reached.
- Expanded counters for Scheduled Jobs to include Requests skipped and canceled. 

## BREAKING CHANGES
- The Garden table needs to be dropped from the database to support new model changes
  ```
  mongo
  use beer_garden
  db.garden.drop()
  ```
- Garden records store child Gardens
- Child Gardens are now configured through a config file. Default location is `./children`
- Garden Admin page overhauled
- Scheduled checks to ensure that all child gardens are publishing
- Child Gardens receiving/publishing connections can be started and stopped from the Admin Garden page. This only starts/stops the accepting
or publishing from the Parent, not disable a remote API.
- UI now iterates over local Garden children to determine list of Systems
- If Garden is disabled or not configured, it's and it's child garden Systems will not be visible on the UI
- If a child garden is not reporting a Recieving connection, but can be tasked, upgrade the child. Older 3.X releases do not report sourcing and 
 this is utilized to determine the Receiving connections.


# 3.23.1

12/29/2023

- Fixed issue where replicated messages were not fanned out to all replicated Beer Gardens
- Fixed bug where restart instance was not checking if process is currently running. Now
  it properly kills the running instance during restart.
- Split apart functionality of Start and Restart instance into two API operations. 

# 3.23.0

12/27/2023

- Added missing Request Status filter for "Invalid"
- Adding default icon on System Admin page for undefined or null system.icon_name
- Fixed bug where Publish/Subscribe events would carry over request properties across the various topics mapped
- New API to support PUT Requests, this API will only spawn REQUEST_UPDATE events
- Upgraded Brewtils version to [3.23.0](https://github.com/beer-garden/brewtils/releases/tag/3.23.0)

# 3.22.0

12/13/2023

- Replication of all events, when configured, except for Garden Sync events. Garden sync events spawn off additional events that will be replicated properly.
- Add support for commands to have tags, used for filtering on the commands index page
- Publish Instance Status changed to Instance default topic {Namespace}.{System}.{Version}.{Instance}
- Upgraded Brewtils version to [3.22.0](https://github.com/beer-garden/brewtils/releases/tag/3.22.0)

# 3.21.0

12/05/2023

- When Beer-Garden is replicated, publishes required events to RabbitMQ keep the environments in sync.
- On Request Index page, the prefix NOT is supported to invert string query or search for empty strings. 
- Adding "?showNav=false" to the end of any UI page will remove the navigation bar
- Upgrading unstable docker images to install Brewtils develop branch

# 3.20.0

11/16/2023

- Adds the ability to delete Requests by Plugin on the System Admin page within the plugin sub-menu. These are local deletes only
- Adds Is Alive check for Entry Points, if sub process is killed externally then it is restarted
- Add error handling if Subscriber Request has exception at creation
- Updates request validation to support allow_any_kwargs on commands
- Upgraded Brewtils version to [3.21.0](https://github.com/beer-garden/brewtils/releases/tag/3.21.0)

# 3.19.1

11/9/2023

- Rolls back to Python 3.11 until [cpython ticket](https://github.com/python/cpython/issues/111615) is resolved, expected 3.12.1
- Expands docker build to include various versions of Python
- Fixed bug in Topics to require full matching for subscriptions, not substrings
- Expanded pub/sub testing
- Upgraded Brewtils version to [3.20.2](https://github.com/beer-garden/brewtils/releases/tag/3.20.2)

## 3.19.0

11/7/2023

- Adds support for Published Event Requests
- Adds support for Requests to spawn Publish Request
- Upgraded Brewtils version to [3.20.1](https://github.com/beer-garden/brewtils/releases/tag/3.20.1)
- Updated testing baseline to support Python 3.12, and requirements build off 3.10
- All docker images support Python 3.12
- RPM build is against Python 3.12
- Updated Command Type Icons
- Updated tooltips on Command Types
- Added icon for Subscription based Command/Requests
- Updated Request View page to show Namespace

## 3.18.1

10/20/2023

- Fixed auto brew conf to support NAME/VERSION parameters
- Fixed auto brew to support PLUGIN_ARGS
- Fixed missing default home
- Upgraded Brewtils version to [3.19.0](https://github.com/beer-garden/brewtils/releases/tag/3.19.0)

## 3.18.0

10/13/23

- Can set any page as the home page
- Add command type TEMP that is pruned after parent request is completed or 
  when it completes if it is the top level request
- Add Auto Decorator feature for classes without annoations

## 3.17.2

10/10/23

- Add Request Pruner for command type Admin
- Add batching for large pruner
- Add multithreading for pruner

## 3.17.1

7/20/23

### Other Changes

- Update RPM build process to use Node 18

## 3.17.0

7/19/23

### Other Changes

- Updated preview version of the new UI with better support for commands with
  dynamic parameters
- Bumped dependency versions

## 3.16.2

2/1/23

### Other Changes

- Preview version of the new UI now has intended feature parity with the
  existing UI.

## 3.16.1

1/10/23

### Other Changes

- Miscellaneous updates to the preview version of the new the UI

## 3.16.0

11/15/22

### Added Features

- A preview of the new UI is now bundled into the official release RPM. This new
  UI built on a more modern framework, but is largely intended to look and feel
  similar to the existing UI. When using the configuration provided in the RPM,
  the preview UI can be reached by appending /preview to the base beergarden URL
  in your browser.

## 3.15.0

8/31/22

### Added Features

- A new configuration option, `db.ttl.in_progress`, is now available for timing
  out requests. Any request still in the `IN_PROGRESS` or `CREATED` status after
  the configured timeout (set in minutes) will be marked as `CANCELLED`, making
  it eligible for pruning.

### Bug Fixes

- Viewing instance logs for systems on a local garden now works correctly.
- The Clear All Queues option on the system admin page now works correctly.
  **NOTE:** This is supported for the local garden only.
- Fixed an issue where clearing the queue of an instance with non-word
  characters in the instance name would raise an error. Queues can now be
  cleared properly, regardless of the instance name.

### Other Changes

- Reduced redundancy in the API calls made by the UI.
- Removed lingering internal references to beer garden v2 naming conventions.

## 3.14.0

6/28/22

### Added Features

- The request output page now provides an option to render output that exceeds
  the display size threshold. Note that the ability to successfully render such
  output depends on both the output size and the client's available resources.
  (Issue #1338)
- A Command Publishing Blocklist is now available. Commands on remote gardens
  that are added to this list will not have their results published back up to
  the parent. (Issue #1310)
- When launching a garden for the first time, the default user for running
  plugins is now distinct from the default admin user. (Issue #1309)
- Improved display of multiline comments on requests. (Issue #242)
- Improved feedback when performing a garden sync. (Issue #1299)
- Roles are now synced to downstream gardens when performing a user sync. (Issue
  #1302)

### Bug Fixes

- The namespaces and systems are now correctly displayed for the local garden in
  both the API response and the garden admin view. (Issue #1300)
- Sensitive message queue connection information is no longer returned with the
  systems API endpoint response. (Issue #1301)

### Other Changes

- The superuser role is now internally managed and no longer needs to be
  specifically listed in the role definition file. (Issue #1306)

## 3.13.0

4/12/22

**NOTE:** This release fixes an issue where client certificates would not be
sent to rabbitmq, even if beer garden was configured to do so. Connecting to
rabbitmq with certificates currently requires that the provided certificate be a
key and certificate bundle. Please be aware that in certain configurations where
the certificate is already set and is not a bundle, your connection to rabbitmq
may fail under this release. To fix this, switch your certificate to be a bundle
that also includes the key.

### Bug Fixes

- Client certificates are now properly used when connecting to rabbitmq (Issue
  #1288).
- Column filtering headers on the Request page are now properly aligned (Issue
  #1286)
- Login form now provides feedback when entering invalid credentials (Issue
  #1280)

### Other Changes

- The bgio/beer-garden:3-debian image and related images have been modified to
  more closely align with the alpine image. Usage of the debian image should now
  be the same as that of the alpine image.

## 3.12.0

3/21/22

### Added Features

- A "Change Password" option has been added to the ☰ in the top right of the UI.
  (Issue #1262)
- User management has been added to the UI for creating users and managing their
  role assignments. This is available via a new "Users" option under the admin
  menu. (Issue #1262)
- Requests now list the user that initiated the request. (Issue #1263)
- Users are now granted implicit access to any requests that they create. (Issue
  #1264)
- It is now possible to sync users and their role assignments between gardens.
  (Issue #1265)
- A default admin user and superuser role will now be created during the first
  startup of a new garden. (Issue #1274)

### Bug Fixes

- Overly noisy "ERROR" event messages have been eliminated from the logs. These
  had been especially prevalent in setups with remote gardens that were more
  than a single hop away (i.e. "grandchildren"). (Issue #1271)

### Other Changes

- A [security](https://beer-garden.io/docs/app/security/) section has been added
  to the documentation on beer-garden.io, detailing how to use many of the User
  management related features in this release.

## 3.11.0

2/9/22

### Added Features

- Updates in status in the user interface (via WebSockets) are now filtered
  according to a user's authorization, the same as HTTP API requests. (Issue
  #1243)
- The user interface now preemptively refreshes user access tokens so that a
  user will not be automatically logged out after a short period of inactivity.
  (Issue #1247)
- User interface elements are now hidden or displayed according to a user's
  authorization to access their functionality. (Issue #1179 & Issue #1250)
- Users can now import and export Garden connection configurations via the user
  interface. (Issue #1192 & Issue #1141)

### Bug Fixes

- The Job error count now correctly also reflects those Jobs that fail due to an
  exception, (Issue #1225)
- Job scheduler request handling now properly keeps track of which requests have
  finished. (Issue #1214)

### Other Changes

- Added basic documentation for authentication and authorization features added
  to Beer-garden in previous releases. (Issue #1241)

## 3.10.0

1/4/22

### Added Features

- File parameters on requests are now cleaned up by the pruner per the
  `db.ttl.file` setting. (Issue #1215)
- File parameters are now cleaned up when the corresponding request is removed.
  (Issue #1215)
- Reduce log noise generated from ERROR events. (Issue #1213)

### Bug Fixes

- Request parameter and output data stored in GridFS no longer gets duplicated
  throughout the life of a request. (Issue #1216)
- Request `status_updated_at` field on requests from child gardens is now
  properly preserved. (Issue #1143)
- The DELETE method on the /api/v1/gardens endpoint has been restored. (Issue
  #1230)

### Other Changes

- Added backend support for a command publishing blocklist that prevents
  requests from listed commands from being published up to a parent garden. User
  access to this feature will follow in a future release. (Issue #877)

## 3.9.0

12/8/21

### Added Features

- The `status_updated_at` timestamp is now displayed on the Request view page.
  (Issue #1142)
- The `/api/v1/job/<id>/execute` endpoint now takes an optional `reset_interval`
  parameter which, when set to true, will update the next run time of an
  interval trigger job to be based on the current adhoc execution, rather than
  keeping the next run time that was based on the previously scheduled
  execution. (Issue #1173)
- Command parameters of type `Bytes` are now rendered as a file upload dialog in
  the tasking interface. Files provided this way will be properly sent down to
  remote gardens for tasking, unlike the `Base64` paramter type. For this
  reason, it is recommended that `Bytes` be used for parameters that intend to
  take a file as input. (Issue #1165)

### Bug Fixes

- Child requests are once again properly returned via the `/api/v1/request`
  endpoint and properly displayed on the request page in the UI (Issue #1218)

### Other Changes

- Added the following for use in future authorization related features:
  - A trusted header login handler for authenticating users based on request
    headers that indicate the username and a list of group memberships. (Issue
    #1198)
  - Improved handling of refresh tokens in the UI (Issue #1187)
  - Add authorization checks to the `/api/v1/forward` endpoint. (Issue #1207)

## 3.8.1

12/7/21

### Bug Fixes

- Fixed an issue that prevented tasking of commands without parameters on remote
  gardens (Issue #1209)

## 3.8.0

11/18/21

### Added Features

- Requests now have a `status_updated_at` field representing the time of the
  last status change. (Issue #1132)
- Added the ability to import and export jobs via the Scheduler page on the UI
  (Issue #1034)
- Added the ability to do ad-hoc runs of scheduled jobs via both the API and UI
  (Issues #1062, #1066)

### Bug Fixes

- Properly validate input on the job import API (`/api/v1/import/job`) (Issue
  #1178)
- Dependency versions for development and deployment are now consistent (Issue
  #1182)

### Other Changes

- Added the following for use in future authorization related features:
  - Refresh token support (Issue #1171)
  - The ability to enable permissions based authorization checks to the API
    endpoints (Issues #1154, #1170)
  - Various changes to the UI to support login / logout and refresh token
    handling (Issue #1147)
  - Added a concept of "global" permissions (Issue #1168)

## 3.7.1

10/15/21

### Added Features

- Login endpoint added allowing user/password entry to receive a _JWT_ auth
  token (Issue #1134)
- The `get_current_user` method in the `BaseHandler` class now gets the `User`
  object based on the _JWT_ auth token (Issue #1144)
- Local and remote plugin logging config files now separated (Issue #817)
- Helper functions created to determine a user's permissions (Issue #1122)

### Bug Fixes

- Hidden files in a plugin directory no longer show an error in the logs (Issue
  #1097)
- File parameters are now handled correctly and a file posted to a child garden
  from the parent is correctly encoded and compressed for transport (Issue
  #1055)
- Dead runners on a child garden now correctly show their status on the parent's
  UI (Issue #809)
- Stale systems are now removed when syncing child gardens (Issue #1101)
- Large requests now better determined whether they need to be stored in GridFS
  (Issue #1038)

### Other Changes

- Project is now able to accept pull requests from those who are working from a
  fork
- Contribution guide updated

## 3.6.0

9/22/21

### Added Features

- Added new api endpoints for importing and exporting jobs (Issue #1067)

### Bug Fixes

- It is no longer possible to create multiple gardens sharing the same name
  (Issue #727)
- GET and DELETE against the garden api endpoint now return the correct response
  codes (Issue #1110)
- Fixed an issue where internal event processors were incorrectly modifying
  events (Issue #978)
- Garden connection configuration is now properly displayed in the UI when
  default values are being used (Issue #1104)
- Connection reliability fixes for the stomp entrypoint (Issue #1102)

### Other Changes

- Added the following for use in future authorization related features:
  - Authorization related database models (Issue #1089)
  - The ability to load role definitions from a configuration file (Issue #1091)
- Updated library dependency versions

## 3.5.0

8/18/21

### Added Features

- Command-based choices request will now time out after 30 seconds
- Theme selection now persisted in browser storage
- Added config option for changing commands of non-dev systems

### Bug Fixes

- Command-based choices now wait for an instance to be selected
- Read-log requests now fully formed
- Fixed issue where gardens with certain characters in their name could not be
  accessed
- Republishing a modified event when child request changes
- Fixed operations being routed to incorrect gardens in certain cases
- Command-based choices now show an indication when request fails

### Other Changes

- Setting timezone to UTC in docker image

## 3.4.1

8/2/21

### Bug Fixes

- Jobs removed during an execution no longer respawn upon completion (Issue
  #1081/ PR #1084)

## 3.4.0

6/24/21

### Added Features

- Scheduled jobs now have a timeout field (Issue #1046 / PR #1049)
- Forwarding REST calls now support `blocking` and `timeout` parameters (Issue
  #895 / PR #325)
- Bytes-type parameters are now supported (Issue #991 / PR #996)
- Systems can now have UI templates (Issue #997 / PR #1005)
- Commands now have a metadata field (Issue #358 / PR #998)

### Bug Fixes

- Scheduled job now displays next run time correctly (Issue #972 / PR #1059)
- Handling request cancellation events from child gardens (Issue #932 / PR
  #1056)
- Better error handling when HTTP connection from child to parent garden fails
  (Issue #1035 / PR #1037)
- Changed standard nginx config to allow for larger request output (Issue #1027
  / PR #1032)
- Large child output no longer prevents parent output from being displayed
  (Issue #1026 / PR #1030)
- Better error message when creating a Request with an incorrect namespace
  (Issue #1017 / PR #1024)
- System attributes (like description) can now be cleared (Issue #1002 / PR
  #1003)
- Fixed issue with plugin log reads immediately timing out (Issue #999 / PR
  #1000)

### Other Changes

- Moved status icon on request view page (Issue #1041 / PR #1042)

## 3.3.0

4/23/21

### Added Features

- Can now modify scheduled jobs (Issue #294 / PR #988)

### Bug Fixes

- Fixed file parameters regression (Issue #992 / PR #995)
- Better handling for out-of-order request updates from child gardens (Issue
  #982 / PR #993)

## 3.2.3

4/16/21

### Bug Fixes

- Fixed regression where headers were not set when sending STOMP messages (Issue
  #969 / PR #970)
- System creation events should now be handled by all entry points (Issue #949 /
  PR #971)
- Stomp entry point no longer mangles event objects (Issue #978 / PR #979)
- Child request view starts as collapsed on request view page (Issue #984 / PR
  #985)

### Other Changes

- Changed STOMP configuration items (PR #968)

## 3.2.2

4/12/21

### Bug Fixes

- Fixed error where certain database models would hold onto references (Issue
  #959 / PR #960)
- Fixed various issues with TLS stomp connections (Issue #946 / PR #947)
- Garden sync operations now work more consistently (Issue #941 / PR #961)

### Other Changes

- Change to how child garden connection parameters are stored (Issue #912 / PR
  #962)

## 3.2.1

4/9/21

### Bug Fixes

- Scheduled jobs now work without a namespace (Issue #952 / PR #954)

### Other Changes

- UI image no longer uses IPv6 by default (Issue #950 / PR #951)

## 3.2.0

4/1/21

### Bug Fixes

- Better error message when request choices validation times out (Issue #938 /
  PR #945)
- Fixes to STOMP connection behavior (Issue #914 / PR #917, #935)
- No longer possible to define a Garden connection type as Local (Issue #906 /
  PR #909)
- Fixed case where incorrect STOMP config could prevent startup (Issue #907 / PR
  #910)
- Errors when changing garden connection info will be displayed (Issue #903 / PR
  #908)
- Request creation no longer generating extraneous error logs (Issue #902 / PR
  #911)
- Creating request for a child garden no longer shows UI error (Issue #893 / PR
  #894)
- Preventing incorrect namespace value from breaking notifications (Issue #890 /
  PR #892)
- Fixed problems with HTTP parent/child connection parameters (Issue #878, #879,
  #897 / PR #884, #899, #901)
- Garden names now support Unicode (Issue #875 / PR #885)
- Improved error logging for HTTP parent/child communication errors (Issue #873
  / PR #889)

### Added Features

- Added descriptions to system admin page (Issue #840 / PR #843)

### Other Changes

- Event notifications are always wrapped in Operations (Issue #918 / PR #920)

## 3.1.1

2/5/21

### Bug Fixes

- Database migration script no longer requires has_parent field (Issue #868 / PR
  #869)

## 3.1.0

2/5/21

### Bug Fixes

- Improved the position of the popover shown for a parent request (Issue #862 /
  PR #865)
- Checkbox label on commands page now works correctly (Issue #860 / PR #866)
- Fixing incorrect Request collection name (Issue #833 / PR #834)

### Added Features

- Requests based on a hidden command will now be marked as hidden themselves
  (Issue #414 / PR #849)

### Other Changes

- Request index page checkbox labels have been tweaked (Issue #861 / PR #864)
- Beer-garden systemd process now runs with umask 0002 (Issue #816 / PR #844)

## 3.0.5

1/11/21

### Bug Fixes

- System Queue Management Not Working on Admin Page(Issue #823 / PR #824)
- Scheduler Not Rendering Trigger Form (Issue #819 / PR #821)
- Local plugin runner not removed during system purge (Issue #810 / PR #822)
- Unassociated Runner not displayed when there are no systems (Issue #805 / PR
  #808)
- Now able to delete System when Child Garden is down (Issue #749 / PR #798)
- Regigersty empty command list on existing System resulted in no changes to
  commands list (Issue #806 / PR #807)
- Fixed issue where Garden updates failed if no Configuration was provided (PR
  #801)
- Moved metadata field into STOMP shutdown event properly (PR #802)

### Added Features

- Run systemd service as beer-garden user (Issue #816 / PR #818)
- Warn when beer.conf results in no instances (Issue #796 / PR #804)
- Entry Points now emit Brewtils Event when started (PR #800)
- Adding Checkers for Code Complexity and Security to PR Actions (PR #812)
- Self-closing non-void tags are not great in HTML5 (PR #814)
- Adding log message when logging config file is changed (PR #826)

## 3.0.4

12/22/20

### Bug Fixes

- Fixed issue with entry point status event publishing

## 3.0.3

12/22/20

### Added Features

- Parent and child gardens can now use Stomp-based communication (#761)
- Can now create a child garden using the UI (#726)

### Bug Fixes

- Fixed regression that made it impossible to removed remote plugins (#794)
- Better error handling during system removal (#749, #771)

## 3.0.2

12/15/20

### Added Features

- Unassociated runners are now shown on the System Admin page (#708)
- Can now pass files as parameters (#368)

### Bug Fixes

- Shutdown procedure is more robust when running under systemd (#770)
- Corrected tooltip for System Admin page start button (#768)
- Stopped certain events from generating UI console errors (#764)
- Better error information when using Pour it Again on a removed command (#624)

## 3.0.1

11/12/20

### Bug Fixes

- Fix issue preventing clean shutdown on Python 3.7 (#738)

## 3.0.0

11/10/20

Note: This is a major release. Please check out the
[site](https://beer-garden.io/) for more in-depth documentation.

### Added Features

- Scheduler now supports triggering from file events (#647)
- jquery and lodash objects are now available when creating custom templates
  (#589)
- Table page length selections in UI are persisted in browser storage (#560)
- Local plugins can now use an alternate python interpreter (#492)
- Request output with a size greater than 16MB is now supported (#407)
- Button added to Request View page for downloading output (#361)
- Additional REST endpoint for Request output (#361)
- Systems can now be grouped by namespace (#284)
- Can now mark commands as hidden (#269)
- The UI Output and Parameters displays can now be expanded (#170)
- Separate gardens can now communicate via REST API
- Actions can be initiated with STOMP messages in addition to the REST API
- Plugin logs can now be retrieved and displayed on the UI System Admin page
- All plugins automatically request a logging configuration from Beer-garden

### Other Changes

- UI Queue Admin functionality has been moved into System Admin page (#533)
- Drop official support for CentOS 6 (#225)
- Logging config files are now yaml by default (#89)
- Brew-view & Bartender have been merged into a single Beer-garden application
  (#87)
- UI has been pulled out into a separate application
- Default `max_instances` value for plugins is -1 (no maximum)
- User interface has been streamlined
- Python version bundled with rpm is now 3.7 instead of 3.6
- Commands no longer have an ID field

### Removed

- Publishing events to RabbitMQ and Mongo has been removed (#681)
- Authentication / Authorization functionality: Users, Roles, Login, etc.

## 2.4.18

10/27/20 Brew-view 2.4.19, Bartender 2.4.8, BG-utils 2.4.10

### Added Features

- Can now inject specific host environment variables into local plugin processes
  (#686)

## 2.4.17

10/13/20 Brew-view 2.4.19, Bartender 2.4.7, BG-utils 2.4.10

### Bug Fixes

- Fixed command invocation error when request has no parameters (#351)

## 2.4.16

9/23/20 Brew-view 2.4.19, Bartender 2.4.7, BG-utils 2.4.10

### Bug Fixes

- Removed mongo model caching from Pruner. Releasing memory once the delete is
  completed (#604)

## 2.4.15

2/20/20 Brew-view 2.4.19, Bartender 2.4.6, BG-utils 2.4.10

### Bug Fixes

- Start and end dates are correctly applied to new interval jobs (#431)

## 2.4.14

1/30/20 Brew-view 2.4.18, Bartender 2.4.6, BG-utils 2.4.9

### Bug Fixes

- Returning 418 status code when a model is too large to save (#308)

## 2.4.13

1/14/20 Brew-view 2.4.17, Bartender 2.4.6, BG-utils 2.4.9

### Bug Fixes

- Fixed issue where scheduler would not work with self-signed cert (#391)

## 2.4.12

12/5/19 Brew-view 2.4.16, Bartender 2.4.6, BG-utils 2.4.9

### Added Features

- Added configuration flag to allow rendering unsanitized output (#360)

## 2.4.11

11/12/19 Brew-view 2.4.15, Bartender 2.4.6, BG-utils 2.4.9

### Bug Fixes

- Requests should now survive a broker restart (#352)
- Fixed issue where admin role and user pages could fail to update (#345)

### Other Changes

- Admin queues are now durable (#356)
- Admin queues are no longer created with the auto-delete flag (#350)

## 2.4.10

9/27/19 Brew-view 2.4.14, Bartender 2.4.5, BG-utils 2.4.8

### Bug Fixes

- Static choices with alternate display text no longer fail validation (#325)

### Other Changes

- Typeahead parameters now use a scrollable display (#318)
- Better stacktrace logging for local plugins (#317)

## 2.4.9

9/5/19 Brew-view 2.4.13, Bartender 2.4.4, BG-utils 2.4.8

### Bug Fixes

- HTML output is now rendered correctly (#312)

### Other Changes

- Now using npm instead of yarn

## 2.4.8

6/27/19 Brew-view 2.4.12, Bartender 2.4.4, BG-utils 2.4.8

### Bug Fixes

- Semicolon in request index page filters no longer breaks (#302)
- Granfana link descriptions on about page respect application name (#301)
- Frontend websocket connection now handles non-default base path (#298)

### Added Features

- Support for Pika v1 (#305)
- Scheduled jobs can now specify a max number of concurrent executions (#209)
- Interval jobs can now reschedule based on prior run completion (#209)

## 2.4.7

4/24/19 Brew-view 2.4.11, Bartender 2.4.3, BG-utils 2.4.7

### Bug Fixes

- Fixed configuration generation regression caused by #224 (#254)
- Child requests cannot be created after the parent is completed (#252)
- When mongo pruner removes a request the children are also removed (#246)
- Fixed issue that could cause mongo pruner to not run (#245)
- Mongo pruner will only directly remove top-level requests (#244)

### Added Features

- Toggle for displaying child requests on the index page (#248)
- Added button for refreshing request index without reloading the page (#236)
- Show a notification on request index page when changes occur (#180)

## 2.4.6

2/22/19 Brew-view 2.4.10, Bartender 2.4.2, BG-utils 2.4.6

### Bug Fixes

- Request index page overall search no longer specifies a hint (#235)
- Bartender errors correctly propagate back through thrift interface (#229)
- Removed unique index with potential to cause system registration issues (#222)
- Dynamic choices URL source works correctly with a list of strings (#218)
- All files correctly removed when upgrading using the rpm (#215)

### Added Features

- Config file upgrades can now be converted between json and yaml (#72)
- Centos 7 rpm install now uses real systemd unit files (#17)

### Other Changes

- Config file extensions for rpm install are now .yaml, not .yml (#226)
- Config files no longer contain bootstrap entries (#224)

## 2.4.5

1/11/19 Brew-view 2.4.7, Bartender 2.4.1, BG-utils 2.4.2

### Bug Fixes

- Bartender avoids extra network call if shut down while still starting (#214)
- Correct Brew-view startup failure when authentication is enabled (#207)
- No longer hanging if Rabbit broker runs out of resources (#203)
- Errors loading a local plugin will no longer affect subsequent plugins (#202)
- Fixed UI bug where more than one plugin version was considered 'latest' (#200)
- Better error handling for simultaneous index creation (#198)
- Initializing Prometheus counts correctly on startup (#197)
- Accounted for magic comment when building local rpm (#196)
- Styling fix for Systems Management page (#174)
- Changing choices configuration no longer requires removing System (#58)

### Added Features

- Request view page will show spinner while request is in progress (#204)

### Other Changes

- Increased default Bartender timeout to 13 seconds (#182)
- Added additional indexes to increase Request Index page performance (#105)

## 2.4.4

10/9/18 Brew-view 2.4.6, Bartender 2.4.0 BG-utils 2.4.0

### Bug Fixes

- Fixed a race that could cause request creation to wait forever (#195)

### Added Features

- Added Instance deletion endpoint to REST API

## 2.4.3

9/25/18 Brew-view 2.4.5, Bartender 2.4.0, BG-utils 2.4.0

### Bug Fixes

- Corrected problem with brew-view escalating CPU usage (#187)
- Select boxes in the UI now have a maximum height (#169)

## 2.4.2

9/25/18 Brew-view 2.4.4, Bartender 2.4.0, BG-utils 2.4.0

### Bug Fixes

- Request create timeout is now -1 by default to match pre-2.4 behavior (#183)
- The landing page now links newly-created systems correctly (#181)

### Other Changes

- Changed use of newly-reserved 'async' keyword to support Python 3.7 (#175)

## 2.4.1

9/5/18 Brew-view 2.4.1, Bartender 2.4.0, BG-utils 2.4.0

### Bug Fixes

- Fixed issue with spinner always being shown on some pages (#172)

## 2.4.0

9/5/18 Brew-view 2.4.0, Bartender 2.4.0, BG-utils 2.4.0

### Added Features

- 'Created' filtering in request index view now supports second precision (#153)
- Browser window title now reflects current page (#145)
- Brew-view responses now have a header specifying the beer-garden version (#85)
- Webapp no longer relies on IDs in the URL (#98)
- Configuration file will be updated on application startup (#79)
- Connections to RabbitMQ can now be TLS (#74)
- System list endpoint can now return only certain system fields (#70)
- Prometheus metrics and Grafana dashboards (#68, #69)
- Actions on the system management page are more responsive (#67)
- Configuration files can now be yaml (#66)
- Dynamic choices can now use the instance name as an input (#45)
- User / authentication support (#35)
- Request creation can now wait for completion without polling (brew-view #16)
- Periodic request scheduler (#10)

### Bug Fixes

- Bartender checks for connection to Brew-view before Mongo to fix a race (#160)
- Corrected condition that could cause 'Error: ' to flash on request view (#151)
- Request view will continue to refresh even if a child has errored (#122)
- Fixed issue where /var/run/beer-garden was removed after rpm install (#113)
- Setting queue-level TTL for admin queue messages (#101)
- Data persisted in the webapp using local storage instead of cookies (#92)
- Bartender will error if SSL error occurs during Brew-view check (#65)
- Local plugins are better about logging stacktraces (#57)
- Date on request index page is always UTC (brew-view #56)
- Fixing support for Unicode string values when using Python 2 (#54)
- Nested request display looks better when using slate theme (#41)

### Other Changes

- Request index spinner icon looks better on slate theme (#155)
- Split system and instance columns on request index page (#103)

## 2.3.9

6/14/18 Brew-view 2.3.10, Bartender 2.3.7, BG-utils 2.3.6

### Bug Fixes

- Re-added Request indexes that were removed in 2.3.7

## 2.3.8

6/12/18 Brew-view 2.3.9, Bartender 2.3.6, BG-utils 2.3.4

### Bug Fixes

- Fixed problem with new versions of Marshmallow causing empty requests to be
  returned from the request list endpoint

## 2.3.7

6/7/18 Brew-view 2.3.8, Bartender 2.3.6, BG-utils 2.3.4

This release addresses two critical problems with database performance. To
support the fix an additional field was added to the Request model and the
indexes for the Request collection were updated.

**When updating to this version the Request collection will be updated to
reflect these changes.** This will happen automatically and requires no action
on the part of administrator. Status messages will be logged at the WARNING
level as the upgrade occurs.

See issue #84 for a detailed explanation.

### Bug Fixes

- Database operations sometimes timed out on slow networks due to configuration
  error (#84)

### Other Changes

- Reworked database indexes so Request queries are more efficient (#84)

## 2.3.6

4/6/18 Brew-view 2.3.6, Bartender 2.3.5, BG-utils 2.3.3

### Added Features

- Using RabbitMQ publisher confirms when publishing requests (#37)
- Brew-view accepts ca_cert, ca_path, and client_cert_verify configuration
  options (beer-garden/brew-view#43)
- Bartender now explictly checks for connectivity to Mongo and RabbitMQ admin
  interface on startup (#38, #48)

### Bug Fixes

- Status monitor no longer continuously restarts when RabbitMQ connectivity is
  lost
- Clearing queues now works with Rabbit 3.7
- Child rows in nested request display now show correct created time
- Command-based dynamic choices now work without a 'default' instance (#47)

### Other Changes

- Adding explict support for Python 3.4
- Using non-Brewmaster exceptions from Brewtils
- Using pytest instead of nose to run tests

## 2.3.5

4/3/18 Brew-view 2.3.5, Bartender 2.3.4, BG-utils 2.3.3

### Added Features

- Attempting to update a completed request without actually modifiying data is
  no longer an error (beer-garden/brew-view#49)

### Bug Fixes

- Configuration file generation fix for Python 2

## 2.3.3

2/21/18 Brew-view 2.3.3, Bartender 2.3.3, BG-utils 2.3.2

### Bug Fixes

- Bartender shutdown will now be clean even before making Brew-view and RabbitMQ
  connections

### Other Changes

- Using [Yapconf] for configuration loading
- Running Flake8 linting on source and tests

## 2.3.1

2/5/18 Brew-view 2.3.1, Bartender 2.3.0, BG-utils 2.3.0

### Bug Fixes

- Fixing issue with manual request creation targeting incorrect system

## 2.3.0

1/26/18

### Added Features

- Bartender can now be configured to skip server certificate verification when
  making HTTPS requests
- Added Bartender custom CA certificate configuration option
- Timestamps now have true millisecond precision on platforms that support it
- Plugins can now specify `max_instances` as a keyword parameter without needing
  to define a System
- Command Index page now supports pagination, cosmetic changes
- Added ability to specify a textarea be used as the input for a Parameter
- System Admin page now has links to the individual System pages
- Requests that incorrectly fail frontend validation can now be modified and
  sent manually
- Reworked fronted sidebar to be clearer when multiple verions of a System are
  registered
- Dark theme for frontend
- New Parameter types: date and datetime
- Searching Request index by 'created' field now uses datepickers
- REST API can now be served with a URL prefix
- Notifications are now published to RabbitMQ and/or a specified URL when
  significant events occur

### Bug Fixes

- Multi Parameters that are type 'Dictionary' now work correctly
- Corrected RabbitMQ users - the 'normal' user is now only used by plugins and
  only needs read permission
- 'Any' Parameters that are also multi no longer disappear when transitioning
  from valid to invalid
- Fixed possible temporary error when deleting a system
- Better support for large number of concurrent plugin startups
- Corrected the validation icon and close button overlap for string parameters
  inside an array

### Other Changes

- Systems can no longer be registered with the same display name and version as
  an existing System
- The attempt to update a Request after its processed now has a maximum retry
  count
- Better data integrity by only allowing certain Request status transitions

## 2.1.1

11/21/17

### Bug Fixes

- Modified System deletion procedure so it works correctly on Systems with no
  Instances
- Fixed bug where validation error during first-time System registration
  resulted in an empty System

## 2.1.0

10/23/17

### Added Features

- Added popover icon with an explanation for a Request's status to the Request
  View page
- 'Make it Happen!' buttons are now middle-clickable
- Added sorting to Queue Management table
- ACTION-type requests can now be aged off similar to INFO-type requests
- Command descriptions can now be changed without updating the System version
- Added `updated_at` field to `Request` model
- Added `admin`, `queues`, and `config` endpoints to Swagger
- Brewtils: `SystemClient` now allows specifying a `client_cert`
- Brewtils: `RestClient` now reuses the same session for subsequent connections
- Typeaheads immediately display choices when focused
- Standardized Remote Plugin logging configuration
- Choices providers can now return a simple list
- PATCH requests no longer need to be wrapped in an `operations` envelope
- UI will display a warning banner when attempting to make a request on a
  non-RUNNING instance
- Request creation endpoint now includes a header with the instance status in
  the response
- Available choices for one parameter can now depend on the current value of
  another parameter
- Brewtils: Added domain-specific language for dynamic choices configuration
- Brewtils: `SystemClient` can now make non-blocking requests
- Search functionality on the Command Index page
- Added `metadata` field to Instance model
- Brewtils: `RestClient` and `EasyClient` now support PATCHing a `System`

### Bug Fixes

- Link to RabbitMQ Admin page now works correctly with non-default virtual host
- Large (>4MB) output no longer causes a Request to fail to complete
- Better handling of timeout failures during Request creation
- Number types no longer need be be selected in a Typeahead
- Removed default model values that could cause serialization inconsistencies
- System descriptors (description, display name, icon name, metadata) now always
  updated during startup
- Corrected display for a multi string Parameter with choices
- Stricter type validation when making a request with string, integer, or
  boolean parameters
- Added TTL to Admin messages so they don't persist forever
- Better handling of null values in the frontend
- Validating instance_name during request creation
- Reworked message processing to remove the possibility of a failed request
  being stuck in 'IN_PROGRESS'
- Correctly handle custom form definitions with a top-level array
- Increased startup reliability for Systems with many (>15) Instances
- Bartender helper threads can no longer hang shutdown
- POST and PATCH requests without a `content-type` header now return status code
  400
- Better select control placeholder text
- Requests with output type 'JSON' will now have JSON error messages
- Smarter reconnect logic when the RabbitMQ connection fails
- Attempting to remove 'orphaned' commands if any are found during a query

### Deprecations / Removals

- The following API endpoints are deprecated:
  - POST `/api/v1/admin/system`
  - GET `/api/v1/admin/queues`
  - DELETE `/api/v1/admin/queues`
  - DELETE `/api/v1/admin/queues/{queue_name}`
- Brewtils: `multithreaded` argument to `PluginBase` has been superseded by
  `max_concurrent`
- Brewtils: These decorators are now deprecated:
  - `@command_registrar`, instead use `@system`
  - `@plugin_param`, instead use `@parameter`
  - `@register`, instead use `@command`
- These classes are now deprecated:
  - `BrewmasterSchemaParser`, instead use `SchemaParser`
  - `BrewmasterRestClient`, instead use `RestClient`
  - `BrewmasterEasyClient`, instead use `EasyClient`
  - `BrewmasterSystemClient`, instead use `SystemClient`

### Other Changes

- Searching on Request Index page no longer searches request output
- Reset button on the Command View page ignore 'Pour it Again' values and always
  reset to defaults
- Brewtils: Request processing now occurs inside of a `ThreadPoolExecutor`
  thread
- Using Webpack to bundle frontend resources
- Removed dependencies on compiled Python packages (#196) and Flask
- Using the `subprocess32` module to run Local Plugins
- Local plugins no longer run in their own separate process groups
- Local and Remote plugins are now functionally identical
- Improved concurrency by making all Thrift calls asynchronous

## 2.0.4

8/04/17

### Bug Fixes

- Corrected typo in request index page that prevented filtering for IN_PROGRESS
  requests from working

## 2.0.3

8/01/17

### Bug Fixes

- Reworked request index query to address performance bottleneck

## 2.0.2

7/26/17

### Bug Fixes

- Fixed frontend validation problem for a nullable boolean parameter with a null
  default

## 2.0.1

7/14/17

### Bug Fixes

- Added Object.assign shim for compatability with older browsers

## 2.0.0

7/5/17

### Added Features

- Support for remote plugins
- Support for custom HTML templates on request pages
- Support for Dynamic choices
- Support for starting/stopping individual Instances
- Support for display names of a plugin
- Support for metadata for a plugin
- Support for Python 3

### Bug Fixes

- Optional model with default values
- Bug where nested parameters would not get checked in system validation
- GUI bug where timestamps for child request didnt look right
- Bug with optional list arguments
- Bug where nested request output type didnt look right

### Other Changes

- Added better exception handling to API
- Better error reporting for serialization failures
- The system model has changed
- The command model has changed
- RabbitMQ now uses a topic instead of an exchange

### Security

- All Docker images have been upgraded
- We now build CentOS 6 and CentOS7 RPMs

## 1.1.0

### Added Features

- Support for auto-reconnect to brew-view if it is down on startup
- Support for stopping, starting and reloading plugins
- Support for dynamically deploying new plugins
- Support for output_type for Requests
- This changelog

## 1.0.4

7/19/2016

### Added Features

- Support for Multi-threaded, single instance plugins
- Support for nested requests
- Support for INFO Command Types
- Support for comments on requests
- Support for purging INFO commands

### Bug Fixes

- Bug where RPMs would not get correctly updated

### Other Changes

- Join times for threads to be non-zero. This greatly reduces CPU utilization

## 1.0.3

12/30/2015

### Bug Fixes

- Bug where Plugins would not work with non-ssl enabled versions of brew-view

## 1.0.2

12/3/15

### Security

- Added SSL Support

## 1.0.1

11/10/15

### Other Changes

- Bumped bg-utils version

## 1.0.0

10/2/15

### Added Features

- Support for Local Plugins
- Initial Build of the Backend Threads
- Support for Validating Requests
- Support for Processing Requests
- Support for clearing a queue
- Support for getting a System state
- Support for Stopping a System
- Support for Starting a System
- Support for Restarting a System
- Support for killing a System
- Support for Stopping All Systems
- Support for Starting All Systems
- Support for Killing All Systems
- Support for getting Bartender version
- Support for ping
- Support for building/deploying as an RPM
- Support for easily generating logging and configuration files

[yapconf]: https://github.com/loganasherjones/yapconf<|MERGE_RESOLUTION|>--- conflicted
+++ resolved
@@ -12,12 +12,9 @@
 - Fixed bug where Garden unresponsive metadata was cleared during child garden shutdown
 - Fixed bug where tailing plugin logs fails if the logs are not updating
 - Fixed bug where locally connected plugin commands ran as TEMP did not auto delete after completion
-<<<<<<< HEAD
 - Fixed bug where commands page did not load properly if opened up directly
-=======
 - Fixed bug where `Pour It Again` on Request View page was generated before Systems were loaded from API
 - Fixed bug where Autobrew plugins passed PLUGIN_ARGS to Client class
->>>>>>> a2b70d1e
 
 # 3.25.0
 
