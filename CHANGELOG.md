--- conflicted
+++ resolved
@@ -4,12 +4,9 @@
 
 TBD
 
-<<<<<<< HEAD
 - Updated order of Hidden and Command Type icons on Command Index and Request View pages
-=======
 - Migrates `Latest` system version from SystemClient to Request API supported
 - Adds support for filtering `SystemsList` API on `filter_latest` to return only latest version of each system
->>>>>>> d30f8201
 
 # 3.25.1
 
