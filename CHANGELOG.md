# Beer Garden Changelog

# 3.24.2

TBD

<<<<<<< HEAD
- Fixed bug where setting the heartbeat for recieving garden connections would override changes from Instance Updates in seperate threads
- Fixed bug where heartbeat did not update the status to `RECEVING` for the receiving connection type
=======
- Backup current config on rpm update when config changes are present
>>>>>>> ac937ab4

# 3.24.1

2/21/24

- Fixed pip config trusted-host on rpm build
- Fixed bug where the Garden Connection Stop button did not request the connection to be disabled if the current status is a valid running status.
- Cleaned up logging statements left from debugging
- Fixed bug where the modal for reading Instance Logs was not appearing
- Updated System Instance "Get Logs" to support live polling
- Expanded Instance Logs requests to allow for routing to child gardens

# 3.24.0

2/13/24

- Updated icons on System Admin page
- Fixed bug where `blocking=true` on Request API returned `IN PROGRESS` status for requests sourced from downstream gardens. Delay added to 
  allow Beer Garden to process the event.
- Request API utilizes Futures for `blocking=true`, returning back the completed request from the Event, instead of querying the database
- Fixed bug where pruned In-Progress Requests that were scheduled never completed in scheduler, so max concurrency would be reached.
- Expanded counters for Scheduled Jobs to include Requests skipped and canceled. 

## BREAKING CHANGES
- The Garden table needs to be dropped from the database to support new model changes
  ```
  mongo
  use beer_garden
  db.garden.drop()
  ```
- Garden records store child Gardens
- Child Gardens are now configured through a config file. Default location is `./children`
- Garden Admin page overhauled
- Scheduled checks to ensure that all child gardens are publishing
- Child Gardens receiving/publishing connections can be started and stopped from the Admin Garden page. This only starts/stops the accepting
or publishing from the Parent, not disable a remote API.
- UI now iterates over local Garden children to determine list of Systems
- If Garden is disabled or not configured, it's and it's child garden Systems will not be visible on the UI
- If a child garden is not reporting a Recieving connection, but can be tasked, upgrade the child. Older 3.X releases do not report sourcing and 
 this is utilized to determine the Receiving connections.


# 3.23.1

12/29/2023

- Fixed issue where replicated messages were not fanned out to all replicated Beer Gardens
- Fixed bug where restart instance was not checking if process is currently running. Now
  it properly kills the running instance during restart.
- Split apart functionality of Start and Restart instance into two API operations. 

# 3.23.0

12/27/2023

- Added missing Request Status filter for "Invalid"
- Adding default icon on System Admin page for undefined or null system.icon_name
- Fixed bug where Publish/Subscribe events would carry over request properties across the various topics mapped
- New API to support PUT Requests, this API will only spawn REQUEST_UPDATE events
- Upgraded Brewtils version to [3.23.0](https://github.com/beer-garden/brewtils/releases/tag/3.23.0)

# 3.22.0

12/13/2023

- Replication of all events, when configured, except for Garden Sync events. Garden sync events spawn off additional events that will be replicated properly.
- Add support for commands to have tags, used for filtering on the commands index page
- Publish Instance Status changed to Instance default topic {Namespace}.{System}.{Version}.{Instance}
- Upgraded Brewtils version to [3.22.0](https://github.com/beer-garden/brewtils/releases/tag/3.22.0)

# 3.21.0

12/05/2023

- When Beer-Garden is replicated, publishes required events to RabbitMQ keep the environments in sync.
- On Request Index page, the prefix NOT is supported to invert string query or search for empty strings. 
- Adding "?showNav=false" to the end of any UI page will remove the navigation bar
- Upgrading unstable docker images to install Brewtils develop branch

# 3.20.0

11/16/2023

- Adds the ability to delete Requests by Plugin on the System Admin page within the plugin sub-menu. These are local deletes only
- Adds Is Alive check for Entry Points, if sub process is killed externally then it is restarted
- Add error handling if Subscriber Request has exception at creation
- Updates request validation to support allow_any_kwargs on commands
- Upgraded Brewtils version to [3.21.0](https://github.com/beer-garden/brewtils/releases/tag/3.21.0)

# 3.19.1

11/9/2023

- Rolls back to Python 3.11 until [cpython ticket](https://github.com/python/cpython/issues/111615) is resolved, expected 3.12.1
- Expands docker build to include various versions of Python
- Fixed bug in Topics to require full matching for subscriptions, not substrings
- Expanded pub/sub testing
- Upgraded Brewtils version to [3.20.2](https://github.com/beer-garden/brewtils/releases/tag/3.20.2)

## 3.19.0

11/7/2023

- Adds support for Published Event Requests
- Adds support for Requests to spawn Publish Request
- Upgraded Brewtils version to [3.20.1](https://github.com/beer-garden/brewtils/releases/tag/3.20.1)
- Updated testing baseline to support Python 3.12, and requirements build off 3.10
- All docker images support Python 3.12
- RPM build is against Python 3.12
- Updated Command Type Icons
- Updated tooltips on Command Types
- Added icon for Subscription based Command/Requests
- Updated Request View page to show Namespace

## 3.18.1

10/20/2023

- Fixed auto brew conf to support NAME/VERSION parameters
- Fixed auto brew to support PLUGIN_ARGS
- Fixed missing default home
- Upgraded Brewtils version to [3.19.0](https://github.com/beer-garden/brewtils/releases/tag/3.19.0)

## 3.18.0

10/13/23

- Can set any page as the home page
- Add command type TEMP that is pruned after parent request is completed or 
  when it completes if it is the top level request
- Add Auto Decorator feature for classes without annoations

## 3.17.2

10/10/23

- Add Request Pruner for command type Admin
- Add batching for large pruner
- Add multithreading for pruner

## 3.17.1

7/20/23

### Other Changes

- Update RPM build process to use Node 18

## 3.17.0

7/19/23

### Other Changes

- Updated preview version of the new UI with better support for commands with
  dynamic parameters
- Bumped dependency versions

## 3.16.2

2/1/23

### Other Changes

- Preview version of the new UI now has intended feature parity with the
  existing UI.

## 3.16.1

1/10/23

### Other Changes

- Miscellaneous updates to the preview version of the new the UI

## 3.16.0

11/15/22

### Added Features

- A preview of the new UI is now bundled into the official release RPM. This new
  UI built on a more modern framework, but is largely intended to look and feel
  similar to the existing UI. When using the configuration provided in the RPM,
  the preview UI can be reached by appending /preview to the base beergarden URL
  in your browser.

## 3.15.0

8/31/22

### Added Features

- A new configuration option, `db.ttl.in_progress`, is now available for timing
  out requests. Any request still in the `IN_PROGRESS` or `CREATED` status after
  the configured timeout (set in minutes) will be marked as `CANCELLED`, making
  it eligible for pruning.

### Bug Fixes

- Viewing instance logs for systems on a local garden now works correctly.
- The Clear All Queues option on the system admin page now works correctly.
  **NOTE:** This is supported for the local garden only.
- Fixed an issue where clearing the queue of an instance with non-word
  characters in the instance name would raise an error. Queues can now be
  cleared properly, regardless of the instance name.

### Other Changes

- Reduced redundancy in the API calls made by the UI.
- Removed lingering internal references to beer garden v2 naming conventions.

## 3.14.0

6/28/22

### Added Features

- The request output page now provides an option to render output that exceeds
  the display size threshold. Note that the ability to successfully render such
  output depends on both the output size and the client's available resources.
  (Issue #1338)
- A Command Publishing Blocklist is now available. Commands on remote gardens
  that are added to this list will not have their results published back up to
  the parent. (Issue #1310)
- When launching a garden for the first time, the default user for running
  plugins is now distinct from the default admin user. (Issue #1309)
- Improved display of multiline comments on requests. (Issue #242)
- Improved feedback when performing a garden sync. (Issue #1299)
- Roles are now synced to downstream gardens when performing a user sync. (Issue
  #1302)

### Bug Fixes

- The namespaces and systems are now correctly displayed for the local garden in
  both the API response and the garden admin view. (Issue #1300)
- Sensitive message queue connection information is no longer returned with the
  systems API endpoint response. (Issue #1301)

### Other Changes

- The superuser role is now internally managed and no longer needs to be
  specifically listed in the role definition file. (Issue #1306)

## 3.13.0

4/12/22

**NOTE:** This release fixes an issue where client certificates would not be
sent to rabbitmq, even if beer garden was configured to do so. Connecting to
rabbitmq with certificates currently requires that the provided certificate be a
key and certificate bundle. Please be aware that in certain configurations where
the certificate is already set and is not a bundle, your connection to rabbitmq
may fail under this release. To fix this, switch your certificate to be a bundle
that also includes the key.

### Bug Fixes

- Client certificates are now properly used when connecting to rabbitmq (Issue
  #1288).
- Column filtering headers on the Request page are now properly aligned (Issue
  #1286)
- Login form now provides feedback when entering invalid credentials (Issue
  #1280)

### Other Changes

- The bgio/beer-garden:3-debian image and related images have been modified to
  more closely align with the alpine image. Usage of the debian image should now
  be the same as that of the alpine image.

## 3.12.0

3/21/22

### Added Features

- A "Change Password" option has been added to the ☰ in the top right of the UI.
  (Issue #1262)
- User management has been added to the UI for creating users and managing their
  role assignments. This is available via a new "Users" option under the admin
  menu. (Issue #1262)
- Requests now list the user that initiated the request. (Issue #1263)
- Users are now granted implicit access to any requests that they create. (Issue
  #1264)
- It is now possible to sync users and their role assignments between gardens.
  (Issue #1265)
- A default admin user and superuser role will now be created during the first
  startup of a new garden. (Issue #1274)

### Bug Fixes

- Overly noisy "ERROR" event messages have been eliminated from the logs. These
  had been especially prevalent in setups with remote gardens that were more
  than a single hop away (i.e. "grandchildren"). (Issue #1271)

### Other Changes

- A [security](https://beer-garden.io/docs/app/security/) section has been added
  to the documentation on beer-garden.io, detailing how to use many of the User
  management related features in this release.

## 3.11.0

2/9/22

### Added Features

- Updates in status in the user interface (via WebSockets) are now filtered
  according to a user's authorization, the same as HTTP API requests. (Issue
  #1243)
- The user interface now preemptively refreshes user access tokens so that a
  user will not be automatically logged out after a short period of inactivity.
  (Issue #1247)
- User interface elements are now hidden or displayed according to a user's
  authorization to access their functionality. (Issue #1179 & Issue #1250)
- Users can now import and export Garden connection configurations via the user
  interface. (Issue #1192 & Issue #1141)

### Bug Fixes

- The Job error count now correctly also reflects those Jobs that fail due to an
  exception, (Issue #1225)
- Job scheduler request handling now properly keeps track of which requests have
  finished. (Issue #1214)

### Other Changes

- Added basic documentation for authentication and authorization features added
  to Beer-garden in previous releases. (Issue #1241)

## 3.10.0

1/4/22

### Added Features

- File parameters on requests are now cleaned up by the pruner per the
  `db.ttl.file` setting. (Issue #1215)
- File parameters are now cleaned up when the corresponding request is removed.
  (Issue #1215)
- Reduce log noise generated from ERROR events. (Issue #1213)

### Bug Fixes

- Request parameter and output data stored in GridFS no longer gets duplicated
  throughout the life of a request. (Issue #1216)
- Request `status_updated_at` field on requests from child gardens is now
  properly preserved. (Issue #1143)
- The DELETE method on the /api/v1/gardens endpoint has been restored. (Issue
  #1230)

### Other Changes

- Added backend support for a command publishing blocklist that prevents
  requests from listed commands from being published up to a parent garden. User
  access to this feature will follow in a future release. (Issue #877)

## 3.9.0

12/8/21

### Added Features

- The `status_updated_at` timestamp is now displayed on the Request view page.
  (Issue #1142)
- The `/api/v1/job/<id>/execute` endpoint now takes an optional `reset_interval`
  parameter which, when set to true, will update the next run time of an
  interval trigger job to be based on the current adhoc execution, rather than
  keeping the next run time that was based on the previously scheduled
  execution. (Issue #1173)
- Command parameters of type `Bytes` are now rendered as a file upload dialog in
  the tasking interface. Files provided this way will be properly sent down to
  remote gardens for tasking, unlike the `Base64` paramter type. For this
  reason, it is recommended that `Bytes` be used for parameters that intend to
  take a file as input. (Issue #1165)

### Bug Fixes

- Child requests are once again properly returned via the `/api/v1/request`
  endpoint and properly displayed on the request page in the UI (Issue #1218)

### Other Changes

- Added the following for use in future authorization related features:
  - A trusted header login handler for authenticating users based on request
    headers that indicate the username and a list of group memberships. (Issue
    #1198)
  - Improved handling of refresh tokens in the UI (Issue #1187)
  - Add authorization checks to the `/api/v1/forward` endpoint. (Issue #1207)

## 3.8.1

12/7/21

### Bug Fixes

- Fixed an issue that prevented tasking of commands without parameters on remote
  gardens (Issue #1209)

## 3.8.0

11/18/21

### Added Features

- Requests now have a `status_updated_at` field representing the time of the
  last status change. (Issue #1132)
- Added the ability to import and export jobs via the Scheduler page on the UI
  (Issue #1034)
- Added the ability to do ad-hoc runs of scheduled jobs via both the API and UI
  (Issues #1062, #1066)

### Bug Fixes

- Properly validate input on the job import API (`/api/v1/import/job`) (Issue
  #1178)
- Dependency versions for development and deployment are now consistent (Issue
  #1182)

### Other Changes

- Added the following for use in future authorization related features:
  - Refresh token support (Issue #1171)
  - The ability to enable permissions based authorization checks to the API
    endpoints (Issues #1154, #1170)
  - Various changes to the UI to support login / logout and refresh token
    handling (Issue #1147)
  - Added a concept of "global" permissions (Issue #1168)

## 3.7.1

10/15/21

### Added Features

- Login endpoint added allowing user/password entry to receive a _JWT_ auth
  token (Issue #1134)
- The `get_current_user` method in the `BaseHandler` class now gets the `User`
  object based on the _JWT_ auth token (Issue #1144)
- Local and remote plugin logging config files now separated (Issue #817)
- Helper functions created to determine a user's permissions (Issue #1122)

### Bug Fixes

- Hidden files in a plugin directory no longer show an error in the logs (Issue
  #1097)
- File parameters are now handled correctly and a file posted to a child garden
  from the parent is correctly encoded and compressed for transport (Issue
  #1055)
- Dead runners on a child garden now correctly show their status on the parent's
  UI (Issue #809)
- Stale systems are now removed when syncing child gardens (Issue #1101)
- Large requests now better determined whether they need to be stored in GridFS
  (Issue #1038)

### Other Changes

- Project is now able to accept pull requests from those who are working from a
  fork
- Contribution guide updated

## 3.6.0

9/22/21

### Added Features

- Added new api endpoints for importing and exporting jobs (Issue #1067)

### Bug Fixes

- It is no longer possible to create multiple gardens sharing the same name
  (Issue #727)
- GET and DELETE against the garden api endpoint now return the correct response
  codes (Issue #1110)
- Fixed an issue where internal event processors were incorrectly modifying
  events (Issue #978)
- Garden connection configuration is now properly displayed in the UI when
  default values are being used (Issue #1104)
- Connection reliability fixes for the stomp entrypoint (Issue #1102)

### Other Changes

- Added the following for use in future authorization related features:
  - Authorization related database models (Issue #1089)
  - The ability to load role definitions from a configuration file (Issue #1091)
- Updated library dependency versions

## 3.5.0

8/18/21

### Added Features

- Command-based choices request will now time out after 30 seconds
- Theme selection now persisted in browser storage
- Added config option for changing commands of non-dev systems

### Bug Fixes

- Command-based choices now wait for an instance to be selected
- Read-log requests now fully formed
- Fixed issue where gardens with certain characters in their name could not be
  accessed
- Republishing a modified event when child request changes
- Fixed operations being routed to incorrect gardens in certain cases
- Command-based choices now show an indication when request fails

### Other Changes

- Setting timezone to UTC in docker image

## 3.4.1

8/2/21

### Bug Fixes

- Jobs removed during an execution no longer respawn upon completion (Issue
  #1081/ PR #1084)

## 3.4.0

6/24/21

### Added Features

- Scheduled jobs now have a timeout field (Issue #1046 / PR #1049)
- Forwarding REST calls now support `blocking` and `timeout` parameters (Issue
  #895 / PR #325)
- Bytes-type parameters are now supported (Issue #991 / PR #996)
- Systems can now have UI templates (Issue #997 / PR #1005)
- Commands now have a metadata field (Issue #358 / PR #998)

### Bug Fixes

- Scheduled job now displays next run time correctly (Issue #972 / PR #1059)
- Handling request cancellation events from child gardens (Issue #932 / PR
  #1056)
- Better error handling when HTTP connection from child to parent garden fails
  (Issue #1035 / PR #1037)
- Changed standard nginx config to allow for larger request output (Issue #1027
  / PR #1032)
- Large child output no longer prevents parent output from being displayed
  (Issue #1026 / PR #1030)
- Better error message when creating a Request with an incorrect namespace
  (Issue #1017 / PR #1024)
- System attributes (like description) can now be cleared (Issue #1002 / PR
  #1003)
- Fixed issue with plugin log reads immediately timing out (Issue #999 / PR
  #1000)

### Other Changes

- Moved status icon on request view page (Issue #1041 / PR #1042)

## 3.3.0

4/23/21

### Added Features

- Can now modify scheduled jobs (Issue #294 / PR #988)

### Bug Fixes

- Fixed file parameters regression (Issue #992 / PR #995)
- Better handling for out-of-order request updates from child gardens (Issue
  #982 / PR #993)

## 3.2.3

4/16/21

### Bug Fixes

- Fixed regression where headers were not set when sending STOMP messages (Issue
  #969 / PR #970)
- System creation events should now be handled by all entry points (Issue #949 /
  PR #971)
- Stomp entry point no longer mangles event objects (Issue #978 / PR #979)
- Child request view starts as collapsed on request view page (Issue #984 / PR
  #985)

### Other Changes

- Changed STOMP configuration items (PR #968)

## 3.2.2

4/12/21

### Bug Fixes

- Fixed error where certain database models would hold onto references (Issue
  #959 / PR #960)
- Fixed various issues with TLS stomp connections (Issue #946 / PR #947)
- Garden sync operations now work more consistently (Issue #941 / PR #961)

### Other Changes

- Change to how child garden connection parameters are stored (Issue #912 / PR
  #962)

## 3.2.1

4/9/21

### Bug Fixes

- Scheduled jobs now work without a namespace (Issue #952 / PR #954)

### Other Changes

- UI image no longer uses IPv6 by default (Issue #950 / PR #951)

## 3.2.0

4/1/21

### Bug Fixes

- Better error message when request choices validation times out (Issue #938 /
  PR #945)
- Fixes to STOMP connection behavior (Issue #914 / PR #917, #935)
- No longer possible to define a Garden connection type as Local (Issue #906 /
  PR #909)
- Fixed case where incorrect STOMP config could prevent startup (Issue #907 / PR
  #910)
- Errors when changing garden connection info will be displayed (Issue #903 / PR
  #908)
- Request creation no longer generating extraneous error logs (Issue #902 / PR
  #911)
- Creating request for a child garden no longer shows UI error (Issue #893 / PR
  #894)
- Preventing incorrect namespace value from breaking notifications (Issue #890 /
  PR #892)
- Fixed problems with HTTP parent/child connection parameters (Issue #878, #879,
  #897 / PR #884, #899, #901)
- Garden names now support Unicode (Issue #875 / PR #885)
- Improved error logging for HTTP parent/child communication errors (Issue #873
  / PR #889)

### Added Features

- Added descriptions to system admin page (Issue #840 / PR #843)

### Other Changes

- Event notifications are always wrapped in Operations (Issue #918 / PR #920)

## 3.1.1

2/5/21

### Bug Fixes

- Database migration script no longer requires has_parent field (Issue #868 / PR
  #869)

## 3.1.0

2/5/21

### Bug Fixes

- Improved the position of the popover shown for a parent request (Issue #862 /
  PR #865)
- Checkbox label on commands page now works correctly (Issue #860 / PR #866)
- Fixing incorrect Request collection name (Issue #833 / PR #834)

### Added Features

- Requests based on a hidden command will now be marked as hidden themselves
  (Issue #414 / PR #849)

### Other Changes

- Request index page checkbox labels have been tweaked (Issue #861 / PR #864)
- Beer-garden systemd process now runs with umask 0002 (Issue #816 / PR #844)

## 3.0.5

1/11/21

### Bug Fixes

- System Queue Management Not Working on Admin Page(Issue #823 / PR #824)
- Scheduler Not Rendering Trigger Form (Issue #819 / PR #821)
- Local plugin runner not removed during system purge (Issue #810 / PR #822)
- Unassociated Runner not displayed when there are no systems (Issue #805 / PR
  #808)
- Now able to delete System when Child Garden is down (Issue #749 / PR #798)
- Regigersty empty command list on existing System resulted in no changes to
  commands list (Issue #806 / PR #807)
- Fixed issue where Garden updates failed if no Configuration was provided (PR
  #801)
- Moved metadata field into STOMP shutdown event properly (PR #802)

### Added Features

- Run systemd service as beer-garden user (Issue #816 / PR #818)
- Warn when beer.conf results in no instances (Issue #796 / PR #804)
- Entry Points now emit Brewtils Event when started (PR #800)
- Adding Checkers for Code Complexity and Security to PR Actions (PR #812)
- Self-closing non-void tags are not great in HTML5 (PR #814)
- Adding log message when logging config file is changed (PR #826)

## 3.0.4

12/22/20

### Bug Fixes

- Fixed issue with entry point status event publishing

## 3.0.3

12/22/20

### Added Features

- Parent and child gardens can now use Stomp-based communication (#761)
- Can now create a child garden using the UI (#726)

### Bug Fixes

- Fixed regression that made it impossible to removed remote plugins (#794)
- Better error handling during system removal (#749, #771)

## 3.0.2

12/15/20

### Added Features

- Unassociated runners are now shown on the System Admin page (#708)
- Can now pass files as parameters (#368)

### Bug Fixes

- Shutdown procedure is more robust when running under systemd (#770)
- Corrected tooltip for System Admin page start button (#768)
- Stopped certain events from generating UI console errors (#764)
- Better error information when using Pour it Again on a removed command (#624)

## 3.0.1

11/12/20

### Bug Fixes

- Fix issue preventing clean shutdown on Python 3.7 (#738)

## 3.0.0

11/10/20

Note: This is a major release. Please check out the
[site](https://beer-garden.io/) for more in-depth documentation.

### Added Features

- Scheduler now supports triggering from file events (#647)
- jquery and lodash objects are now available when creating custom templates
  (#589)
- Table page length selections in UI are persisted in browser storage (#560)
- Local plugins can now use an alternate python interpreter (#492)
- Request output with a size greater than 16MB is now supported (#407)
- Button added to Request View page for downloading output (#361)
- Additional REST endpoint for Request output (#361)
- Systems can now be grouped by namespace (#284)
- Can now mark commands as hidden (#269)
- The UI Output and Parameters displays can now be expanded (#170)
- Separate gardens can now communicate via REST API
- Actions can be initiated with STOMP messages in addition to the REST API
- Plugin logs can now be retrieved and displayed on the UI System Admin page
- All plugins automatically request a logging configuration from Beer-garden

### Other Changes

- UI Queue Admin functionality has been moved into System Admin page (#533)
- Drop official support for CentOS 6 (#225)
- Logging config files are now yaml by default (#89)
- Brew-view & Bartender have been merged into a single Beer-garden application
  (#87)
- UI has been pulled out into a separate application
- Default `max_instances` value for plugins is -1 (no maximum)
- User interface has been streamlined
- Python version bundled with rpm is now 3.7 instead of 3.6
- Commands no longer have an ID field

### Removed

- Publishing events to RabbitMQ and Mongo has been removed (#681)
- Authentication / Authorization functionality: Users, Roles, Login, etc.

## 2.4.18

10/27/20 Brew-view 2.4.19, Bartender 2.4.8, BG-utils 2.4.10

### Added Features

- Can now inject specific host environment variables into local plugin processes
  (#686)

## 2.4.17

10/13/20 Brew-view 2.4.19, Bartender 2.4.7, BG-utils 2.4.10

### Bug Fixes

- Fixed command invocation error when request has no parameters (#351)

## 2.4.16

9/23/20 Brew-view 2.4.19, Bartender 2.4.7, BG-utils 2.4.10

### Bug Fixes

- Removed mongo model caching from Pruner. Releasing memory once the delete is
  completed (#604)

## 2.4.15

2/20/20 Brew-view 2.4.19, Bartender 2.4.6, BG-utils 2.4.10

### Bug Fixes

- Start and end dates are correctly applied to new interval jobs (#431)

## 2.4.14

1/30/20 Brew-view 2.4.18, Bartender 2.4.6, BG-utils 2.4.9

### Bug Fixes

- Returning 418 status code when a model is too large to save (#308)

## 2.4.13

1/14/20 Brew-view 2.4.17, Bartender 2.4.6, BG-utils 2.4.9

### Bug Fixes

- Fixed issue where scheduler would not work with self-signed cert (#391)

## 2.4.12

12/5/19 Brew-view 2.4.16, Bartender 2.4.6, BG-utils 2.4.9

### Added Features

- Added configuration flag to allow rendering unsanitized output (#360)

## 2.4.11

11/12/19 Brew-view 2.4.15, Bartender 2.4.6, BG-utils 2.4.9

### Bug Fixes

- Requests should now survive a broker restart (#352)
- Fixed issue where admin role and user pages could fail to update (#345)

### Other Changes

- Admin queues are now durable (#356)
- Admin queues are no longer created with the auto-delete flag (#350)

## 2.4.10

9/27/19 Brew-view 2.4.14, Bartender 2.4.5, BG-utils 2.4.8

### Bug Fixes

- Static choices with alternate display text no longer fail validation (#325)

### Other Changes

- Typeahead parameters now use a scrollable display (#318)
- Better stacktrace logging for local plugins (#317)

## 2.4.9

9/5/19 Brew-view 2.4.13, Bartender 2.4.4, BG-utils 2.4.8

### Bug Fixes

- HTML output is now rendered correctly (#312)

### Other Changes

- Now using npm instead of yarn

## 2.4.8

6/27/19 Brew-view 2.4.12, Bartender 2.4.4, BG-utils 2.4.8

### Bug Fixes

- Semicolon in request index page filters no longer breaks (#302)
- Granfana link descriptions on about page respect application name (#301)
- Frontend websocket connection now handles non-default base path (#298)

### Added Features

- Support for Pika v1 (#305)
- Scheduled jobs can now specify a max number of concurrent executions (#209)
- Interval jobs can now reschedule based on prior run completion (#209)

## 2.4.7

4/24/19 Brew-view 2.4.11, Bartender 2.4.3, BG-utils 2.4.7

### Bug Fixes

- Fixed configuration generation regression caused by #224 (#254)
- Child requests cannot be created after the parent is completed (#252)
- When mongo pruner removes a request the children are also removed (#246)
- Fixed issue that could cause mongo pruner to not run (#245)
- Mongo pruner will only directly remove top-level requests (#244)

### Added Features

- Toggle for displaying child requests on the index page (#248)
- Added button for refreshing request index without reloading the page (#236)
- Show a notification on request index page when changes occur (#180)

## 2.4.6

2/22/19 Brew-view 2.4.10, Bartender 2.4.2, BG-utils 2.4.6

### Bug Fixes

- Request index page overall search no longer specifies a hint (#235)
- Bartender errors correctly propagate back through thrift interface (#229)
- Removed unique index with potential to cause system registration issues (#222)
- Dynamic choices URL source works correctly with a list of strings (#218)
- All files correctly removed when upgrading using the rpm (#215)

### Added Features

- Config file upgrades can now be converted between json and yaml (#72)
- Centos 7 rpm install now uses real systemd unit files (#17)

### Other Changes

- Config file extensions for rpm install are now .yaml, not .yml (#226)
- Config files no longer contain bootstrap entries (#224)

## 2.4.5

1/11/19 Brew-view 2.4.7, Bartender 2.4.1, BG-utils 2.4.2

### Bug Fixes

- Bartender avoids extra network call if shut down while still starting (#214)
- Correct Brew-view startup failure when authentication is enabled (#207)
- No longer hanging if Rabbit broker runs out of resources (#203)
- Errors loading a local plugin will no longer affect subsequent plugins (#202)
- Fixed UI bug where more than one plugin version was considered 'latest' (#200)
- Better error handling for simultaneous index creation (#198)
- Initializing Prometheus counts correctly on startup (#197)
- Accounted for magic comment when building local rpm (#196)
- Styling fix for Systems Management page (#174)
- Changing choices configuration no longer requires removing System (#58)

### Added Features

- Request view page will show spinner while request is in progress (#204)

### Other Changes

- Increased default Bartender timeout to 13 seconds (#182)
- Added additional indexes to increase Request Index page performance (#105)

## 2.4.4

10/9/18 Brew-view 2.4.6, Bartender 2.4.0 BG-utils 2.4.0

### Bug Fixes

- Fixed a race that could cause request creation to wait forever (#195)

### Added Features

- Added Instance deletion endpoint to REST API

## 2.4.3

9/25/18 Brew-view 2.4.5, Bartender 2.4.0, BG-utils 2.4.0

### Bug Fixes

- Corrected problem with brew-view escalating CPU usage (#187)
- Select boxes in the UI now have a maximum height (#169)

## 2.4.2

9/25/18 Brew-view 2.4.4, Bartender 2.4.0, BG-utils 2.4.0

### Bug Fixes

- Request create timeout is now -1 by default to match pre-2.4 behavior (#183)
- The landing page now links newly-created systems correctly (#181)

### Other Changes

- Changed use of newly-reserved 'async' keyword to support Python 3.7 (#175)

## 2.4.1

9/5/18 Brew-view 2.4.1, Bartender 2.4.0, BG-utils 2.4.0

### Bug Fixes

- Fixed issue with spinner always being shown on some pages (#172)

## 2.4.0

9/5/18 Brew-view 2.4.0, Bartender 2.4.0, BG-utils 2.4.0

### Added Features

- 'Created' filtering in request index view now supports second precision (#153)
- Browser window title now reflects current page (#145)
- Brew-view responses now have a header specifying the beer-garden version (#85)
- Webapp no longer relies on IDs in the URL (#98)
- Configuration file will be updated on application startup (#79)
- Connections to RabbitMQ can now be TLS (#74)
- System list endpoint can now return only certain system fields (#70)
- Prometheus metrics and Grafana dashboards (#68, #69)
- Actions on the system management page are more responsive (#67)
- Configuration files can now be yaml (#66)
- Dynamic choices can now use the instance name as an input (#45)
- User / authentication support (#35)
- Request creation can now wait for completion without polling (brew-view #16)
- Periodic request scheduler (#10)

### Bug Fixes

- Bartender checks for connection to Brew-view before Mongo to fix a race (#160)
- Corrected condition that could cause 'Error: ' to flash on request view (#151)
- Request view will continue to refresh even if a child has errored (#122)
- Fixed issue where /var/run/beer-garden was removed after rpm install (#113)
- Setting queue-level TTL for admin queue messages (#101)
- Data persisted in the webapp using local storage instead of cookies (#92)
- Bartender will error if SSL error occurs during Brew-view check (#65)
- Local plugins are better about logging stacktraces (#57)
- Date on request index page is always UTC (brew-view #56)
- Fixing support for Unicode string values when using Python 2 (#54)
- Nested request display looks better when using slate theme (#41)

### Other Changes

- Request index spinner icon looks better on slate theme (#155)
- Split system and instance columns on request index page (#103)

## 2.3.9

6/14/18 Brew-view 2.3.10, Bartender 2.3.7, BG-utils 2.3.6

### Bug Fixes

- Re-added Request indexes that were removed in 2.3.7

## 2.3.8

6/12/18 Brew-view 2.3.9, Bartender 2.3.6, BG-utils 2.3.4

### Bug Fixes

- Fixed problem with new versions of Marshmallow causing empty requests to be
  returned from the request list endpoint

## 2.3.7

6/7/18 Brew-view 2.3.8, Bartender 2.3.6, BG-utils 2.3.4

This release addresses two critical problems with database performance. To
support the fix an additional field was added to the Request model and the
indexes for the Request collection were updated.

**When updating to this version the Request collection will be updated to
reflect these changes.** This will happen automatically and requires no action
on the part of administrator. Status messages will be logged at the WARNING
level as the upgrade occurs.

See issue #84 for a detailed explanation.

### Bug Fixes

- Database operations sometimes timed out on slow networks due to configuration
  error (#84)

### Other Changes

- Reworked database indexes so Request queries are more efficient (#84)

## 2.3.6

4/6/18 Brew-view 2.3.6, Bartender 2.3.5, BG-utils 2.3.3

### Added Features

- Using RabbitMQ publisher confirms when publishing requests (#37)
- Brew-view accepts ca_cert, ca_path, and client_cert_verify configuration
  options (beer-garden/brew-view#43)
- Bartender now explictly checks for connectivity to Mongo and RabbitMQ admin
  interface on startup (#38, #48)

### Bug Fixes

- Status monitor no longer continuously restarts when RabbitMQ connectivity is
  lost
- Clearing queues now works with Rabbit 3.7
- Child rows in nested request display now show correct created time
- Command-based dynamic choices now work without a 'default' instance (#47)

### Other Changes

- Adding explict support for Python 3.4
- Using non-Brewmaster exceptions from Brewtils
- Using pytest instead of nose to run tests

## 2.3.5

4/3/18 Brew-view 2.3.5, Bartender 2.3.4, BG-utils 2.3.3

### Added Features

- Attempting to update a completed request without actually modifiying data is
  no longer an error (beer-garden/brew-view#49)

### Bug Fixes

- Configuration file generation fix for Python 2

## 2.3.3

2/21/18 Brew-view 2.3.3, Bartender 2.3.3, BG-utils 2.3.2

### Bug Fixes

- Bartender shutdown will now be clean even before making Brew-view and RabbitMQ
  connections

### Other Changes

- Using [Yapconf] for configuration loading
- Running Flake8 linting on source and tests

## 2.3.1

2/5/18 Brew-view 2.3.1, Bartender 2.3.0, BG-utils 2.3.0

### Bug Fixes

- Fixing issue with manual request creation targeting incorrect system

## 2.3.0

1/26/18

### Added Features

- Bartender can now be configured to skip server certificate verification when
  making HTTPS requests
- Added Bartender custom CA certificate configuration option
- Timestamps now have true millisecond precision on platforms that support it
- Plugins can now specify `max_instances` as a keyword parameter without needing
  to define a System
- Command Index page now supports pagination, cosmetic changes
- Added ability to specify a textarea be used as the input for a Parameter
- System Admin page now has links to the individual System pages
- Requests that incorrectly fail frontend validation can now be modified and
  sent manually
- Reworked fronted sidebar to be clearer when multiple verions of a System are
  registered
- Dark theme for frontend
- New Parameter types: date and datetime
- Searching Request index by 'created' field now uses datepickers
- REST API can now be served with a URL prefix
- Notifications are now published to RabbitMQ and/or a specified URL when
  significant events occur

### Bug Fixes

- Multi Parameters that are type 'Dictionary' now work correctly
- Corrected RabbitMQ users - the 'normal' user is now only used by plugins and
  only needs read permission
- 'Any' Parameters that are also multi no longer disappear when transitioning
  from valid to invalid
- Fixed possible temporary error when deleting a system
- Better support for large number of concurrent plugin startups
- Corrected the validation icon and close button overlap for string parameters
  inside an array

### Other Changes

- Systems can no longer be registered with the same display name and version as
  an existing System
- The attempt to update a Request after its processed now has a maximum retry
  count
- Better data integrity by only allowing certain Request status transitions

## 2.1.1

11/21/17

### Bug Fixes

- Modified System deletion procedure so it works correctly on Systems with no
  Instances
- Fixed bug where validation error during first-time System registration
  resulted in an empty System

## 2.1.0

10/23/17

### Added Features

- Added popover icon with an explanation for a Request's status to the Request
  View page
- 'Make it Happen!' buttons are now middle-clickable
- Added sorting to Queue Management table
- ACTION-type requests can now be aged off similar to INFO-type requests
- Command descriptions can now be changed without updating the System version
- Added `updated_at` field to `Request` model
- Added `admin`, `queues`, and `config` endpoints to Swagger
- Brewtils: `SystemClient` now allows specifying a `client_cert`
- Brewtils: `RestClient` now reuses the same session for subsequent connections
- Typeaheads immediately display choices when focused
- Standardized Remote Plugin logging configuration
- Choices providers can now return a simple list
- PATCH requests no longer need to be wrapped in an `operations` envelope
- UI will display a warning banner when attempting to make a request on a
  non-RUNNING instance
- Request creation endpoint now includes a header with the instance status in
  the response
- Available choices for one parameter can now depend on the current value of
  another parameter
- Brewtils: Added domain-specific language for dynamic choices configuration
- Brewtils: `SystemClient` can now make non-blocking requests
- Search functionality on the Command Index page
- Added `metadata` field to Instance model
- Brewtils: `RestClient` and `EasyClient` now support PATCHing a `System`

### Bug Fixes

- Link to RabbitMQ Admin page now works correctly with non-default virtual host
- Large (>4MB) output no longer causes a Request to fail to complete
- Better handling of timeout failures during Request creation
- Number types no longer need be be selected in a Typeahead
- Removed default model values that could cause serialization inconsistencies
- System descriptors (description, display name, icon name, metadata) now always
  updated during startup
- Corrected display for a multi string Parameter with choices
- Stricter type validation when making a request with string, integer, or
  boolean parameters
- Added TTL to Admin messages so they don't persist forever
- Better handling of null values in the frontend
- Validating instance_name during request creation
- Reworked message processing to remove the possibility of a failed request
  being stuck in 'IN_PROGRESS'
- Correctly handle custom form definitions with a top-level array
- Increased startup reliability for Systems with many (>15) Instances
- Bartender helper threads can no longer hang shutdown
- POST and PATCH requests without a `content-type` header now return status code
  400
- Better select control placeholder text
- Requests with output type 'JSON' will now have JSON error messages
- Smarter reconnect logic when the RabbitMQ connection fails
- Attempting to remove 'orphaned' commands if any are found during a query

### Deprecations / Removals

- The following API endpoints are deprecated:
  - POST `/api/v1/admin/system`
  - GET `/api/v1/admin/queues`
  - DELETE `/api/v1/admin/queues`
  - DELETE `/api/v1/admin/queues/{queue_name}`
- Brewtils: `multithreaded` argument to `PluginBase` has been superseded by
  `max_concurrent`
- Brewtils: These decorators are now deprecated:
  - `@command_registrar`, instead use `@system`
  - `@plugin_param`, instead use `@parameter`
  - `@register`, instead use `@command`
- These classes are now deprecated:
  - `BrewmasterSchemaParser`, instead use `SchemaParser`
  - `BrewmasterRestClient`, instead use `RestClient`
  - `BrewmasterEasyClient`, instead use `EasyClient`
  - `BrewmasterSystemClient`, instead use `SystemClient`

### Other Changes

- Searching on Request Index page no longer searches request output
- Reset button on the Command View page ignore 'Pour it Again' values and always
  reset to defaults
- Brewtils: Request processing now occurs inside of a `ThreadPoolExecutor`
  thread
- Using Webpack to bundle frontend resources
- Removed dependencies on compiled Python packages (#196) and Flask
- Using the `subprocess32` module to run Local Plugins
- Local plugins no longer run in their own separate process groups
- Local and Remote plugins are now functionally identical
- Improved concurrency by making all Thrift calls asynchronous

## 2.0.4

8/04/17

### Bug Fixes

- Corrected typo in request index page that prevented filtering for IN_PROGRESS
  requests from working

## 2.0.3

8/01/17

### Bug Fixes

- Reworked request index query to address performance bottleneck

## 2.0.2

7/26/17

### Bug Fixes

- Fixed frontend validation problem for a nullable boolean parameter with a null
  default

## 2.0.1

7/14/17

### Bug Fixes

- Added Object.assign shim for compatability with older browsers

## 2.0.0

7/5/17

### Added Features

- Support for remote plugins
- Support for custom HTML templates on request pages
- Support for Dynamic choices
- Support for starting/stopping individual Instances
- Support for display names of a plugin
- Support for metadata for a plugin
- Support for Python 3

### Bug Fixes

- Optional model with default values
- Bug where nested parameters would not get checked in system validation
- GUI bug where timestamps for child request didnt look right
- Bug with optional list arguments
- Bug where nested request output type didnt look right

### Other Changes

- Added better exception handling to API
- Better error reporting for serialization failures
- The system model has changed
- The command model has changed
- RabbitMQ now uses a topic instead of an exchange

### Security

- All Docker images have been upgraded
- We now build CentOS 6 and CentOS7 RPMs

## 1.1.0

### Added Features

- Support for auto-reconnect to brew-view if it is down on startup
- Support for stopping, starting and reloading plugins
- Support for dynamically deploying new plugins
- Support for output_type for Requests
- This changelog

## 1.0.4

7/19/2016

### Added Features

- Support for Multi-threaded, single instance plugins
- Support for nested requests
- Support for INFO Command Types
- Support for comments on requests
- Support for purging INFO commands

### Bug Fixes

- Bug where RPMs would not get correctly updated

### Other Changes

- Join times for threads to be non-zero. This greatly reduces CPU utilization

## 1.0.3

12/30/2015

### Bug Fixes

- Bug where Plugins would not work with non-ssl enabled versions of brew-view

## 1.0.2

12/3/15

### Security

- Added SSL Support

## 1.0.1

11/10/15

### Other Changes

- Bumped bg-utils version

## 1.0.0

10/2/15

### Added Features

- Support for Local Plugins
- Initial Build of the Backend Threads
- Support for Validating Requests
- Support for Processing Requests
- Support for clearing a queue
- Support for getting a System state
- Support for Stopping a System
- Support for Starting a System
- Support for Restarting a System
- Support for killing a System
- Support for Stopping All Systems
- Support for Starting All Systems
- Support for Killing All Systems
- Support for getting Bartender version
- Support for ping
- Support for building/deploying as an RPM
- Support for easily generating logging and configuration files

[yapconf]: https://github.com/loganasherjones/yapconf<|MERGE_RESOLUTION|>--- conflicted
+++ resolved
@@ -4,12 +4,9 @@
 
 TBD
 
-<<<<<<< HEAD
 - Fixed bug where setting the heartbeat for recieving garden connections would override changes from Instance Updates in seperate threads
 - Fixed bug where heartbeat did not update the status to `RECEVING` for the receiving connection type
-=======
 - Backup current config on rpm update when config changes are present
->>>>>>> ac937ab4
 
 # 3.24.1
 
