--- conflicted
+++ resolved
@@ -4,12 +4,9 @@
 
 TBD
 
-<<<<<<< HEAD
 - Upgraded Font-Awesome to Free version of 6.5.x
-=======
 - Migrates `Latest` system version from SystemClient to Request API supported
 - Adds support for filtering `SystemsList` API on `filter_latest` to return only latest version of each system
->>>>>>> d30f8201
 
 # 3.25.1
 
