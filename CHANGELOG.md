--- conflicted
+++ resolved
@@ -4,9 +4,8 @@
 
 TBD
 
-<<<<<<< HEAD
 - Added Replication Awareness to ensure only one Replicated instance can process the scheduled jobs.
-=======
+
 ## Overhauled User Authentication Logic
 - Roles allow filtering on combinations of Garden/Namespace/System Name/System Version/Instance/Command
 - User Alias mapping will update the Requester on Child Garden requests based on their alias. Maps requests
@@ -38,7 +37,6 @@
 - Updated About page to support new tab for links
 - Command publishing blocklist UI and REST API removed
 - Fixed Command Index UI bug where breadcrumbs were not shown if Namespace and System Name matched
->>>>>>> f8dd0445
 
 # 3.26.2
 
