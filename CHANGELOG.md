# Beer Garden Changelog

# 3.26.0

TBD

<<<<<<< HEAD
- Upgraded Font-Awesome to Free version of 6.5.x
=======
- Refactored Mongo pruner to use APScheduler
- Autobrew supports args and kwargs provided to client class
- Updated order of Hidden and Command Type icons on Command Index and Request View pages
>>>>>>> 7dbff963
- Migrates `Latest` system version from SystemClient to Request API supported
- Adds support for filtering `SystemsList` API on `filter_latest` to return only latest version of each system

# 3.25.1

5/3/2024

- Added auto refresh checkbox to requests page
- Added support for cross-server parent/child requests
- Reuse existing rabbit admin queue by purging messages instead of creating new queue
- Fixed bug where Auto brew plugins did not parse NAME/VERSION properly from the beer.conf
- Fixed bug where unresponsive Garden API was referencing a non existing configuration for default. New default is -1.
- Fixed bug where Garden unresponsive metadata was cleared during child garden shutdown
- Fixed bug where tailing plugin logs fails if the logs are not updating
- Fixed bug where locally connected plugin commands ran as TEMP did not auto delete after completion
- Fixed bug where commands page did not load properly if opened up directly
- Fixed bug where `Pour It Again` on Request View page was generated before Systems were loaded from API
- Fixed bug where Autobrew plugins passed PLUGIN_ARGS to Client class
- Fixed bug where outstanding Requests will prevent Plugin from shutting down. 

# 3.25.0

4/11/2024

- Added Topics API and classes to support dynamic topic subscribers
- Now show alert on Garden Admin page when a Sync event is seen
- Garden Sync events will update heartbeat status of Receiving Garden APIs
- Utilized the TTL for In_Progress requests to set Expiration windows for Requests on PIKA, to handle backups of requests that Beer Garden has already cancelled.
- Optimized UI Rest calls to load only Local Garden with Children
- Optimized Child Request Event handeling
- Updated how STOMP URL preview is formatted on Garden Admin page
- Configuration update: Prometheus metrics (`metrics.prometheus.enabled`) is now disabled by default
- Configuration update: Default directory for child configs (`children.directory`) is now `./children`
- Configuration update: Default for `ui.cors_enabled` is now True to match example configuration and default behavior of UI docker images
- Fixed order of Gardens and Connections on Garden Admin page
- Fixed bug where STOMP connections for children did not start with Beer Garden startup
- Fixed bug where Child Garden Publishers appeared as Upstream on Garden Admin Page
- Fixed bug where outbound filtering removing Username/Password from STOMP connections for internal events
- Fixed bug where Disabled STOMP Receiving connection could be re-enabled if it is shared and unresponsive
- Fixed bug where child garden plugins are treated like local plugins on the System Admin page
- Fixed bug where pruner dies if it is unable to update cancelled request
- Fixed bug where child requests were stored in database without parent request
- Fixed bug where removing a parent garden failed to remove both parent and child

# 3.24.4

3/11/2024

- Fixed bug where child STOMP Recieving connections where not being saved or configured to listen

# 3.24.3

3/8/2024

- Fixed bug where Stomp Headers were not being parsed into Dictionaries

# 3.24.2

2/28/24

- Fixed bug where setting the heartbeat for recieving garden connections would override changes from Instance Updates in seperate threads
- Fixed bug where heartbeat did not update the status to `RECEVING` for the receiving connection type
- Backup current config on rpm update when config changes are present
- Fixed bug where Admin Garden page did not update page based on events until page was interacted with
- Fixed bug where Plugins assocaited with a runner would appear after a refresh
- Fixed bug where child unresponsive runners appeared in the list of unresponsive runners
- Upgraded Brewtils version to [3.24.1](https://github.com/beer-garden/brewtils/releases/tag/3.24.1)

# 3.24.1

2/21/2024

- Fixed pip config trusted-host on rpm build
- Fixed bug where the Garden Connection Stop button did not request the connection to be disabled if the current status is a valid running status.
- Cleaned up logging statements left from debugging
- Fixed bug where the modal for reading Instance Logs was not appearing
- Updated System Instance "Get Logs" to support live polling
- Expanded Instance Logs requests to allow for routing to child gardens

# 3.24.0

2/13/2024

- Updated icons on System Admin page
- Fixed bug where `blocking=true` on Request API returned `IN PROGRESS` status for requests sourced from downstream gardens. Delay added to 
  allow Beer Garden to process the event.
- Request API utilizes Futures for `blocking=true`, returning back the completed request from the Event, instead of querying the database
- Fixed bug where pruned In-Progress Requests that were scheduled never completed in scheduler, so max concurrency would be reached.
- Expanded counters for Scheduled Jobs to include Requests skipped and canceled. 

## BREAKING CHANGES
- The Garden table needs to be dropped from the database to support new model changes
  ```
  mongo
  use beer_garden
  db.garden.drop()
  ```
- Garden records store child Gardens
- Child Gardens are now configured through a config file. Default location is `./children`
- Garden Admin page overhauled
- Scheduled checks to ensure that all child gardens are publishing
- Child Gardens receiving/publishing connections can be started and stopped from the Admin Garden page. This only starts/stops the accepting
or publishing from the Parent, not disable a remote API.
- UI now iterates over local Garden children to determine list of Systems
- If Garden is disabled or not configured, it's and it's child garden Systems will not be visible on the UI
- If a child garden is not reporting a Recieving connection, but can be tasked, upgrade the child. Older 3.X releases do not report sourcing and 
 this is utilized to determine the Receiving connections.


# 3.23.1

12/29/2023

- Fixed issue where replicated messages were not fanned out to all replicated Beer Gardens
- Fixed bug where restart instance was not checking if process is currently running. Now
  it properly kills the running instance during restart.
- Split apart functionality of Start and Restart instance into two API operations. 

# 3.23.0

12/27/2023

- Added missing Request Status filter for "Invalid"
- Adding default icon on System Admin page for undefined or null system.icon_name
- Fixed bug where Publish/Subscribe events would carry over request properties across the various topics mapped
- New API to support PUT Requests, this API will only spawn REQUEST_UPDATE events
- Upgraded Brewtils version to [3.23.0](https://github.com/beer-garden/brewtils/releases/tag/3.23.0)

# 3.22.0

12/13/2023

- Replication of all events, when configured, except for Garden Sync events. Garden sync events spawn off additional events that will be replicated properly.
- Add support for commands to have tags, used for filtering on the commands index page
- Publish Instance Status changed to Instance default topic {Namespace}.{System}.{Version}.{Instance}
- Upgraded Brewtils version to [3.22.0](https://github.com/beer-garden/brewtils/releases/tag/3.22.0)

# 3.21.0

12/05/2023

- When Beer-Garden is replicated, publishes required events to RabbitMQ keep the environments in sync.
- On Request Index page, the prefix NOT is supported to invert string query or search for empty strings. 
- Adding "?showNav=false" to the end of any UI page will remove the navigation bar
- Upgrading unstable docker images to install Brewtils develop branch

# 3.20.0

11/16/2023

- Adds the ability to delete Requests by Plugin on the System Admin page within the plugin sub-menu. These are local deletes only
- Adds Is Alive check for Entry Points, if sub process is killed externally then it is restarted
- Add error handling if Subscriber Request has exception at creation
- Updates request validation to support allow_any_kwargs on commands
- Upgraded Brewtils version to [3.21.0](https://github.com/beer-garden/brewtils/releases/tag/3.21.0)

# 3.19.1

11/9/2023

- Rolls back to Python 3.11 until [cpython ticket](https://github.com/python/cpython/issues/111615) is resolved, expected 3.12.1
- Expands docker build to include various versions of Python
- Fixed bug in Topics to require full matching for subscriptions, not substrings
- Expanded pub/sub testing
- Upgraded Brewtils version to [3.20.2](https://github.com/beer-garden/brewtils/releases/tag/3.20.2)

## 3.19.0

11/7/2023

- Adds support for Published Event Requests
- Adds support for Requests to spawn Publish Request
- Upgraded Brewtils version to [3.20.1](https://github.com/beer-garden/brewtils/releases/tag/3.20.1)
- Updated testing baseline to support Python 3.12, and requirements build off 3.10
- All docker images support Python 3.12
- RPM build is against Python 3.12
- Updated Command Type Icons
- Updated tooltips on Command Types
- Added icon for Subscription based Command/Requests
- Updated Request View page to show Namespace

## 3.18.1

10/20/2023

- Fixed auto brew conf to support NAME/VERSION parameters
- Fixed auto brew to support PLUGIN_ARGS
- Fixed missing default home
- Upgraded Brewtils version to [3.19.0](https://github.com/beer-garden/brewtils/releases/tag/3.19.0)

## 3.18.0

10/13/23

- Can set any page as the home page
- Add command type TEMP that is pruned after parent request is completed or 
  when it completes if it is the top level request
- Add Auto Decorator feature for classes without annoations

## 3.17.2

10/10/23

- Add Request Pruner for command type Admin
- Add batching for large pruner
- Add multithreading for pruner

## 3.17.1

7/20/23

### Other Changes

- Update RPM build process to use Node 18

## 3.17.0

7/19/23

### Other Changes

- Updated preview version of the new UI with better support for commands with
  dynamic parameters
- Bumped dependency versions

## 3.16.2

2/1/23

### Other Changes

- Preview version of the new UI now has intended feature parity with the
  existing UI.

## 3.16.1

1/10/23

### Other Changes

- Miscellaneous updates to the preview version of the new the UI

## 3.16.0

11/15/22

### Added Features

- A preview of the new UI is now bundled into the official release RPM. This new
  UI built on a more modern framework, but is largely intended to look and feel
  similar to the existing UI. When using the configuration provided in the RPM,
  the preview UI can be reached by appending /preview to the base beergarden URL
  in your browser.

## 3.15.0

8/31/22

### Added Features

- A new configuration option, `db.ttl.in_progress`, is now available for timing
  out requests. Any request still in the `IN_PROGRESS` or `CREATED` status after
  the configured timeout (set in minutes) will be marked as `CANCELLED`, making
  it eligible for pruning.

### Bug Fixes

- Viewing instance logs for systems on a local garden now works correctly.
- The Clear All Queues option on the system admin page now works correctly.
  **NOTE:** This is supported for the local garden only.
- Fixed an issue where clearing the queue of an instance with non-word
  characters in the instance name would raise an error. Queues can now be
  cleared properly, regardless of the instance name.

### Other Changes

- Reduced redundancy in the API calls made by the UI.
- Removed lingering internal references to beer garden v2 naming conventions.

## 3.14.0

6/28/22

### Added Features

- The request output page now provides an option to render output that exceeds
  the display size threshold. Note that the ability to successfully render such
  output depends on both the output size and the client's available resources.
  (Issue #1338)
- A Command Publishing Blocklist is now available. Commands on remote gardens
  that are added to this list will not have their results published back up to
  the parent. (Issue #1310)
- When launching a garden for the first time, the default user for running
  plugins is now distinct from the default admin user. (Issue #1309)
- Improved display of multiline comments on requests. (Issue #242)
- Improved feedback when performing a garden sync. (Issue #1299)
- Roles are now synced to downstream gardens when performing a user sync. (Issue
  #1302)

### Bug Fixes

- The namespaces and systems are now correctly displayed for the local garden in
  both the API response and the garden admin view. (Issue #1300)
- Sensitive message queue connection information is no longer returned with the
  systems API endpoint response. (Issue #1301)

### Other Changes

- The superuser role is now internally managed and no longer needs to be
  specifically listed in the role definition file. (Issue #1306)

## 3.13.0

4/12/22

**NOTE:** This release fixes an issue where client certificates would not be
sent to rabbitmq, even if beer garden was configured to do so. Connecting to
rabbitmq with certificates currently requires that the provided certificate be a
key and certificate bundle. Please be aware that in certain configurations where
the certificate is already set and is not a bundle, your connection to rabbitmq
may fail under this release. To fix this, switch your certificate to be a bundle
that also includes the key.

### Bug Fixes

- Client certificates are now properly used when connecting to rabbitmq (Issue
  #1288).
- Column filtering headers on the Request page are now properly aligned (Issue
  #1286)
- Login form now provides feedback when entering invalid credentials (Issue
  #1280)

### Other Changes

- The bgio/beer-garden:3-debian image and related images have been modified to
  more closely align with the alpine image. Usage of the debian image should now
  be the same as that of the alpine image.

## 3.12.0

3/21/22

### Added Features

- A "Change Password" option has been added to the ☰ in the top right of the UI.
  (Issue #1262)
- User management has been added to the UI for creating users and managing their
  role assignments. This is available via a new "Users" option under the admin
  menu. (Issue #1262)
- Requests now list the user that initiated the request. (Issue #1263)
- Users are now granted implicit access to any requests that they create. (Issue
  #1264)
- It is now possible to sync users and their role assignments between gardens.
  (Issue #1265)
- A default admin user and superuser role will now be created during the first
  startup of a new garden. (Issue #1274)

### Bug Fixes

- Overly noisy "ERROR" event messages have been eliminated from the logs. These
  had been especially prevalent in setups with remote gardens that were more
  than a single hop away (i.e. "grandchildren"). (Issue #1271)

### Other Changes

- A [security](https://beer-garden.io/docs/app/security/) section has been added
  to the documentation on beer-garden.io, detailing how to use many of the User
  management related features in this release.

## 3.11.0

2/9/22

### Added Features

- Updates in status in the user interface (via WebSockets) are now filtered
  according to a user's authorization, the same as HTTP API requests. (Issue
  #1243)
- The user interface now preemptively refreshes user access tokens so that a
  user will not be automatically logged out after a short period of inactivity.
  (Issue #1247)
- User interface elements are now hidden or displayed according to a user's
  authorization to access their functionality. (Issue #1179 & Issue #1250)
- Users can now import and export Garden connection configurations via the user
  interface. (Issue #1192 & Issue #1141)

### Bug Fixes

- The Job error count now correctly also reflects those Jobs that fail due to an
  exception, (Issue #1225)
- Job scheduler request handling now properly keeps track of which requests have
  finished. (Issue #1214)

### Other Changes

- Added basic documentation for authentication and authorization features added
  to Beer-garden in previous releases. (Issue #1241)

## 3.10.0

1/4/22

### Added Features

- File parameters on requests are now cleaned up by the pruner per the
  `db.ttl.file` setting. (Issue #1215)
- File parameters are now cleaned up when the corresponding request is removed.
  (Issue #1215)
- Reduce log noise generated from ERROR events. (Issue #1213)

### Bug Fixes

- Request parameter and output data stored in GridFS no longer gets duplicated
  throughout the life of a request. (Issue #1216)
- Request `status_updated_at` field on requests from child gardens is now
  properly preserved. (Issue #1143)
- The DELETE method on the /api/v1/gardens endpoint has been restored. (Issue
  #1230)

### Other Changes

- Added backend support for a command publishing blocklist that prevents
  requests from listed commands from being published up to a parent garden. User
  access to this feature will follow in a future release. (Issue #877)

## 3.9.0

12/8/21

### Added Features

- The `status_updated_at` timestamp is now displayed on the Request view page.
  (Issue #1142)
- The `/api/v1/job/<id>/execute` endpoint now takes an optional `reset_interval`
  parameter which, when set to true, will update the next run time of an
  interval trigger job to be based on the current adhoc execution, rather than
  keeping the next run time that was based on the previously scheduled
  execution. (Issue #1173)
- Command parameters of type `Bytes` are now rendered as a file upload dialog in
  the tasking interface. Files provided this way will be properly sent down to
  remote gardens for tasking, unlike the `Base64` paramter type. For this
  reason, it is recommended that `Bytes` be used for parameters that intend to
  take a file as input. (Issue #1165)

### Bug Fixes

- Child requests are once again properly returned via the `/api/v1/request`
  endpoint and properly displayed on the request page in the UI (Issue #1218)

### Other Changes

- Added the following for use in future authorization related features:
  - A trusted header login handler for authenticating users based on request
    headers that indicate the username and a list of group memberships. (Issue
    #1198)
  - Improved handling of refresh tokens in the UI (Issue #1187)
  - Add authorization checks to the `/api/v1/forward` endpoint. (Issue #1207)

## 3.8.1

12/7/21

### Bug Fixes

- Fixed an issue that prevented tasking of commands without parameters on remote
  gardens (Issue #1209)

## 3.8.0

11/18/21

### Added Features

- Requests now have a `status_updated_at` field representing the time of the
  last status change. (Issue #1132)
- Added the ability to import and export jobs via the Scheduler page on the UI
  (Issue #1034)
- Added the ability to do ad-hoc runs of scheduled jobs via both the API and UI
  (Issues #1062, #1066)

### Bug Fixes

- Properly validate input on the job import API (`/api/v1/import/job`) (Issue
  #1178)
- Dependency versions for development and deployment are now consistent (Issue
  #1182)

### Other Changes

- Added the following for use in future authorization related features:
  - Refresh token support (Issue #1171)
  - The ability to enable permissions based authorization checks to the API
    endpoints (Issues #1154, #1170)
  - Various changes to the UI to support login / logout and refresh token
    handling (Issue #1147)
  - Added a concept of "global" permissions (Issue #1168)

## 3.7.1

10/15/21

### Added Features

- Login endpoint added allowing user/password entry to receive a _JWT_ auth
  token (Issue #1134)
- The `get_current_user` method in the `BaseHandler` class now gets the `User`
  object based on the _JWT_ auth token (Issue #1144)
- Local and remote plugin logging config files now separated (Issue #817)
- Helper functions created to determine a user's permissions (Issue #1122)

### Bug Fixes

- Hidden files in a plugin directory no longer show an error in the logs (Issue
  #1097)
- File parameters are now handled correctly and a file posted to a child garden
  from the parent is correctly encoded and compressed for transport (Issue
  #1055)
- Dead runners on a child garden now correctly show their status on the parent's
  UI (Issue #809)
- Stale systems are now removed when syncing child gardens (Issue #1101)
- Large requests now better determined whether they need to be stored in GridFS
  (Issue #1038)

### Other Changes

- Project is now able to accept pull requests from those who are working from a
  fork
- Contribution guide updated

## 3.6.0

9/22/21

### Added Features

- Added new api endpoints for importing and exporting jobs (Issue #1067)

### Bug Fixes

- It is no longer possible to create multiple gardens sharing the same name
  (Issue #727)
- GET and DELETE against the garden api endpoint now return the correct response
  codes (Issue #1110)
- Fixed an issue where internal event processors were incorrectly modifying
  events (Issue #978)
- Garden connection configuration is now properly displayed in the UI when
  default values are being used (Issue #1104)
- Connection reliability fixes for the stomp entrypoint (Issue #1102)

### Other Changes

- Added the following for use in future authorization related features:
  - Authorization related database models (Issue #1089)
  - The ability to load role definitions from a configuration file (Issue #1091)
- Updated library dependency versions

## 3.5.0

8/18/21

### Added Features

- Command-based choices request will now time out after 30 seconds
- Theme selection now persisted in browser storage
- Added config option for changing commands of non-dev systems

### Bug Fixes

- Command-based choices now wait for an instance to be selected
- Read-log requests now fully formed
- Fixed issue where gardens with certain characters in their name could not be
  accessed
- Republishing a modified event when child request changes
- Fixed operations being routed to incorrect gardens in certain cases
- Command-based choices now show an indication when request fails

### Other Changes

- Setting timezone to UTC in docker image

## 3.4.1

8/2/21

### Bug Fixes

- Jobs removed during an execution no longer respawn upon completion (Issue
  #1081/ PR #1084)

## 3.4.0

6/24/21

### Added Features

- Scheduled jobs now have a timeout field (Issue #1046 / PR #1049)
- Forwarding REST calls now support `blocking` and `timeout` parameters (Issue
  #895 / PR #325)
- Bytes-type parameters are now supported (Issue #991 / PR #996)
- Systems can now have UI templates (Issue #997 / PR #1005)
- Commands now have a metadata field (Issue #358 / PR #998)

### Bug Fixes

- Scheduled job now displays next run time correctly (Issue #972 / PR #1059)
- Handling request cancellation events from child gardens (Issue #932 / PR
  #1056)
- Better error handling when HTTP connection from child to parent garden fails
  (Issue #1035 / PR #1037)
- Changed standard nginx config to allow for larger request output (Issue #1027
  / PR #1032)
- Large child output no longer prevents parent output from being displayed
  (Issue #1026 / PR #1030)
- Better error message when creating a Request with an incorrect namespace
  (Issue #1017 / PR #1024)
- System attributes (like description) can now be cleared (Issue #1002 / PR
  #1003)
- Fixed issue with plugin log reads immediately timing out (Issue #999 / PR
  #1000)

### Other Changes

- Moved status icon on request view page (Issue #1041 / PR #1042)

## 3.3.0

4/23/21

### Added Features

- Can now modify scheduled jobs (Issue #294 / PR #988)

### Bug Fixes

- Fixed file parameters regression (Issue #992 / PR #995)
- Better handling for out-of-order request updates from child gardens (Issue
  #982 / PR #993)

## 3.2.3

4/16/21

### Bug Fixes

- Fixed regression where headers were not set when sending STOMP messages (Issue
  #969 / PR #970)
- System creation events should now be handled by all entry points (Issue #949 /
  PR #971)
- Stomp entry point no longer mangles event objects (Issue #978 / PR #979)
- Child request view starts as collapsed on request view page (Issue #984 / PR
  #985)

### Other Changes

- Changed STOMP configuration items (PR #968)

## 3.2.2

4/12/21

### Bug Fixes

- Fixed error where certain database models would hold onto references (Issue
  #959 / PR #960)
- Fixed various issues with TLS stomp connections (Issue #946 / PR #947)
- Garden sync operations now work more consistently (Issue #941 / PR #961)

### Other Changes

- Change to how child garden connection parameters are stored (Issue #912 / PR
  #962)

## 3.2.1

4/9/21

### Bug Fixes

- Scheduled jobs now work without a namespace (Issue #952 / PR #954)

### Other Changes

- UI image no longer uses IPv6 by default (Issue #950 / PR #951)

## 3.2.0

4/1/21

### Bug Fixes

- Better error message when request choices validation times out (Issue #938 /
  PR #945)
- Fixes to STOMP connection behavior (Issue #914 / PR #917, #935)
- No longer possible to define a Garden connection type as Local (Issue #906 /
  PR #909)
- Fixed case where incorrect STOMP config could prevent startup (Issue #907 / PR
  #910)
- Errors when changing garden connection info will be displayed (Issue #903 / PR
  #908)
- Request creation no longer generating extraneous error logs (Issue #902 / PR
  #911)
- Creating request for a child garden no longer shows UI error (Issue #893 / PR
  #894)
- Preventing incorrect namespace value from breaking notifications (Issue #890 /
  PR #892)
- Fixed problems with HTTP parent/child connection parameters (Issue #878, #879,
  #897 / PR #884, #899, #901)
- Garden names now support Unicode (Issue #875 / PR #885)
- Improved error logging for HTTP parent/child communication errors (Issue #873
  / PR #889)

### Added Features

- Added descriptions to system admin page (Issue #840 / PR #843)

### Other Changes

- Event notifications are always wrapped in Operations (Issue #918 / PR #920)

## 3.1.1

2/5/21

### Bug Fixes

- Database migration script no longer requires has_parent field (Issue #868 / PR
  #869)

## 3.1.0

2/5/21

### Bug Fixes

- Improved the position of the popover shown for a parent request (Issue #862 /
  PR #865)
- Checkbox label on commands page now works correctly (Issue #860 / PR #866)
- Fixing incorrect Request collection name (Issue #833 / PR #834)

### Added Features

- Requests based on a hidden command will now be marked as hidden themselves
  (Issue #414 / PR #849)

### Other Changes

- Request index page checkbox labels have been tweaked (Issue #861 / PR #864)
- Beer-garden systemd process now runs with umask 0002 (Issue #816 / PR #844)

## 3.0.5

1/11/21

### Bug Fixes

- System Queue Management Not Working on Admin Page(Issue #823 / PR #824)
- Scheduler Not Rendering Trigger Form (Issue #819 / PR #821)
- Local plugin runner not removed during system purge (Issue #810 / PR #822)
- Unassociated Runner not displayed when there are no systems (Issue #805 / PR
  #808)
- Now able to delete System when Child Garden is down (Issue #749 / PR #798)
- Regigersty empty command list on existing System resulted in no changes to
  commands list (Issue #806 / PR #807)
- Fixed issue where Garden updates failed if no Configuration was provided (PR
  #801)
- Moved metadata field into STOMP shutdown event properly (PR #802)

### Added Features

- Run systemd service as beer-garden user (Issue #816 / PR #818)
- Warn when beer.conf results in no instances (Issue #796 / PR #804)
- Entry Points now emit Brewtils Event when started (PR #800)
- Adding Checkers for Code Complexity and Security to PR Actions (PR #812)
- Self-closing non-void tags are not great in HTML5 (PR #814)
- Adding log message when logging config file is changed (PR #826)

## 3.0.4

12/22/20

### Bug Fixes

- Fixed issue with entry point status event publishing

## 3.0.3

12/22/20

### Added Features

- Parent and child gardens can now use Stomp-based communication (#761)
- Can now create a child garden using the UI (#726)

### Bug Fixes

- Fixed regression that made it impossible to removed remote plugins (#794)
- Better error handling during system removal (#749, #771)

## 3.0.2

12/15/20

### Added Features

- Unassociated runners are now shown on the System Admin page (#708)
- Can now pass files as parameters (#368)

### Bug Fixes

- Shutdown procedure is more robust when running under systemd (#770)
- Corrected tooltip for System Admin page start button (#768)
- Stopped certain events from generating UI console errors (#764)
- Better error information when using Pour it Again on a removed command (#624)

## 3.0.1

11/12/20

### Bug Fixes

- Fix issue preventing clean shutdown on Python 3.7 (#738)

## 3.0.0

11/10/20

Note: This is a major release. Please check out the
[site](https://beer-garden.io/) for more in-depth documentation.

### Added Features

- Scheduler now supports triggering from file events (#647)
- jquery and lodash objects are now available when creating custom templates
  (#589)
- Table page length selections in UI are persisted in browser storage (#560)
- Local plugins can now use an alternate python interpreter (#492)
- Request output with a size greater than 16MB is now supported (#407)
- Button added to Request View page for downloading output (#361)
- Additional REST endpoint for Request output (#361)
- Systems can now be grouped by namespace (#284)
- Can now mark commands as hidden (#269)
- The UI Output and Parameters displays can now be expanded (#170)
- Separate gardens can now communicate via REST API
- Actions can be initiated with STOMP messages in addition to the REST API
- Plugin logs can now be retrieved and displayed on the UI System Admin page
- All plugins automatically request a logging configuration from Beer-garden

### Other Changes

- UI Queue Admin functionality has been moved into System Admin page (#533)
- Drop official support for CentOS 6 (#225)
- Logging config files are now yaml by default (#89)
- Brew-view & Bartender have been merged into a single Beer-garden application
  (#87)
- UI has been pulled out into a separate application
- Default `max_instances` value for plugins is -1 (no maximum)
- User interface has been streamlined
- Python version bundled with rpm is now 3.7 instead of 3.6
- Commands no longer have an ID field

### Removed

- Publishing events to RabbitMQ and Mongo has been removed (#681)
- Authentication / Authorization functionality: Users, Roles, Login, etc.

## 2.4.18

10/27/20 Brew-view 2.4.19, Bartender 2.4.8, BG-utils 2.4.10

### Added Features

- Can now inject specific host environment variables into local plugin processes
  (#686)

## 2.4.17

10/13/20 Brew-view 2.4.19, Bartender 2.4.7, BG-utils 2.4.10

### Bug Fixes

- Fixed command invocation error when request has no parameters (#351)

## 2.4.16

9/23/20 Brew-view 2.4.19, Bartender 2.4.7, BG-utils 2.4.10

### Bug Fixes

- Removed mongo model caching from Pruner. Releasing memory once the delete is
  completed (#604)

## 2.4.15

2/20/20 Brew-view 2.4.19, Bartender 2.4.6, BG-utils 2.4.10

### Bug Fixes

- Start and end dates are correctly applied to new interval jobs (#431)

## 2.4.14

1/30/20 Brew-view 2.4.18, Bartender 2.4.6, BG-utils 2.4.9

### Bug Fixes

- Returning 418 status code when a model is too large to save (#308)

## 2.4.13

1/14/20 Brew-view 2.4.17, Bartender 2.4.6, BG-utils 2.4.9

### Bug Fixes

- Fixed issue where scheduler would not work with self-signed cert (#391)

## 2.4.12

12/5/19 Brew-view 2.4.16, Bartender 2.4.6, BG-utils 2.4.9

### Added Features

- Added configuration flag to allow rendering unsanitized output (#360)

## 2.4.11

11/12/19 Brew-view 2.4.15, Bartender 2.4.6, BG-utils 2.4.9

### Bug Fixes

- Requests should now survive a broker restart (#352)
- Fixed issue where admin role and user pages could fail to update (#345)

### Other Changes

- Admin queues are now durable (#356)
- Admin queues are no longer created with the auto-delete flag (#350)

## 2.4.10

9/27/19 Brew-view 2.4.14, Bartender 2.4.5, BG-utils 2.4.8

### Bug Fixes

- Static choices with alternate display text no longer fail validation (#325)

### Other Changes

- Typeahead parameters now use a scrollable display (#318)
- Better stacktrace logging for local plugins (#317)

## 2.4.9

9/5/19 Brew-view 2.4.13, Bartender 2.4.4, BG-utils 2.4.8

### Bug Fixes

- HTML output is now rendered correctly (#312)

### Other Changes

- Now using npm instead of yarn

## 2.4.8

6/27/19 Brew-view 2.4.12, Bartender 2.4.4, BG-utils 2.4.8

### Bug Fixes

- Semicolon in request index page filters no longer breaks (#302)
- Granfana link descriptions on about page respect application name (#301)
- Frontend websocket connection now handles non-default base path (#298)

### Added Features

- Support for Pika v1 (#305)
- Scheduled jobs can now specify a max number of concurrent executions (#209)
- Interval jobs can now reschedule based on prior run completion (#209)

## 2.4.7

4/24/19 Brew-view 2.4.11, Bartender 2.4.3, BG-utils 2.4.7

### Bug Fixes

- Fixed configuration generation regression caused by #224 (#254)
- Child requests cannot be created after the parent is completed (#252)
- When mongo pruner removes a request the children are also removed (#246)
- Fixed issue that could cause mongo pruner to not run (#245)
- Mongo pruner will only directly remove top-level requests (#244)

### Added Features

- Toggle for displaying child requests on the index page (#248)
- Added button for refreshing request index without reloading the page (#236)
- Show a notification on request index page when changes occur (#180)

## 2.4.6

2/22/19 Brew-view 2.4.10, Bartender 2.4.2, BG-utils 2.4.6

### Bug Fixes

- Request index page overall search no longer specifies a hint (#235)
- Bartender errors correctly propagate back through thrift interface (#229)
- Removed unique index with potential to cause system registration issues (#222)
- Dynamic choices URL source works correctly with a list of strings (#218)
- All files correctly removed when upgrading using the rpm (#215)

### Added Features

- Config file upgrades can now be converted between json and yaml (#72)
- Centos 7 rpm install now uses real systemd unit files (#17)

### Other Changes

- Config file extensions for rpm install are now .yaml, not .yml (#226)
- Config files no longer contain bootstrap entries (#224)

## 2.4.5

1/11/19 Brew-view 2.4.7, Bartender 2.4.1, BG-utils 2.4.2

### Bug Fixes

- Bartender avoids extra network call if shut down while still starting (#214)
- Correct Brew-view startup failure when authentication is enabled (#207)
- No longer hanging if Rabbit broker runs out of resources (#203)
- Errors loading a local plugin will no longer affect subsequent plugins (#202)
- Fixed UI bug where more than one plugin version was considered 'latest' (#200)
- Better error handling for simultaneous index creation (#198)
- Initializing Prometheus counts correctly on startup (#197)
- Accounted for magic comment when building local rpm (#196)
- Styling fix for Systems Management page (#174)
- Changing choices configuration no longer requires removing System (#58)

### Added Features

- Request view page will show spinner while request is in progress (#204)

### Other Changes

- Increased default Bartender timeout to 13 seconds (#182)
- Added additional indexes to increase Request Index page performance (#105)

## 2.4.4

10/9/18 Brew-view 2.4.6, Bartender 2.4.0 BG-utils 2.4.0

### Bug Fixes

- Fixed a race that could cause request creation to wait forever (#195)

### Added Features

- Added Instance deletion endpoint to REST API

## 2.4.3

9/25/18 Brew-view 2.4.5, Bartender 2.4.0, BG-utils 2.4.0

### Bug Fixes

- Corrected problem with brew-view escalating CPU usage (#187)
- Select boxes in the UI now have a maximum height (#169)

## 2.4.2

9/25/18 Brew-view 2.4.4, Bartender 2.4.0, BG-utils 2.4.0

### Bug Fixes

- Request create timeout is now -1 by default to match pre-2.4 behavior (#183)
- The landing page now links newly-created systems correctly (#181)

### Other Changes

- Changed use of newly-reserved 'async' keyword to support Python 3.7 (#175)

## 2.4.1

9/5/18 Brew-view 2.4.1, Bartender 2.4.0, BG-utils 2.4.0

### Bug Fixes

- Fixed issue with spinner always being shown on some pages (#172)

## 2.4.0

9/5/18 Brew-view 2.4.0, Bartender 2.4.0, BG-utils 2.4.0

### Added Features

- 'Created' filtering in request index view now supports second precision (#153)
- Browser window title now reflects current page (#145)
- Brew-view responses now have a header specifying the beer-garden version (#85)
- Webapp no longer relies on IDs in the URL (#98)
- Configuration file will be updated on application startup (#79)
- Connections to RabbitMQ can now be TLS (#74)
- System list endpoint can now return only certain system fields (#70)
- Prometheus metrics and Grafana dashboards (#68, #69)
- Actions on the system management page are more responsive (#67)
- Configuration files can now be yaml (#66)
- Dynamic choices can now use the instance name as an input (#45)
- User / authentication support (#35)
- Request creation can now wait for completion without polling (brew-view #16)
- Periodic request scheduler (#10)

### Bug Fixes

- Bartender checks for connection to Brew-view before Mongo to fix a race (#160)
- Corrected condition that could cause 'Error: ' to flash on request view (#151)
- Request view will continue to refresh even if a child has errored (#122)
- Fixed issue where /var/run/beer-garden was removed after rpm install (#113)
- Setting queue-level TTL for admin queue messages (#101)
- Data persisted in the webapp using local storage instead of cookies (#92)
- Bartender will error if SSL error occurs during Brew-view check (#65)
- Local plugins are better about logging stacktraces (#57)
- Date on request index page is always UTC (brew-view #56)
- Fixing support for Unicode string values when using Python 2 (#54)
- Nested request display looks better when using slate theme (#41)

### Other Changes

- Request index spinner icon looks better on slate theme (#155)
- Split system and instance columns on request index page (#103)

## 2.3.9

6/14/18 Brew-view 2.3.10, Bartender 2.3.7, BG-utils 2.3.6

### Bug Fixes

- Re-added Request indexes that were removed in 2.3.7

## 2.3.8

6/12/18 Brew-view 2.3.9, Bartender 2.3.6, BG-utils 2.3.4

### Bug Fixes

- Fixed problem with new versions of Marshmallow causing empty requests to be
  returned from the request list endpoint

## 2.3.7

6/7/18 Brew-view 2.3.8, Bartender 2.3.6, BG-utils 2.3.4

This release addresses two critical problems with database performance. To
support the fix an additional field was added to the Request model and the
indexes for the Request collection were updated.

**When updating to this version the Request collection will be updated to
reflect these changes.** This will happen automatically and requires no action
on the part of administrator. Status messages will be logged at the WARNING
level as the upgrade occurs.

See issue #84 for a detailed explanation.

### Bug Fixes

- Database operations sometimes timed out on slow networks due to configuration
  error (#84)

### Other Changes

- Reworked database indexes so Request queries are more efficient (#84)

## 2.3.6

4/6/18 Brew-view 2.3.6, Bartender 2.3.5, BG-utils 2.3.3

### Added Features

- Using RabbitMQ publisher confirms when publishing requests (#37)
- Brew-view accepts ca_cert, ca_path, and client_cert_verify configuration
  options (beer-garden/brew-view#43)
- Bartender now explictly checks for connectivity to Mongo and RabbitMQ admin
  interface on startup (#38, #48)

### Bug Fixes

- Status monitor no longer continuously restarts when RabbitMQ connectivity is
  lost
- Clearing queues now works with Rabbit 3.7
- Child rows in nested request display now show correct created time
- Command-based dynamic choices now work without a 'default' instance (#47)

### Other Changes

- Adding explict support for Python 3.4
- Using non-Brewmaster exceptions from Brewtils
- Using pytest instead of nose to run tests

## 2.3.5

4/3/18 Brew-view 2.3.5, Bartender 2.3.4, BG-utils 2.3.3

### Added Features

- Attempting to update a completed request without actually modifiying data is
  no longer an error (beer-garden/brew-view#49)

### Bug Fixes

- Configuration file generation fix for Python 2

## 2.3.3

2/21/18 Brew-view 2.3.3, Bartender 2.3.3, BG-utils 2.3.2

### Bug Fixes

- Bartender shutdown will now be clean even before making Brew-view and RabbitMQ
  connections

### Other Changes

- Using [Yapconf] for configuration loading
- Running Flake8 linting on source and tests

## 2.3.1

2/5/18 Brew-view 2.3.1, Bartender 2.3.0, BG-utils 2.3.0

### Bug Fixes

- Fixing issue with manual request creation targeting incorrect system

## 2.3.0

1/26/18

### Added Features

- Bartender can now be configured to skip server certificate verification when
  making HTTPS requests
- Added Bartender custom CA certificate configuration option
- Timestamps now have true millisecond precision on platforms that support it
- Plugins can now specify `max_instances` as a keyword parameter without needing
  to define a System
- Command Index page now supports pagination, cosmetic changes
- Added ability to specify a textarea be used as the input for a Parameter
- System Admin page now has links to the individual System pages
- Requests that incorrectly fail frontend validation can now be modified and
  sent manually
- Reworked fronted sidebar to be clearer when multiple verions of a System are
  registered
- Dark theme for frontend
- New Parameter types: date and datetime
- Searching Request index by 'created' field now uses datepickers
- REST API can now be served with a URL prefix
- Notifications are now published to RabbitMQ and/or a specified URL when
  significant events occur

### Bug Fixes

- Multi Parameters that are type 'Dictionary' now work correctly
- Corrected RabbitMQ users - the 'normal' user is now only used by plugins and
  only needs read permission
- 'Any' Parameters that are also multi no longer disappear when transitioning
  from valid to invalid
- Fixed possible temporary error when deleting a system
- Better support for large number of concurrent plugin startups
- Corrected the validation icon and close button overlap for string parameters
  inside an array

### Other Changes

- Systems can no longer be registered with the same display name and version as
  an existing System
- The attempt to update a Request after its processed now has a maximum retry
  count
- Better data integrity by only allowing certain Request status transitions

## 2.1.1

11/21/17

### Bug Fixes

- Modified System deletion procedure so it works correctly on Systems with no
  Instances
- Fixed bug where validation error during first-time System registration
  resulted in an empty System

## 2.1.0

10/23/17

### Added Features

- Added popover icon with an explanation for a Request's status to the Request
  View page
- 'Make it Happen!' buttons are now middle-clickable
- Added sorting to Queue Management table
- ACTION-type requests can now be aged off similar to INFO-type requests
- Command descriptions can now be changed without updating the System version
- Added `updated_at` field to `Request` model
- Added `admin`, `queues`, and `config` endpoints to Swagger
- Brewtils: `SystemClient` now allows specifying a `client_cert`
- Brewtils: `RestClient` now reuses the same session for subsequent connections
- Typeaheads immediately display choices when focused
- Standardized Remote Plugin logging configuration
- Choices providers can now return a simple list
- PATCH requests no longer need to be wrapped in an `operations` envelope
- UI will display a warning banner when attempting to make a request on a
  non-RUNNING instance
- Request creation endpoint now includes a header with the instance status in
  the response
- Available choices for one parameter can now depend on the current value of
  another parameter
- Brewtils: Added domain-specific language for dynamic choices configuration
- Brewtils: `SystemClient` can now make non-blocking requests
- Search functionality on the Command Index page
- Added `metadata` field to Instance model
- Brewtils: `RestClient` and `EasyClient` now support PATCHing a `System`

### Bug Fixes

- Link to RabbitMQ Admin page now works correctly with non-default virtual host
- Large (>4MB) output no longer causes a Request to fail to complete
- Better handling of timeout failures during Request creation
- Number types no longer need be be selected in a Typeahead
- Removed default model values that could cause serialization inconsistencies
- System descriptors (description, display name, icon name, metadata) now always
  updated during startup
- Corrected display for a multi string Parameter with choices
- Stricter type validation when making a request with string, integer, or
  boolean parameters
- Added TTL to Admin messages so they don't persist forever
- Better handling of null values in the frontend
- Validating instance_name during request creation
- Reworked message processing to remove the possibility of a failed request
  being stuck in 'IN_PROGRESS'
- Correctly handle custom form definitions with a top-level array
- Increased startup reliability for Systems with many (>15) Instances
- Bartender helper threads can no longer hang shutdown
- POST and PATCH requests without a `content-type` header now return status code
  400
- Better select control placeholder text
- Requests with output type 'JSON' will now have JSON error messages
- Smarter reconnect logic when the RabbitMQ connection fails
- Attempting to remove 'orphaned' commands if any are found during a query

### Deprecations / Removals

- The following API endpoints are deprecated:
  - POST `/api/v1/admin/system`
  - GET `/api/v1/admin/queues`
  - DELETE `/api/v1/admin/queues`
  - DELETE `/api/v1/admin/queues/{queue_name}`
- Brewtils: `multithreaded` argument to `PluginBase` has been superseded by
  `max_concurrent`
- Brewtils: These decorators are now deprecated:
  - `@command_registrar`, instead use `@system`
  - `@plugin_param`, instead use `@parameter`
  - `@register`, instead use `@command`
- These classes are now deprecated:
  - `BrewmasterSchemaParser`, instead use `SchemaParser`
  - `BrewmasterRestClient`, instead use `RestClient`
  - `BrewmasterEasyClient`, instead use `EasyClient`
  - `BrewmasterSystemClient`, instead use `SystemClient`

### Other Changes

- Searching on Request Index page no longer searches request output
- Reset button on the Command View page ignore 'Pour it Again' values and always
  reset to defaults
- Brewtils: Request processing now occurs inside of a `ThreadPoolExecutor`
  thread
- Using Webpack to bundle frontend resources
- Removed dependencies on compiled Python packages (#196) and Flask
- Using the `subprocess32` module to run Local Plugins
- Local plugins no longer run in their own separate process groups
- Local and Remote plugins are now functionally identical
- Improved concurrency by making all Thrift calls asynchronous

## 2.0.4

8/04/17

### Bug Fixes

- Corrected typo in request index page that prevented filtering for IN_PROGRESS
  requests from working

## 2.0.3

8/01/17

### Bug Fixes

- Reworked request index query to address performance bottleneck

## 2.0.2

7/26/17

### Bug Fixes

- Fixed frontend validation problem for a nullable boolean parameter with a null
  default

## 2.0.1

7/14/17

### Bug Fixes

- Added Object.assign shim for compatability with older browsers

## 2.0.0

7/5/17

### Added Features

- Support for remote plugins
- Support for custom HTML templates on request pages
- Support for Dynamic choices
- Support for starting/stopping individual Instances
- Support for display names of a plugin
- Support for metadata for a plugin
- Support for Python 3

### Bug Fixes

- Optional model with default values
- Bug where nested parameters would not get checked in system validation
- GUI bug where timestamps for child request didnt look right
- Bug with optional list arguments
- Bug where nested request output type didnt look right

### Other Changes

- Added better exception handling to API
- Better error reporting for serialization failures
- The system model has changed
- The command model has changed
- RabbitMQ now uses a topic instead of an exchange

### Security

- All Docker images have been upgraded
- We now build CentOS 6 and CentOS7 RPMs

## 1.1.0

### Added Features

- Support for auto-reconnect to brew-view if it is down on startup
- Support for stopping, starting and reloading plugins
- Support for dynamically deploying new plugins
- Support for output_type for Requests
- This changelog

## 1.0.4

7/19/2016

### Added Features

- Support for Multi-threaded, single instance plugins
- Support for nested requests
- Support for INFO Command Types
- Support for comments on requests
- Support for purging INFO commands

### Bug Fixes

- Bug where RPMs would not get correctly updated

### Other Changes

- Join times for threads to be non-zero. This greatly reduces CPU utilization

## 1.0.3

12/30/2015

### Bug Fixes

- Bug where Plugins would not work with non-ssl enabled versions of brew-view

## 1.0.2

12/3/15

### Security

- Added SSL Support

## 1.0.1

11/10/15

### Other Changes

- Bumped bg-utils version

## 1.0.0

10/2/15

### Added Features

- Support for Local Plugins
- Initial Build of the Backend Threads
- Support for Validating Requests
- Support for Processing Requests
- Support for clearing a queue
- Support for getting a System state
- Support for Stopping a System
- Support for Starting a System
- Support for Restarting a System
- Support for killing a System
- Support for Stopping All Systems
- Support for Starting All Systems
- Support for Killing All Systems
- Support for getting Bartender version
- Support for ping
- Support for building/deploying as an RPM
- Support for easily generating logging and configuration files

[yapconf]: https://github.com/loganasherjones/yapconf<|MERGE_RESOLUTION|>--- conflicted
+++ resolved
@@ -4,13 +4,10 @@
 
 TBD
 
-<<<<<<< HEAD
 - Upgraded Font-Awesome to Free version of 6.5.x
-=======
 - Refactored Mongo pruner to use APScheduler
 - Autobrew supports args and kwargs provided to client class
 - Updated order of Hidden and Command Type icons on Command Index and Request View pages
->>>>>>> 7dbff963
 - Migrates `Latest` system version from SystemClient to Request API supported
 - Adds support for filtering `SystemsList` API on `filter_latest` to return only latest version of each system
 
