--- conflicted
+++ resolved
@@ -4,12 +4,8 @@
 
 TBD
 
-<<<<<<< HEAD
 - Start support for Python 3.12.2+: [cpython ticket](https://github.com/python/cpython/issues/111615) has been resolved
-=======
 - Expanded index checks at the start of Beer Garden to include User, Role, User Tokens, Topics, and Replication
-- If Beer Garden fails during shutdown, it will always do an `os._exit()` command after it attempts to shutdown 
->>>>>>> a6abd67d
 
 # 3.27.0
 
