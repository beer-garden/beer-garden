# Beer Garden Changelog

# 3.21.0

TBD

<<<<<<< HEAD
- On Request Index page, the prefix NOT is supported to invert string query or search for empty strings. 
=======
- Adding "?showNav=false" to the end of any UI page will remove the navigation bar
>>>>>>> fba477dd

# 3.20.0

11/16/2023

- Adds the ability to delete Requests by Plugin on the System Admin page wihtin the plugin sub-menu. These are local deletes only
- Adds Is Alive check for Entry Points, if sub process is killed externally then it is restarted
- Add error handling if Subscriber Request has exception at creation
- Updates request validation to support allow_any_kwargs on commands
- Upgraded Brewtils version to [3.21.0](https://github.com/beer-garden/brewtils/releases/tag/3.21.0)

# 3.19.1

11/9/2023

- Rolls back to Python 3.11 until [cpython ticket](https://github.com/python/cpython/issues/111615) is resolved, expected 3.12.1
- Expands docker build to include various versions of Python
- Fixed bug in Topics to require full matching for subscriptions, not substrings
- Expanded pub/sub testing
- Upgraded Brewtils version to [3.20.2](https://github.com/beer-garden/brewtils/releases/tag/3.20.2)

## 3.19.0

11/7/2023

- Adds support for Published Event Requests
- Adds support for Requests to spawn Publish Request
- Upgraded Brewtils version to [3.20.1](https://github.com/beer-garden/brewtils/releases/tag/3.20.1)
- Updated testing baseline to support Python 3.12, and requirements build off 3.10
- All docker images support Python 3.12
- RPM build is against Python 3.12
- Updated Command Type Icons
- Updated tooltips on Command Types
- Added icon for Subscription based Command/Requests
- Updated Request View page to show Namespace

## 3.18.1

10/20/2023

- Fixed auto brew conf to support NAME/VERSION parameters
- Fixed auto brew to support PLUGIN_ARGS
- Fixed missing default home
- Upgraded Brewtils version to [3.19.0](https://github.com/beer-garden/brewtils/releases/tag/3.19.0)

## 3.18.0

10/13/23

- Can set any page as the home page
- Add command type TEMP that is pruned after parent request is completed or 
  when it completes if it is the top level request
- Add Auto Decorator feature for classes without annoations

## 3.17.2

10/10/23

- Add Request Pruner for command type Admin
- Add batching for large pruner
- Add multithreading for pruner

## 3.17.1

7/20/23

### Other Changes

- Update RPM build process to use Node 18

## 3.17.0

7/19/23

### Other Changes

- Updated preview version of the new UI with better support for commands with
  dynamic parameters
- Bumped dependency versions

## 3.16.2

2/1/23

### Other Changes

- Preview version of the new UI now has intended feature parity with the
  existing UI.

## 3.16.1

1/10/23

### Other Changes

- Miscellaneous updates to the preview version of the new the UI

## 3.16.0

11/15/22

### Added Features

- A preview of the new UI is now bundled into the official release RPM. This new
  UI built on a more modern framework, but is largely intended to look and feel
  similar to the existing UI. When using the configuration provided in the RPM,
  the preview UI can be reached by appending /preview to the base beergarden URL
  in your browser.

## 3.15.0

8/31/22

### Added Features

- A new configuration option, `db.ttl.in_progress`, is now available for timing
  out requests. Any request still in the `IN_PROGRESS` or `CREATED` status after
  the configured timeout (set in minutes) will be marked as `CANCELLED`, making
  it eligible for pruning.

### Bug Fixes

- Viewing instance logs for systems on a local garden now works correctly.
- The Clear All Queues option on the system admin page now works correctly.
  **NOTE:** This is supported for the local garden only.
- Fixed an issue where clearing the queue of an instance with non-word
  characters in the instance name would raise an error. Queues can now be
  cleared properly, regardless of the instance name.

### Other Changes

- Reduced redundancy in the API calls made by the UI.
- Removed lingering internal references to beer garden v2 naming conventions.

## 3.14.0

6/28/22

### Added Features

- The request output page now provides an option to render output that exceeds
  the display size threshold. Note that the ability to successfully render such
  output depends on both the output size and the client's available resources.
  (Issue #1338)
- A Command Publishing Blocklist is now available. Commands on remote gardens
  that are added to this list will not have their results published back up to
  the parent. (Issue #1310)
- When launching a garden for the first time, the default user for running
  plugins is now distinct from the default admin user. (Issue #1309)
- Improved display of multiline comments on requests. (Issue #242)
- Improved feedback when performing a garden sync. (Issue #1299)
- Roles are now synced to downstream gardens when performing a user sync. (Issue
  #1302)

### Bug Fixes

- The namespaces and systems are now correctly displayed for the local garden in
  both the API response and the garden admin view. (Issue #1300)
- Sensitive message queue connection information is no longer returned with the
  systems API endpoint response. (Issue #1301)

### Other Changes

- The superuser role is now internally managed and no longer needs to be
  specifically listed in the role definition file. (Issue #1306)

## 3.13.0

4/12/22

**NOTE:** This release fixes an issue where client certificates would not be
sent to rabbitmq, even if beer garden was configured to do so. Connecting to
rabbitmq with certificates currently requires that the provided certificate be a
key and certificate bundle. Please be aware that in certain configurations where
the certificate is already set and is not a bundle, your connection to rabbitmq
may fail under this release. To fix this, switch your certificate to be a bundle
that also includes the key.

### Bug Fixes

- Client certificates are now properly used when connecting to rabbitmq (Issue
  #1288).
- Column filtering headers on the Request page are now properly aligned (Issue
  #1286)
- Login form now provides feedback when entering invalid credentials (Issue
  #1280)

### Other Changes

- The bgio/beer-garden:3-debian image and related images have been modified to
  more closely align with the alpine image. Usage of the debian image should now
  be the same as that of the alpine image.

## 3.12.0

3/21/22

### Added Features

- A "Change Password" option has been added to the ☰ in the top right of the UI.
  (Issue #1262)
- User management has been added to the UI for creating users and managing their
  role assignments. This is available via a new "Users" option under the admin
  menu. (Issue #1262)
- Requests now list the user that initiated the request. (Issue #1263)
- Users are now granted implicit access to any requests that they create. (Issue
  #1264)
- It is now possible to sync users and their role assignments between gardens.
  (Issue #1265)
- A default admin user and superuser role will now be created during the first
  startup of a new garden. (Issue #1274)

### Bug Fixes

- Overly noisy "ERROR" event messages have been eliminated from the logs. These
  had been especially prevalent in setups with remote gardens that were more
  than a single hop away (i.e. "grandchildren"). (Issue #1271)

### Other Changes

- A [security](https://beer-garden.io/docs/app/security/) section has been added
  to the documentation on beer-garden.io, detailing how to use many of the User
  management related features in this release.

## 3.11.0

2/9/22

### Added Features

- Updates in status in the user interface (via WebSockets) are now filtered
  according to a user's authorization, the same as HTTP API requests. (Issue
  #1243)
- The user interface now preemptively refreshes user access tokens so that a
  user will not be automatically logged out after a short period of inactivity.
  (Issue #1247)
- User interface elements are now hidden or displayed according to a user's
  authorization to access their functionality. (Issue #1179 & Issue #1250)
- Users can now import and export Garden connection configurations via the user
  interface. (Issue #1192 & Issue #1141)

### Bug Fixes

- The Job error count now correctly also reflects those Jobs that fail due to an
  exception, (Issue #1225)
- Job scheduler request handling now properly keeps track of which requests have
  finished. (Issue #1214)

### Other Changes

- Added basic documentation for authentication and authorization features added
  to Beer-garden in previous releases. (Issue #1241)

## 3.10.0

1/4/22

### Added Features

- File parameters on requests are now cleaned up by the pruner per the
  `db.ttl.file` setting. (Issue #1215)
- File parameters are now cleaned up when the corresponding request is removed.
  (Issue #1215)
- Reduce log noise generated from ERROR events. (Issue #1213)

### Bug Fixes

- Request parameter and output data stored in GridFS no longer gets duplicated
  throughout the life of a request. (Issue #1216)
- Request `status_updated_at` field on requests from child gardens is now
  properly preserved. (Issue #1143)
- The DELETE method on the /api/v1/gardens endpoint has been restored. (Issue
  #1230)

### Other Changes

- Added backend support for a command publishing blocklist that prevents
  requests from listed commands from being published up to a parent garden. User
  access to this feature will follow in a future release. (Issue #877)

## 3.9.0

12/8/21

### Added Features

- The `status_updated_at` timestamp is now displayed on the Request view page.
  (Issue #1142)
- The `/api/v1/job/<id>/execute` endpoint now takes an optional `reset_interval`
  parameter which, when set to true, will update the next run time of an
  interval trigger job to be based on the current adhoc execution, rather than
  keeping the next run time that was based on the previously scheduled
  execution. (Issue #1173)
- Command parameters of type `Bytes` are now rendered as a file upload dialog in
  the tasking interface. Files provided this way will be properly sent down to
  remote gardens for tasking, unlike the `Base64` paramter type. For this
  reason, it is recommended that `Bytes` be used for parameters that intend to
  take a file as input. (Issue #1165)

### Bug Fixes

- Child requests are once again properly returned via the `/api/v1/request`
  endpoint and properly displayed on the request page in the UI (Issue #1218)

### Other Changes

- Added the following for use in future authorization related features:
  - A trusted header login handler for authenticating users based on request
    headers that indicate the username and a list of group memberships. (Issue
    #1198)
  - Improved handling of refresh tokens in the UI (Issue #1187)
  - Add authorization checks to the `/api/v1/forward` endpoint. (Issue #1207)

## 3.8.1

12/7/21

### Bug Fixes

- Fixed an issue that prevented tasking of commands without parameters on remote
  gardens (Issue #1209)

## 3.8.0

11/18/21

### Added Features

- Requests now have a `status_updated_at` field representing the time of the
  last status change. (Issue #1132)
- Added the ability to import and export jobs via the Scheduler page on the UI
  (Issue #1034)
- Added the ability to do ad-hoc runs of scheduled jobs via both the API and UI
  (Issues #1062, #1066)

### Bug Fixes

- Properly validate input on the job import API (`/api/v1/import/job`) (Issue
  #1178)
- Dependency versions for development and deployment are now consistent (Issue
  #1182)

### Other Changes

- Added the following for use in future authorization related features:
  - Refresh token support (Issue #1171)
  - The ability to enable permissions based authorization checks to the API
    endpoints (Issues #1154, #1170)
  - Various changes to the UI to support login / logout and refresh token
    handling (Issue #1147)
  - Added a concept of "global" permissions (Issue #1168)

## 3.7.1

10/15/21

### Added Features

- Login endpoint added allowing user/password entry to receive a _JWT_ auth
  token (Issue #1134)
- The `get_current_user` method in the `BaseHandler` class now gets the `User`
  object based on the _JWT_ auth token (Issue #1144)
- Local and remote plugin logging config files now separated (Issue #817)
- Helper functions created to determine a user's permissions (Issue #1122)

### Bug Fixes

- Hidden files in a plugin directory no longer show an error in the logs (Issue
  #1097)
- File parameters are now handled correctly and a file posted to a child garden
  from the parent is correctly encoded and compressed for transport (Issue
  #1055)
- Dead runners on a child garden now correctly show their status on the parent's
  UI (Issue #809)
- Stale systems are now removed when syncing child gardens (Issue #1101)
- Large requests now better determined whether they need to be stored in GridFS
  (Issue #1038)

### Other Changes

- Project is now able to accept pull requests from those who are working from a
  fork
- Contribution guide updated

## 3.6.0

9/22/21

### Added Features

- Added new api endpoints for importing and exporting jobs (Issue #1067)

### Bug Fixes

- It is no longer possible to create multiple gardens sharing the same name
  (Issue #727)
- GET and DELETE against the garden api endpoint now return the correct response
  codes (Issue #1110)
- Fixed an issue where internal event processors were incorrectly modifying
  events (Issue #978)
- Garden connection configuration is now properly displayed in the UI when
  default values are being used (Issue #1104)
- Connection reliability fixes for the stomp entrypoint (Issue #1102)

### Other Changes

- Added the following for use in future authorization related features:
  - Authorization related database models (Issue #1089)
  - The ability to load role definitions from a configuration file (Issue #1091)
- Updated library dependency versions

## 3.5.0

8/18/21

### Added Features

- Command-based choices request will now time out after 30 seconds
- Theme selection now persisted in browser storage
- Added config option for changing commands of non-dev systems

### Bug Fixes

- Command-based choices now wait for an instance to be selected
- Read-log requests now fully formed
- Fixed issue where gardens with certain characters in their name could not be
  accessed
- Republishing a modified event when child request changes
- Fixed operations being routed to incorrect gardens in certain cases
- Command-based choices now show an indication when request fails

### Other Changes

- Setting timezone to UTC in docker image

## 3.4.1

8/2/21

### Bug Fixes

- Jobs removed during an execution no longer respawn upon completion (Issue
  #1081/ PR #1084)

## 3.4.0

6/24/21

### Added Features

- Scheduled jobs now have a timeout field (Issue #1046 / PR #1049)
- Forwarding REST calls now support `blocking` and `timeout` parameters (Issue
  #895 / PR #325)
- Bytes-type parameters are now supported (Issue #991 / PR #996)
- Systems can now have UI templates (Issue #997 / PR #1005)
- Commands now have a metadata field (Issue #358 / PR #998)

### Bug Fixes

- Scheduled job now displays next run time correctly (Issue #972 / PR #1059)
- Handling request cancellation events from child gardens (Issue #932 / PR
  #1056)
- Better error handling when HTTP connection from child to parent garden fails
  (Issue #1035 / PR #1037)
- Changed standard nginx config to allow for larger request output (Issue #1027
  / PR #1032)
- Large child output no longer prevents parent output from being displayed
  (Issue #1026 / PR #1030)
- Better error message when creating a Request with an incorrect namespace
  (Issue #1017 / PR #1024)
- System attributes (like description) can now be cleared (Issue #1002 / PR
  #1003)
- Fixed issue with plugin log reads immediately timing out (Issue #999 / PR
  #1000)

### Other Changes

- Moved status icon on request view page (Issue #1041 / PR #1042)

## 3.3.0

4/23/21

### Added Features

- Can now modify scheduled jobs (Issue #294 / PR #988)

### Bug Fixes

- Fixed file parameters regression (Issue #992 / PR #995)
- Better handling for out-of-order request updates from child gardens (Issue
  #982 / PR #993)

## 3.2.3

4/16/21

### Bug Fixes

- Fixed regression where headers were not set when sending STOMP messages (Issue
  #969 / PR #970)
- System creation events should now be handled by all entry points (Issue #949 /
  PR #971)
- Stomp entry point no longer mangles event objects (Issue #978 / PR #979)
- Child request view starts as collapsed on request view page (Issue #984 / PR
  #985)

### Other Changes

- Changed STOMP configuration items (PR #968)

## 3.2.2

4/12/21

### Bug Fixes

- Fixed error where certain database models would hold onto references (Issue
  #959 / PR #960)
- Fixed various issues with TLS stomp connections (Issue #946 / PR #947)
- Garden sync operations now work more consistently (Issue #941 / PR #961)

### Other Changes

- Change to how child garden connection parameters are stored (Issue #912 / PR
  #962)

## 3.2.1

4/9/21

### Bug Fixes

- Scheduled jobs now work without a namespace (Issue #952 / PR #954)

### Other Changes

- UI image no longer uses IPv6 by default (Issue #950 / PR #951)

## 3.2.0

4/1/21

### Bug Fixes

- Better error message when request choices validation times out (Issue #938 /
  PR #945)
- Fixes to STOMP connection behavior (Issue #914 / PR #917, #935)
- No longer possible to define a Garden connection type as Local (Issue #906 /
  PR #909)
- Fixed case where incorrect STOMP config could prevent startup (Issue #907 / PR
  #910)
- Errors when changing garden connection info will be displayed (Issue #903 / PR
  #908)
- Request creation no longer generating extraneous error logs (Issue #902 / PR
  #911)
- Creating request for a child garden no longer shows UI error (Issue #893 / PR
  #894)
- Preventing incorrect namespace value from breaking notifications (Issue #890 /
  PR #892)
- Fixed problems with HTTP parent/child connection parameters (Issue #878, #879,
  #897 / PR #884, #899, #901)
- Garden names now support Unicode (Issue #875 / PR #885)
- Improved error logging for HTTP parent/child communication errors (Issue #873
  / PR #889)

### Added Features

- Added descriptions to system admin page (Issue #840 / PR #843)

### Other Changes

- Event notifications are always wrapped in Operations (Issue #918 / PR #920)

## 3.1.1

2/5/21

### Bug Fixes

- Database migration script no longer requires has_parent field (Issue #868 / PR
  #869)

## 3.1.0

2/5/21

### Bug Fixes

- Improved the position of the popover shown for a parent request (Issue #862 /
  PR #865)
- Checkbox label on commands page now works correctly (Issue #860 / PR #866)
- Fixing incorrect Request collection name (Issue #833 / PR #834)

### Added Features

- Requests based on a hidden command will now be marked as hidden themselves
  (Issue #414 / PR #849)

### Other Changes

- Request index page checkbox labels have been tweaked (Issue #861 / PR #864)
- Beer-garden systemd process now runs with umask 0002 (Issue #816 / PR #844)

## 3.0.5

1/11/21

### Bug Fixes

- System Queue Management Not Working on Admin Page(Issue #823 / PR #824)
- Scheduler Not Rendering Trigger Form (Issue #819 / PR #821)
- Local plugin runner not removed during system purge (Issue #810 / PR #822)
- Unassociated Runner not displayed when there are no systems (Issue #805 / PR
  #808)
- Now able to delete System when Child Garden is down (Issue #749 / PR #798)
- Regigersty empty command list on existing System resulted in no changes to
  commands list (Issue #806 / PR #807)
- Fixed issue where Garden updates failed if no Configuration was provided (PR
  #801)
- Moved metadata field into STOMP shutdown event properly (PR #802)

### Added Features

- Run systemd service as beer-garden user (Issue #816 / PR #818)
- Warn when beer.conf results in no instances (Issue #796 / PR #804)
- Entry Points now emit Brewtils Event when started (PR #800)
- Adding Checkers for Code Complexity and Security to PR Actions (PR #812)
- Self-closing non-void tags are not great in HTML5 (PR #814)
- Adding log message when logging config file is changed (PR #826)

## 3.0.4

12/22/20

### Bug Fixes

- Fixed issue with entry point status event publishing

## 3.0.3

12/22/20

### Added Features

- Parent and child gardens can now use Stomp-based communication (#761)
- Can now create a child garden using the UI (#726)

### Bug Fixes

- Fixed regression that made it impossible to removed remote plugins (#794)
- Better error handling during system removal (#749, #771)

## 3.0.2

12/15/20

### Added Features

- Unassociated runners are now shown on the System Admin page (#708)
- Can now pass files as parameters (#368)

### Bug Fixes

- Shutdown procedure is more robust when running under systemd (#770)
- Corrected tooltip for System Admin page start button (#768)
- Stopped certain events from generating UI console errors (#764)
- Better error information when using Pour it Again on a removed command (#624)

## 3.0.1

11/12/20

### Bug Fixes

- Fix issue preventing clean shutdown on Python 3.7 (#738)

## 3.0.0

11/10/20

Note: This is a major release. Please check out the
[site](https://beer-garden.io/) for more in-depth documentation.

### Added Features

- Scheduler now supports triggering from file events (#647)
- jquery and lodash objects are now available when creating custom templates
  (#589)
- Table page length selections in UI are persisted in browser storage (#560)
- Local plugins can now use an alternate python interpreter (#492)
- Request output with a size greater than 16MB is now supported (#407)
- Button added to Request View page for downloading output (#361)
- Additional REST endpoint for Request output (#361)
- Systems can now be grouped by namespace (#284)
- Can now mark commands as hidden (#269)
- The UI Output and Parameters displays can now be expanded (#170)
- Separate gardens can now communicate via REST API
- Actions can be initiated with STOMP messages in addition to the REST API
- Plugin logs can now be retrieved and displayed on the UI System Admin page
- All plugins automatically request a logging configuration from Beer-garden

### Other Changes

- UI Queue Admin functionality has been moved into System Admin page (#533)
- Drop official support for CentOS 6 (#225)
- Logging config files are now yaml by default (#89)
- Brew-view & Bartender have been merged into a single Beer-garden application
  (#87)
- UI has been pulled out into a separate application
- Default `max_instances` value for plugins is -1 (no maximum)
- User interface has been streamlined
- Python version bundled with rpm is now 3.7 instead of 3.6
- Commands no longer have an ID field

### Removed

- Publishing events to RabbitMQ and Mongo has been removed (#681)
- Authentication / Authorization functionality: Users, Roles, Login, etc.

## 2.4.18

10/27/20 Brew-view 2.4.19, Bartender 2.4.8, BG-utils 2.4.10

### Added Features

- Can now inject specific host environment variables into local plugin processes
  (#686)

## 2.4.17

10/13/20 Brew-view 2.4.19, Bartender 2.4.7, BG-utils 2.4.10

### Bug Fixes

- Fixed command invocation error when request has no parameters (#351)

## 2.4.16

9/23/20 Brew-view 2.4.19, Bartender 2.4.7, BG-utils 2.4.10

### Bug Fixes

- Removed mongo model caching from Pruner. Releasing memory once the delete is
  completed (#604)

## 2.4.15

2/20/20 Brew-view 2.4.19, Bartender 2.4.6, BG-utils 2.4.10

### Bug Fixes

- Start and end dates are correctly applied to new interval jobs (#431)

## 2.4.14

1/30/20 Brew-view 2.4.18, Bartender 2.4.6, BG-utils 2.4.9

### Bug Fixes

- Returning 418 status code when a model is too large to save (#308)

## 2.4.13

1/14/20 Brew-view 2.4.17, Bartender 2.4.6, BG-utils 2.4.9

### Bug Fixes

- Fixed issue where scheduler would not work with self-signed cert (#391)

## 2.4.12

12/5/19 Brew-view 2.4.16, Bartender 2.4.6, BG-utils 2.4.9

### Added Features

- Added configuration flag to allow rendering unsanitized output (#360)

## 2.4.11

11/12/19 Brew-view 2.4.15, Bartender 2.4.6, BG-utils 2.4.9

### Bug Fixes

- Requests should now survive a broker restart (#352)
- Fixed issue where admin role and user pages could fail to update (#345)

### Other Changes

- Admin queues are now durable (#356)
- Admin queues are no longer created with the auto-delete flag (#350)

## 2.4.10

9/27/19 Brew-view 2.4.14, Bartender 2.4.5, BG-utils 2.4.8

### Bug Fixes

- Static choices with alternate display text no longer fail validation (#325)

### Other Changes

- Typeahead parameters now use a scrollable display (#318)
- Better stacktrace logging for local plugins (#317)

## 2.4.9

9/5/19 Brew-view 2.4.13, Bartender 2.4.4, BG-utils 2.4.8

### Bug Fixes

- HTML output is now rendered correctly (#312)

### Other Changes

- Now using npm instead of yarn

## 2.4.8

6/27/19 Brew-view 2.4.12, Bartender 2.4.4, BG-utils 2.4.8

### Bug Fixes

- Semicolon in request index page filters no longer breaks (#302)
- Granfana link descriptions on about page respect application name (#301)
- Frontend websocket connection now handles non-default base path (#298)

### Added Features

- Support for Pika v1 (#305)
- Scheduled jobs can now specify a max number of concurrent executions (#209)
- Interval jobs can now reschedule based on prior run completion (#209)

## 2.4.7

4/24/19 Brew-view 2.4.11, Bartender 2.4.3, BG-utils 2.4.7

### Bug Fixes

- Fixed configuration generation regression caused by #224 (#254)
- Child requests cannot be created after the parent is completed (#252)
- When mongo pruner removes a request the children are also removed (#246)
- Fixed issue that could cause mongo pruner to not run (#245)
- Mongo pruner will only directly remove top-level requests (#244)

### Added Features

- Toggle for displaying child requests on the index page (#248)
- Added button for refreshing request index without reloading the page (#236)
- Show a notification on request index page when changes occur (#180)

## 2.4.6

2/22/19 Brew-view 2.4.10, Bartender 2.4.2, BG-utils 2.4.6

### Bug Fixes

- Request index page overall search no longer specifies a hint (#235)
- Bartender errors correctly propagate back through thrift interface (#229)
- Removed unique index with potential to cause system registration issues (#222)
- Dynamic choices URL source works correctly with a list of strings (#218)
- All files correctly removed when upgrading using the rpm (#215)

### Added Features

- Config file upgrades can now be converted between json and yaml (#72)
- Centos 7 rpm install now uses real systemd unit files (#17)

### Other Changes

- Config file extensions for rpm install are now .yaml, not .yml (#226)
- Config files no longer contain bootstrap entries (#224)

## 2.4.5

1/11/19 Brew-view 2.4.7, Bartender 2.4.1, BG-utils 2.4.2

### Bug Fixes

- Bartender avoids extra network call if shut down while still starting (#214)
- Correct Brew-view startup failure when authentication is enabled (#207)
- No longer hanging if Rabbit broker runs out of resources (#203)
- Errors loading a local plugin will no longer affect subsequent plugins (#202)
- Fixed UI bug where more than one plugin version was considered 'latest' (#200)
- Better error handling for simultaneous index creation (#198)
- Initializing Prometheus counts correctly on startup (#197)
- Accounted for magic comment when building local rpm (#196)
- Styling fix for Systems Management page (#174)
- Changing choices configuration no longer requires removing System (#58)

### Added Features

- Request view page will show spinner while request is in progress (#204)

### Other Changes

- Increased default Bartender timeout to 13 seconds (#182)
- Added additional indexes to increase Request Index page performance (#105)

## 2.4.4

10/9/18 Brew-view 2.4.6, Bartender 2.4.0 BG-utils 2.4.0

### Bug Fixes

- Fixed a race that could cause request creation to wait forever (#195)

### Added Features

- Added Instance deletion endpoint to REST API

## 2.4.3

9/25/18 Brew-view 2.4.5, Bartender 2.4.0, BG-utils 2.4.0

### Bug Fixes

- Corrected problem with brew-view escalating CPU usage (#187)
- Select boxes in the UI now have a maximum height (#169)

## 2.4.2

9/25/18 Brew-view 2.4.4, Bartender 2.4.0, BG-utils 2.4.0

### Bug Fixes

- Request create timeout is now -1 by default to match pre-2.4 behavior (#183)
- The landing page now links newly-created systems correctly (#181)

### Other Changes

- Changed use of newly-reserved 'async' keyword to support Python 3.7 (#175)

## 2.4.1

9/5/18 Brew-view 2.4.1, Bartender 2.4.0, BG-utils 2.4.0

### Bug Fixes

- Fixed issue with spinner always being shown on some pages (#172)

## 2.4.0

9/5/18 Brew-view 2.4.0, Bartender 2.4.0, BG-utils 2.4.0

### Added Features

- 'Created' filtering in request index view now supports second precision (#153)
- Browser window title now reflects current page (#145)
- Brew-view responses now have a header specifying the beer-garden version (#85)
- Webapp no longer relies on IDs in the URL (#98)
- Configuration file will be updated on application startup (#79)
- Connections to RabbitMQ can now be TLS (#74)
- System list endpoint can now return only certain system fields (#70)
- Prometheus metrics and Grafana dashboards (#68, #69)
- Actions on the system management page are more responsive (#67)
- Configuration files can now be yaml (#66)
- Dynamic choices can now use the instance name as an input (#45)
- User / authentication support (#35)
- Request creation can now wait for completion without polling (brew-view #16)
- Periodic request scheduler (#10)

### Bug Fixes

- Bartender checks for connection to Brew-view before Mongo to fix a race (#160)
- Corrected condition that could cause 'Error: ' to flash on request view (#151)
- Request view will continue to refresh even if a child has errored (#122)
- Fixed issue where /var/run/beer-garden was removed after rpm install (#113)
- Setting queue-level TTL for admin queue messages (#101)
- Data persisted in the webapp using local storage instead of cookies (#92)
- Bartender will error if SSL error occurs during Brew-view check (#65)
- Local plugins are better about logging stacktraces (#57)
- Date on request index page is always UTC (brew-view #56)
- Fixing support for Unicode string values when using Python 2 (#54)
- Nested request display looks better when using slate theme (#41)

### Other Changes

- Request index spinner icon looks better on slate theme (#155)
- Split system and instance columns on request index page (#103)

## 2.3.9

6/14/18 Brew-view 2.3.10, Bartender 2.3.7, BG-utils 2.3.6

### Bug Fixes

- Re-added Request indexes that were removed in 2.3.7

## 2.3.8

6/12/18 Brew-view 2.3.9, Bartender 2.3.6, BG-utils 2.3.4

### Bug Fixes

- Fixed problem with new versions of Marshmallow causing empty requests to be
  returned from the request list endpoint

## 2.3.7

6/7/18 Brew-view 2.3.8, Bartender 2.3.6, BG-utils 2.3.4

This release addresses two critical problems with database performance. To
support the fix an additional field was added to the Request model and the
indexes for the Request collection were updated.

**When updating to this version the Request collection will be updated to
reflect these changes.** This will happen automatically and requires no action
on the part of administrator. Status messages will be logged at the WARNING
level as the upgrade occurs.

See issue #84 for a detailed explanation.

### Bug Fixes

- Database operations sometimes timed out on slow networks due to configuration
  error (#84)

### Other Changes

- Reworked database indexes so Request queries are more efficient (#84)

## 2.3.6

4/6/18 Brew-view 2.3.6, Bartender 2.3.5, BG-utils 2.3.3

### Added Features

- Using RabbitMQ publisher confirms when publishing requests (#37)
- Brew-view accepts ca_cert, ca_path, and client_cert_verify configuration
  options (beer-garden/brew-view#43)
- Bartender now explictly checks for connectivity to Mongo and RabbitMQ admin
  interface on startup (#38, #48)

### Bug Fixes

- Status monitor no longer continuously restarts when RabbitMQ connectivity is
  lost
- Clearing queues now works with Rabbit 3.7
- Child rows in nested request display now show correct created time
- Command-based dynamic choices now work without a 'default' instance (#47)

### Other Changes

- Adding explict support for Python 3.4
- Using non-Brewmaster exceptions from Brewtils
- Using pytest instead of nose to run tests

## 2.3.5

4/3/18 Brew-view 2.3.5, Bartender 2.3.4, BG-utils 2.3.3

### Added Features

- Attempting to update a completed request without actually modifiying data is
  no longer an error (beer-garden/brew-view#49)

### Bug Fixes

- Configuration file generation fix for Python 2

## 2.3.3

2/21/18 Brew-view 2.3.3, Bartender 2.3.3, BG-utils 2.3.2

### Bug Fixes

- Bartender shutdown will now be clean even before making Brew-view and RabbitMQ
  connections

### Other Changes

- Using [Yapconf] for configuration loading
- Running Flake8 linting on source and tests

## 2.3.1

2/5/18 Brew-view 2.3.1, Bartender 2.3.0, BG-utils 2.3.0

### Bug Fixes

- Fixing issue with manual request creation targeting incorrect system

## 2.3.0

1/26/18

### Added Features

- Bartender can now be configured to skip server certificate verification when
  making HTTPS requests
- Added Bartender custom CA certificate configuration option
- Timestamps now have true millisecond precision on platforms that support it
- Plugins can now specify `max_instances` as a keyword parameter without needing
  to define a System
- Command Index page now supports pagination, cosmetic changes
- Added ability to specify a textarea be used as the input for a Parameter
- System Admin page now has links to the individual System pages
- Requests that incorrectly fail frontend validation can now be modified and
  sent manually
- Reworked fronted sidebar to be clearer when multiple verions of a System are
  registered
- Dark theme for frontend
- New Parameter types: date and datetime
- Searching Request index by 'created' field now uses datepickers
- REST API can now be served with a URL prefix
- Notifications are now published to RabbitMQ and/or a specified URL when
  significant events occur

### Bug Fixes

- Multi Parameters that are type 'Dictionary' now work correctly
- Corrected RabbitMQ users - the 'normal' user is now only used by plugins and
  only needs read permission
- 'Any' Parameters that are also multi no longer disappear when transitioning
  from valid to invalid
- Fixed possible temporary error when deleting a system
- Better support for large number of concurrent plugin startups
- Corrected the validation icon and close button overlap for string parameters
  inside an array

### Other Changes

- Systems can no longer be registered with the same display name and version as
  an existing System
- The attempt to update a Request after its processed now has a maximum retry
  count
- Better data integrity by only allowing certain Request status transitions

## 2.1.1

11/21/17

### Bug Fixes

- Modified System deletion procedure so it works correctly on Systems with no
  Instances
- Fixed bug where validation error during first-time System registration
  resulted in an empty System

## 2.1.0

10/23/17

### Added Features

- Added popover icon with an explanation for a Request's status to the Request
  View page
- 'Make it Happen!' buttons are now middle-clickable
- Added sorting to Queue Management table
- ACTION-type requests can now be aged off similar to INFO-type requests
- Command descriptions can now be changed without updating the System version
- Added `updated_at` field to `Request` model
- Added `admin`, `queues`, and `config` endpoints to Swagger
- Brewtils: `SystemClient` now allows specifying a `client_cert`
- Brewtils: `RestClient` now reuses the same session for subsequent connections
- Typeaheads immediately display choices when focused
- Standardized Remote Plugin logging configuration
- Choices providers can now return a simple list
- PATCH requests no longer need to be wrapped in an `operations` envelope
- UI will display a warning banner when attempting to make a request on a
  non-RUNNING instance
- Request creation endpoint now includes a header with the instance status in
  the response
- Available choices for one parameter can now depend on the current value of
  another parameter
- Brewtils: Added domain-specific language for dynamic choices configuration
- Brewtils: `SystemClient` can now make non-blocking requests
- Search functionality on the Command Index page
- Added `metadata` field to Instance model
- Brewtils: `RestClient` and `EasyClient` now support PATCHing a `System`

### Bug Fixes

- Link to RabbitMQ Admin page now works correctly with non-default virtual host
- Large (>4MB) output no longer causes a Request to fail to complete
- Better handling of timeout failures during Request creation
- Number types no longer need be be selected in a Typeahead
- Removed default model values that could cause serialization inconsistencies
- System descriptors (description, display name, icon name, metadata) now always
  updated during startup
- Corrected display for a multi string Parameter with choices
- Stricter type validation when making a request with string, integer, or
  boolean parameters
- Added TTL to Admin messages so they don't persist forever
- Better handling of null values in the frontend
- Validating instance_name during request creation
- Reworked message processing to remove the possibility of a failed request
  being stuck in 'IN_PROGRESS'
- Correctly handle custom form definitions with a top-level array
- Increased startup reliability for Systems with many (>15) Instances
- Bartender helper threads can no longer hang shutdown
- POST and PATCH requests without a `content-type` header now return status code
  400
- Better select control placeholder text
- Requests with output type 'JSON' will now have JSON error messages
- Smarter reconnect logic when the RabbitMQ connection fails
- Attempting to remove 'orphaned' commands if any are found during a query

### Deprecations / Removals

- The following API endpoints are deprecated:
  - POST `/api/v1/admin/system`
  - GET `/api/v1/admin/queues`
  - DELETE `/api/v1/admin/queues`
  - DELETE `/api/v1/admin/queues/{queue_name}`
- Brewtils: `multithreaded` argument to `PluginBase` has been superseded by
  `max_concurrent`
- Brewtils: These decorators are now deprecated:
  - `@command_registrar`, instead use `@system`
  - `@plugin_param`, instead use `@parameter`
  - `@register`, instead use `@command`
- These classes are now deprecated:
  - `BrewmasterSchemaParser`, instead use `SchemaParser`
  - `BrewmasterRestClient`, instead use `RestClient`
  - `BrewmasterEasyClient`, instead use `EasyClient`
  - `BrewmasterSystemClient`, instead use `SystemClient`

### Other Changes

- Searching on Request Index page no longer searches request output
- Reset button on the Command View page ignore 'Pour it Again' values and always
  reset to defaults
- Brewtils: Request processing now occurs inside of a `ThreadPoolExecutor`
  thread
- Using Webpack to bundle frontend resources
- Removed dependencies on compiled Python packages (#196) and Flask
- Using the `subprocess32` module to run Local Plugins
- Local plugins no longer run in their own separate process groups
- Local and Remote plugins are now functionally identical
- Improved concurrency by making all Thrift calls asynchronous

## 2.0.4

8/04/17

### Bug Fixes

- Corrected typo in request index page that prevented filtering for IN_PROGRESS
  requests from working

## 2.0.3

8/01/17

### Bug Fixes

- Reworked request index query to address performance bottleneck

## 2.0.2

7/26/17

### Bug Fixes

- Fixed frontend validation problem for a nullable boolean parameter with a null
  default

## 2.0.1

7/14/17

### Bug Fixes

- Added Object.assign shim for compatability with older browsers

## 2.0.0

7/5/17

### Added Features

- Support for remote plugins
- Support for custom HTML templates on request pages
- Support for Dynamic choices
- Support for starting/stopping individual Instances
- Support for display names of a plugin
- Support for metadata for a plugin
- Support for Python 3

### Bug Fixes

- Optional model with default values
- Bug where nested parameters would not get checked in system validation
- GUI bug where timestamps for child request didnt look right
- Bug with optional list arguments
- Bug where nested request output type didnt look right

### Other Changes

- Added better exception handling to API
- Better error reporting for serialization failures
- The system model has changed
- The command model has changed
- RabbitMQ now uses a topic instead of an exchange

### Security

- All Docker images have been upgraded
- We now build CentOS 6 and CentOS7 RPMs

## 1.1.0

### Added Features

- Support for auto-reconnect to brew-view if it is down on startup
- Support for stopping, starting and reloading plugins
- Support for dynamically deploying new plugins
- Support for output_type for Requests
- This changelog

## 1.0.4

7/19/2016

### Added Features

- Support for Multi-threaded, single instance plugins
- Support for nested requests
- Support for INFO Command Types
- Support for comments on requests
- Support for purging INFO commands

### Bug Fixes

- Bug where RPMs would not get correctly updated

### Other Changes

- Join times for threads to be non-zero. This greatly reduces CPU utilization

## 1.0.3

12/30/2015

### Bug Fixes

- Bug where Plugins would not work with non-ssl enabled versions of brew-view

## 1.0.2

12/3/15

### Security

- Added SSL Support

## 1.0.1

11/10/15

### Other Changes

- Bumped bg-utils version

## 1.0.0

10/2/15

### Added Features

- Support for Local Plugins
- Initial Build of the Backend Threads
- Support for Validating Requests
- Support for Processing Requests
- Support for clearing a queue
- Support for getting a System state
- Support for Stopping a System
- Support for Starting a System
- Support for Restarting a System
- Support for killing a System
- Support for Stopping All Systems
- Support for Starting All Systems
- Support for Killing All Systems
- Support for getting Bartender version
- Support for ping
- Support for building/deploying as an RPM
- Support for easily generating logging and configuration files

[yapconf]: https://github.com/loganasherjones/yapconf<|MERGE_RESOLUTION|>--- conflicted
+++ resolved
@@ -4,11 +4,8 @@
 
 TBD
 
-<<<<<<< HEAD
 - On Request Index page, the prefix NOT is supported to invert string query or search for empty strings. 
-=======
 - Adding "?showNav=false" to the end of any UI page will remove the navigation bar
->>>>>>> fba477dd
 
 # 3.20.0
 
