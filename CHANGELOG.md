# Beer Garden Changelog

# 3.26.0

TBD

<<<<<<< HEAD
- Autobrew supports args and kwargs provided to client class
=======
- Updated order of Hidden and Command Type icons on Command Index and Request View pages
>>>>>>> 744e090d
- Migrates `Latest` system version from SystemClient to Request API supported
- Adds support for filtering `SystemsList` API on `filter_latest` to return only latest version of each system

# 3.25.1

5/3/2024

- Added auto refresh checkbox to requests page
- Added support for cross-server parent/child requests
- Reuse existing rabbit admin queue by purging messages instead of creating new queue
- Fixed bug where Auto brew plugins did not parse NAME/VERSION properly from the beer.conf
- Fixed bug where unresponsive Garden API was referencing a non existing configuration for default. New default is -1.
- Fixed bug where Garden unresponsive metadata was cleared during child garden shutdown
- Fixed bug where tailing plugin logs fails if the logs are not updating
- Fixed bug where locally connected plugin commands ran as TEMP did not auto delete after completion
- Fixed bug where commands page did not load properly if opened up directly
- Fixed bug where `Pour It Again` on Request View page was generated before Systems were loaded from API
- Fixed bug where Autobrew plugins passed PLUGIN_ARGS to Client class
- Fixed bug where outstanding Requests will prevent Plugin from shutting down. 

# 3.25.0

4/11/2024

- Added Topics API and classes to support dynamic topic subscribers
- Now show alert on Garden Admin page when a Sync event is seen
- Garden Sync events will update heartbeat status of Receiving Garden APIs
- Utilized the TTL for In_Progress requests to set Expiration windows for Requests on PIKA, to handle backups of requests that Beer Garden has already cancelled.
- Optimized UI Rest calls to load only Local Garden with Children
- Optimized Child Request Event handeling
- Updated how STOMP URL preview is formatted on Garden Admin page
- Configuration update: Prometheus metrics (`metrics.prometheus.enabled`) is now disabled by default
- Configuration update: Default directory for child configs (`children.directory`) is now `./children`
- Configuration update: Default for `ui.cors_enabled` is now True to match example configuration and default behavior of UI docker images
- Fixed order of Gardens and Connections on Garden Admin page
- Fixed bug where STOMP connections for children did not start with Beer Garden startup
- Fixed bug where Child Garden Publishers appeared as Upstream on Garden Admin Page
- Fixed bug where outbound filtering removing Username/Password from STOMP connections for internal events
- Fixed bug where Disabled STOMP Receiving connection could be re-enabled if it is shared and unresponsive
- Fixed bug where child garden plugins are treated like local plugins on the System Admin page
- Fixed bug where pruner dies if it is unable to update cancelled request
- Fixed bug where child requests were stored in database without parent request
- Fixed bug where removing a parent garden failed to remove both parent and child

# 3.24.4

3/11/2024

- Fixed bug where child STOMP Recieving connections where not being saved or configured to listen

# 3.24.3

3/8/2024

- Fixed bug where Stomp Headers were not being parsed into Dictionaries

# 3.24.2

2/28/24

- Fixed bug where setting the heartbeat for recieving garden connections would override changes from Instance Updates in seperate threads
- Fixed bug where heartbeat did not update the status to `RECEVING` for the receiving connection type
- Backup current config on rpm update when config changes are present
- Fixed bug where Admin Garden page did not update page based on events until page was interacted with
- Fixed bug where Plugins assocaited with a runner would appear after a refresh
- Fixed bug where child unresponsive runners appeared in the list of unresponsive runners
- Upgraded Brewtils version to [3.24.1](https://github.com/beer-garden/brewtils/releases/tag/3.24.1)

# 3.24.1

2/21/2024

- Fixed pip config trusted-host on rpm build
- Fixed bug where the Garden Connection Stop button did not request the connection to be disabled if the current status is a valid running status.
- Cleaned up logging statements left from debugging
- Fixed bug where the modal for reading Instance Logs was not appearing
- Updated System Instance "Get Logs" to support live polling
- Expanded Instance Logs requests to allow for routing to child gardens

# 3.24.0

2/13/2024

- Updated icons on System Admin page
- Fixed bug where `blocking=true` on Request API returned `IN PROGRESS` status for requests sourced from downstream gardens. Delay added to 
  allow Beer Garden to process the event.
- Request API utilizes Futures for `blocking=true`, returning back the completed request from the Event, instead of querying the database
- Fixed bug where pruned In-Progress Requests that were scheduled never completed in scheduler, so max concurrency would be reached.
- Expanded counters for Scheduled Jobs to include Requests skipped and canceled. 

## BREAKING CHANGES
- The Garden table needs to be dropped from the database to support new model changes
  ```
  mongo
  use beer_garden
  db.garden.drop()
  ```
- Garden records store child Gardens
- Child Gardens are now configured through a config file. Default location is `./children`
- Garden Admin page overhauled
- Scheduled checks to ensure that all child gardens are publishing
- Child Gardens receiving/publishing connections can be started and stopped from the Admin Garden page. This only starts/stops the accepting
or publishing from the Parent, not disable a remote API.
- UI now iterates over local Garden children to determine list of Systems
- If Garden is disabled or not configured, it's and it's child garden Systems will not be visible on the UI
- If a child garden is not reporting a Recieving connection, but can be tasked, upgrade the child. Older 3.X releases do not report sourcing and 
 this is utilized to determine the Receiving connections.


# 3.23.1

12/29/2023

- Fixed issue where replicated messages were not fanned out to all replicated Beer Gardens
- Fixed bug where restart instance was not checking if process is currently running. Now
  it properly kills the running instance during restart.
- Split apart functionality of Start and Restart instance into two API operations. 

# 3.23.0

12/27/2023

- Added missing Request Status filter for "Invalid"
- Adding default icon on System Admin page for undefined or null system.icon_name
- Fixed bug where Publish/Subscribe events would carry over request properties across the various topics mapped
- New API to support PUT Requests, this API will only spawn REQUEST_UPDATE events
- Upgraded Brewtils version to [3.23.0](https://github.com/beer-garden/brewtils/releases/tag/3.23.0)

# 3.22.0

12/13/2023

- Replication of all events, when configured, except for Garden Sync events. Garden sync events spawn off additional events that will be replicated properly.
- Add support for commands to have tags, used for filtering on the commands index page
- Publish Instance Status changed to Instance default topic {Namespace}.{System}.{Version}.{Instance}
- Upgraded Brewtils version to [3.22.0](https://github.com/beer-garden/brewtils/releases/tag/3.22.0)

# 3.21.0

12/05/2023

- When Beer-Garden is replicated, publishes required events to RabbitMQ keep the environments in sync.
- On Request Index page, the prefix NOT is supported to invert string query or search for empty strings. 
- Adding "?showNav=false" to the end of any UI page will remove the navigation bar
- Upgrading unstable docker images to install Brewtils develop branch

# 3.20.0

11/16/2023

- Adds the ability to delete Requests by Plugin on the System Admin page within the plugin sub-menu. These are local deletes only
- Adds Is Alive check for Entry Points, if sub process is killed externally then it is restarted
- Add error handling if Subscriber Request has exception at creation
- Updates request validation to support allow_any_kwargs on commands
- Upgraded Brewtils version to [3.21.0](https://github.com/beer-garden/brewtils/releases/tag/3.21.0)

# 3.19.1

11/9/2023

- Rolls back to Python 3.11 until [cpython ticket](https://github.com/python/cpython/issues/111615) is resolved, expected 3.12.1
- Expands docker build to include various versions of Python
- Fixed bug in Topics to require full matching for subscriptions, not substrings
- Expanded pub/sub testing
- Upgraded Brewtils version to [3.20.2](https://github.com/beer-garden/brewtils/releases/tag/3.20.2)

## 3.19.0

11/7/2023

- Adds support for Published Event Requests
- Adds support for Requests to spawn Publish Request
- Upgraded Brewtils version to [3.20.1](https://github.com/beer-garden/brewtils/releases/tag/3.20.1)
- Updated testing baseline to support Python 3.12, and requirements build off 3.10
- All docker images support Python 3.12
- RPM build is against Python 3.12
- Updated Command Type Icons
- Updated tooltips on Command Types
- Added icon for Subscription based Command/Requests
- Updated Request View page to show Namespace

## 3.18.1

10/20/2023

- Fixed auto brew conf to support NAME/VERSION parameters
- Fixed auto brew to support PLUGIN_ARGS
- Fixed missing default home
- Upgraded Brewtils version to [3.19.0](https://github.com/beer-garden/brewtils/releases/tag/3.19.0)

## 3.18.0

10/13/23

- Can set any page as the home page
- Add command type TEMP that is pruned after parent request is completed or 
  when it completes if it is the top level request
- Add Auto Decorator feature for classes without annoations

## 3.17.2

10/10/23

- Add Request Pruner for command type Admin
- Add batching for large pruner
- Add multithreading for pruner

## 3.17.1

7/20/23

### Other Changes

- Update RPM build process to use Node 18

## 3.17.0

7/19/23

### Other Changes

- Updated preview version of the new UI with better support for commands with
  dynamic parameters
- Bumped dependency versions

## 3.16.2

2/1/23

### Other Changes

- Preview version of the new UI now has intended feature parity with the
  existing UI.

## 3.16.1

1/10/23

### Other Changes

- Miscellaneous updates to the preview version of the new the UI

## 3.16.0

11/15/22

### Added Features

- A preview of the new UI is now bundled into the official release RPM. This new
  UI built on a more modern framework, but is largely intended to look and feel
  similar to the existing UI. When using the configuration provided in the RPM,
  the preview UI can be reached by appending /preview to the base beergarden URL
  in your browser.

## 3.15.0

8/31/22

### Added Features

- A new configuration option, `db.ttl.in_progress`, is now available for timing
  out requests. Any request still in the `IN_PROGRESS` or `CREATED` status after
  the configured timeout (set in minutes) will be marked as `CANCELLED`, making
  it eligible for pruning.

### Bug Fixes

- Viewing instance logs for systems on a local garden now works correctly.
- The Clear All Queues option on the system admin page now works correctly.
  **NOTE:** This is supported for the local garden only.
- Fixed an issue where clearing the queue of an instance with non-word
  characters in the instance name would raise an error. Queues can now be
  cleared properly, regardless of the instance name.

### Other Changes

- Reduced redundancy in the API calls made by the UI.
- Removed lingering internal references to beer garden v2 naming conventions.

## 3.14.0

6/28/22

### Added Features

- The request output page now provides an option to render output that exceeds
  the display size threshold. Note that the ability to successfully render such
  output depends on both the output size and the client's available resources.
  (Issue #1338)
- A Command Publishing Blocklist is now available. Commands on remote gardens
  that are added to this list will not have their results published back up to
  the parent. (Issue #1310)
- When launching a garden for the first time, the default user for running
  plugins is now distinct from the default admin user. (Issue #1309)
- Improved display of multiline comments on requests. (Issue #242)
- Improved feedback when performing a garden sync. (Issue #1299)
- Roles are now synced to downstream gardens when performing a user sync. (Issue
  #1302)

### Bug Fixes

- The namespaces and systems are now correctly displayed for the local garden in
  both the API response and the garden admin view. (Issue #1300)
- Sensitive message queue connection information is no longer returned with the
  systems API endpoint response. (Issue #1301)

### Other Changes

- The superuser role is now internally managed and no longer needs to be
  specifically listed in the role definition file. (Issue #1306)

## 3.13.0

4/12/22

**NOTE:** This release fixes an issue where client certificates would not be
sent to rabbitmq, even if beer garden was configured to do so. Connecting to
rabbitmq with certificates currently requires that the provided certificate be a
key and certificate bundle. Please be aware that in certain configurations where
the certificate is already set and is not a bundle, your connection to rabbitmq
may fail under this release. To fix this, switch your certificate to be a bundle
that also includes the key.

### Bug Fixes

- Client certificates are now properly used when connecting to rabbitmq (Issue
  #1288).
- Column filtering headers on the Request page are now properly aligned (Issue
  #1286)
- Login form now provides feedback when entering invalid credentials (Issue
  #1280)

### Other Changes

- The bgio/beer-garden:3-debian image and related images have been modified to
  more closely align with the alpine image. Usage of the debian image should now
  be the same as that of the alpine image.

## 3.12.0

3/21/22

### Added Features

- A "Change Password" option has been added to the ☰ in the top right of the UI.
  (Issue #1262)
- User management has been added to the UI for creating users and managing their
  role assignments. This is available via a new "Users" option under the admin
  menu. (Issue #1262)
- Requests now list the user that initiated the request. (Issue #1263)
- Users are now granted implicit access to any requests that they create. (Issue
  #1264)
- It is now possible to sync users and their role assignments between gardens.
  (Issue #1265)
- A default admin user and superuser role will now be created during the first
  startup of a new garden. (Issue #1274)

### Bug Fixes

- Overly noisy "ERROR" event messages have been eliminated from the logs. These
  had been especially prevalent in setups with remote gardens that were more
  than a single hop away (i.e. "grandchildren"). (Issue #1271)

### Other Changes

- A [security](https://beer-garden.io/docs/app/security/) section has been added
  to the documentation on beer-garden.io, detailing how to use many of the User
  management related features in this release.

## 3.11.0

2/9/22

### Added Features

- Updates in status in the user interface (via WebSockets) are now filtered
  according to a user's authorization, the same as HTTP API requests. (Issue
  #1243)
- The user interface now preemptively refreshes user access tokens so that a
  user will not be automatically logged out after a short period of inactivity.
  (Issue #1247)
- User interface elements are now hidden or displayed according to a user's
  authorization to access their functionality. (Issue #1179 & Issue #1250)
- Users can now import and export Garden connection configurations via the user
  interface. (Issue #1192 & Issue #1141)

### Bug Fixes

- The Job error count now correctly also reflects those Jobs that fail due to an
  exception, (Issue #1225)
- Job scheduler request handling now properly keeps track of which requests have
  finished. (Issue #1214)

### Other Changes

- Added basic documentation for authentication and authorization features added
  to Beer-garden in previous releases. (Issue #1241)

## 3.10.0

1/4/22

### Added Features

- File parameters on requests are now cleaned up by the pruner per the
  `db.ttl.file` setting. (Issue #1215)
- File parameters are now cleaned up when the corresponding request is removed.
  (Issue #1215)
- Reduce log noise generated from ERROR events. (Issue #1213)

### Bug Fixes

- Request parameter and output data stored in GridFS no longer gets duplicated
  throughout the life of a request. (Issue #1216)
- Request `status_updated_at` field on requests from child gardens is now
  properly preserved. (Issue #1143)
- The DELETE method on the /api/v1/gardens endpoint has been restored. (Issue
  #1230)

### Other Changes

- Added backend support for a command publishing blocklist that prevents
  requests from listed commands from being published up to a parent garden. User
  access to this feature will follow in a future release. (Issue #877)

## 3.9.0

12/8/21

### Added Features

- The `status_updated_at` timestamp is now displayed on the Request view page.
  (Issue #1142)
- The `/api/v1/job/<id>/execute` endpoint now takes an optional `reset_interval`
  parameter which, when set to true, will update the next run time of an
  interval trigger job to be based on the current adhoc execution, rather than
  keeping the next run time that was based on the previously scheduled
  execution. (Issue #1173)
- Command parameters of type `Bytes` are now rendered as a file upload dialog in
  the tasking interface. Files provided this way will be properly sent down to
  remote gardens for tasking, unlike the `Base64` paramter type. For this
  reason, it is recommended that `Bytes` be used for parameters that intend to
  take a file as input. (Issue #1165)

### Bug Fixes

- Child requests are once again properly returned via the `/api/v1/request`
  endpoint and properly displayed on the request page in the UI (Issue #1218)

### Other Changes

- Added the following for use in future authorization related features:
  - A trusted header login handler for authenticating users based on request
    headers that indicate the username and a list of group memberships. (Issue
    #1198)
  - Improved handling of refresh tokens in the UI (Issue #1187)
  - Add authorization checks to the `/api/v1/forward` endpoint. (Issue #1207)

## 3.8.1

12/7/21

### Bug Fixes

- Fixed an issue that prevented tasking of commands without parameters on remote
  gardens (Issue #1209)

## 3.8.0

11/18/21

### Added Features

- Requests now have a `status_updated_at` field representing the time of the
  last status change. (Issue #1132)
- Added the ability to import and export jobs via the Scheduler page on the UI
  (Issue #1034)
- Added the ability to do ad-hoc runs of scheduled jobs via both the API and UI
  (Issues #1062, #1066)

### Bug Fixes

- Properly validate input on the job import API (`/api/v1/import/job`) (Issue
  #1178)
- Dependency versions for development and deployment are now consistent (Issue
  #1182)

### Other Changes

- Added the following for use in future authorization related features:
  - Refresh token support (Issue #1171)
  - The ability to enable permissions based authorization checks to the API
    endpoints (Issues #1154, #1170)
  - Various changes to the UI to support login / logout and refresh token
    handling (Issue #1147)
  - Added a concept of "global" permissions (Issue #1168)

## 3.7.1

10/15/21

### Added Features

- Login endpoint added allowing user/password entry to receive a _JWT_ auth
  token (Issue #1134)
- The `get_current_user` method in the `BaseHandler` class now gets the `User`
  object based on the _JWT_ auth token (Issue #1144)
- Local and remote plugin logging config files now separated (Issue #817)
- Helper functions created to determine a user's permissions (Issue #1122)

### Bug Fixes

- Hidden files in a plugin directory no longer show an error in the logs (Issue
  #1097)
- File parameters are now handled correctly and a file posted to a child garden
  from the parent is correctly encoded and compressed for transport (Issue
  #1055)
- Dead runners on a child garden now correctly show their status on the parent's
  UI (Issue #809)
- Stale systems are now removed when syncing child gardens (Issue #1101)
- Large requests now better determined whether they need to be stored in GridFS
  (Issue #1038)

### Other Changes

- Project is now able to accept pull requests from those who are working from a
  fork
- Contribution guide updated

## 3.6.0

9/22/21

### Added Features

- Added new api endpoints for importing and exporting jobs (Issue #1067)

### Bug Fixes

- It is no longer possible to create multiple gardens sharing the same name
  (Issue #727)
- GET and DELETE against the garden api endpoint now return the correct response
  codes (Issue #1110)
- Fixed an issue where internal event processors were incorrectly modifying
  events (Issue #978)
- Garden connection configuration is now properly displayed in the UI when
  default values are being used (Issue #1104)
- Connection reliability fixes for the stomp entrypoint (Issue #1102)

### Other Changes

- Added the following for use in future authorization related features:
  - Authorization related database models (Issue #1089)
  - The ability to load role definitions from a configuration file (Issue #1091)
- Updated library dependency versions

## 3.5.0

8/18/21

### Added Features

- Command-based choices request will now time out after 30 seconds
- Theme selection now persisted in browser storage
- Added config option for changing commands of non-dev systems

### Bug Fixes

- Command-based choices now wait for an instance to be selected
- Read-log requests now fully formed
- Fixed issue where gardens with certain characters in their name could not be
  accessed
- Republishing a modified event when child request changes
- Fixed operations being routed to incorrect gardens in certain cases
- Command-based choices now show an indication when request fails

### Other Changes

- Setting timezone to UTC in docker image

## 3.4.1

8/2/21

### Bug Fixes

- Jobs removed during an execution no longer respawn upon completion (Issue
  #1081/ PR #1084)

## 3.4.0

6/24/21

### Added Features

- Scheduled jobs now have a timeout field (Issue #1046 / PR #1049)
- Forwarding REST calls now support `blocking` and `timeout` parameters (Issue
  #895 / PR #325)
- Bytes-type parameters are now supported (Issue #991 / PR #996)
- Systems can now have UI templates (Issue #997 / PR #1005)
- Commands now have a metadata field (Issue #358 / PR #998)

### Bug Fixes

- Scheduled job now displays next run time correctly (Issue #972 / PR #1059)
- Handling request cancellation events from child gardens (Issue #932 / PR
  #1056)
- Better error handling when HTTP connection from child to parent garden fails
  (Issue #1035 / PR #1037)
- Changed standard nginx config to allow for larger request output (Issue #1027
  / PR #1032)
- Large child output no longer prevents parent output from being displayed
  (Issue #1026 / PR #1030)
- Better error message when creating a Request with an incorrect namespace
  (Issue #1017 / PR #1024)
- System attributes (like description) can now be cleared (Issue #1002 / PR
  #1003)
- Fixed issue with plugin log reads immediately timing out (Issue #999 / PR
  #1000)

### Other Changes

- Moved status icon on request view page (Issue #1041 / PR #1042)

## 3.3.0

4/23/21

### Added Features

- Can now modify scheduled jobs (Issue #294 / PR #988)

### Bug Fixes

- Fixed file parameters regression (Issue #992 / PR #995)
- Better handling for out-of-order request updates from child gardens (Issue
  #982 / PR #993)

## 3.2.3

4/16/21

### Bug Fixes

- Fixed regression where headers were not set when sending STOMP messages (Issue
  #969 / PR #970)
- System creation events should now be handled by all entry points (Issue #949 /
  PR #971)
- Stomp entry point no longer mangles event objects (Issue #978 / PR #979)
- Child request view starts as collapsed on request view page (Issue #984 / PR
  #985)

### Other Changes

- Changed STOMP configuration items (PR #968)

## 3.2.2

4/12/21

### Bug Fixes

- Fixed error where certain database models would hold onto references (Issue
  #959 / PR #960)
- Fixed various issues with TLS stomp connections (Issue #946 / PR #947)
- Garden sync operations now work more consistently (Issue #941 / PR #961)

### Other Changes

- Change to how child garden connection parameters are stored (Issue #912 / PR
  #962)

## 3.2.1

4/9/21

### Bug Fixes

- Scheduled jobs now work without a namespace (Issue #952 / PR #954)

### Other Changes

- UI image no longer uses IPv6 by default (Issue #950 / PR #951)

## 3.2.0

4/1/21

### Bug Fixes

- Better error message when request choices validation times out (Issue #938 /
  PR #945)
- Fixes to STOMP connection behavior (Issue #914 / PR #917, #935)
- No longer possible to define a Garden connection type as Local (Issue #906 /
  PR #909)
- Fixed case where incorrect STOMP config could prevent startup (Issue #907 / PR
  #910)
- Errors when changing garden connection info will be displayed (Issue #903 / PR
  #908)
- Request creation no longer generating extraneous error logs (Issue #902 / PR
  #911)
- Creating request for a child garden no longer shows UI error (Issue #893 / PR
  #894)
- Preventing incorrect namespace value from breaking notifications (Issue #890 /
  PR #892)
- Fixed problems with HTTP parent/child connection parameters (Issue #878, #879,
  #897 / PR #884, #899, #901)
- Garden names now support Unicode (Issue #875 / PR #885)
- Improved error logging for HTTP parent/child communication errors (Issue #873
  / PR #889)

### Added Features

- Added descriptions to system admin page (Issue #840 / PR #843)

### Other Changes

- Event notifications are always wrapped in Operations (Issue #918 / PR #920)

## 3.1.1

2/5/21

### Bug Fixes

- Database migration script no longer requires has_parent field (Issue #868 / PR
  #869)

## 3.1.0

2/5/21

### Bug Fixes

- Improved the position of the popover shown for a parent request (Issue #862 /
  PR #865)
- Checkbox label on commands page now works correctly (Issue #860 / PR #866)
- Fixing incorrect Request collection name (Issue #833 / PR #834)

### Added Features

- Requests based on a hidden command will now be marked as hidden themselves
  (Issue #414 / PR #849)

### Other Changes

- Request index page checkbox labels have been tweaked (Issue #861 / PR #864)
- Beer-garden systemd process now runs with umask 0002 (Issue #816 / PR #844)

## 3.0.5

1/11/21

### Bug Fixes

- System Queue Management Not Working on Admin Page(Issue #823 / PR #824)
- Scheduler Not Rendering Trigger Form (Issue #819 / PR #821)
- Local plugin runner not removed during system purge (Issue #810 / PR #822)
- Unassociated Runner not displayed when there are no systems (Issue #805 / PR
  #808)
- Now able to delete System when Child Garden is down (Issue #749 / PR #798)
- Regigersty empty command list on existing System resulted in no changes to
  commands list (Issue #806 / PR #807)
- Fixed issue where Garden updates failed if no Configuration was provided (PR
  #801)
- Moved metadata field into STOMP shutdown event properly (PR #802)

### Added Features

- Run systemd service as beer-garden user (Issue #816 / PR #818)
- Warn when beer.conf results in no instances (Issue #796 / PR #804)
- Entry Points now emit Brewtils Event when started (PR #800)
- Adding Checkers for Code Complexity and Security to PR Actions (PR #812)
- Self-closing non-void tags are not great in HTML5 (PR #814)
- Adding log message when logging config file is changed (PR #826)

## 3.0.4

12/22/20

### Bug Fixes

- Fixed issue with entry point status event publishing

## 3.0.3

12/22/20

### Added Features

- Parent and child gardens can now use Stomp-based communication (#761)
- Can now create a child garden using the UI (#726)

### Bug Fixes

- Fixed regression that made it impossible to removed remote plugins (#794)
- Better error handling during system removal (#749, #771)

## 3.0.2

12/15/20

### Added Features

- Unassociated runners are now shown on the System Admin page (#708)
- Can now pass files as parameters (#368)

### Bug Fixes

- Shutdown procedure is more robust when running under systemd (#770)
- Corrected tooltip for System Admin page start button (#768)
- Stopped certain events from generating UI console errors (#764)
- Better error information when using Pour it Again on a removed command (#624)

## 3.0.1

11/12/20

### Bug Fixes

- Fix issue preventing clean shutdown on Python 3.7 (#738)

## 3.0.0

11/10/20

Note: This is a major release. Please check out the
[site](https://beer-garden.io/) for more in-depth documentation.

### Added Features

- Scheduler now supports triggering from file events (#647)
- jquery and lodash objects are now available when creating custom templates
  (#589)
- Table page length selections in UI are persisted in browser storage (#560)
- Local plugins can now use an alternate python interpreter (#492)
- Request output with a size greater than 16MB is now supported (#407)
- Button added to Request View page for downloading output (#361)
- Additional REST endpoint for Request output (#361)
- Systems can now be grouped by namespace (#284)
- Can now mark commands as hidden (#269)
- The UI Output and Parameters displays can now be expanded (#170)
- Separate gardens can now communicate via REST API
- Actions can be initiated with STOMP messages in addition to the REST API
- Plugin logs can now be retrieved and displayed on the UI System Admin page
- All plugins automatically request a logging configuration from Beer-garden

### Other Changes

- UI Queue Admin functionality has been moved into System Admin page (#533)
- Drop official support for CentOS 6 (#225)
- Logging config files are now yaml by default (#89)
- Brew-view & Bartender have been merged into a single Beer-garden application
  (#87)
- UI has been pulled out into a separate application
- Default `max_instances` value for plugins is -1 (no maximum)
- User interface has been streamlined
- Python version bundled with rpm is now 3.7 instead of 3.6
- Commands no longer have an ID field

### Removed

- Publishing events to RabbitMQ and Mongo has been removed (#681)
- Authentication / Authorization functionality: Users, Roles, Login, etc.

## 2.4.18

10/27/20 Brew-view 2.4.19, Bartender 2.4.8, BG-utils 2.4.10

### Added Features

- Can now inject specific host environment variables into local plugin processes
  (#686)

## 2.4.17

10/13/20 Brew-view 2.4.19, Bartender 2.4.7, BG-utils 2.4.10

### Bug Fixes

- Fixed command invocation error when request has no parameters (#351)

## 2.4.16

9/23/20 Brew-view 2.4.19, Bartender 2.4.7, BG-utils 2.4.10

### Bug Fixes

- Removed mongo model caching from Pruner. Releasing memory once the delete is
  completed (#604)

## 2.4.15

2/20/20 Brew-view 2.4.19, Bartender 2.4.6, BG-utils 2.4.10

### Bug Fixes

- Start and end dates are correctly applied to new interval jobs (#431)

## 2.4.14

1/30/20 Brew-view 2.4.18, Bartender 2.4.6, BG-utils 2.4.9

### Bug Fixes

- Returning 418 status code when a model is too large to save (#308)

## 2.4.13

1/14/20 Brew-view 2.4.17, Bartender 2.4.6, BG-utils 2.4.9

### Bug Fixes

- Fixed issue where scheduler would not work with self-signed cert (#391)

## 2.4.12

12/5/19 Brew-view 2.4.16, Bartender 2.4.6, BG-utils 2.4.9

### Added Features

- Added configuration flag to allow rendering unsanitized output (#360)

## 2.4.11

11/12/19 Brew-view 2.4.15, Bartender 2.4.6, BG-utils 2.4.9

### Bug Fixes

- Requests should now survive a broker restart (#352)
- Fixed issue where admin role and user pages could fail to update (#345)

### Other Changes

- Admin queues are now durable (#356)
- Admin queues are no longer created with the auto-delete flag (#350)

## 2.4.10

9/27/19 Brew-view 2.4.14, Bartender 2.4.5, BG-utils 2.4.8

### Bug Fixes

- Static choices with alternate display text no longer fail validation (#325)

### Other Changes

- Typeahead parameters now use a scrollable display (#318)
- Better stacktrace logging for local plugins (#317)

## 2.4.9

9/5/19 Brew-view 2.4.13, Bartender 2.4.4, BG-utils 2.4.8

### Bug Fixes

- HTML output is now rendered correctly (#312)

### Other Changes

- Now using npm instead of yarn

## 2.4.8

6/27/19 Brew-view 2.4.12, Bartender 2.4.4, BG-utils 2.4.8

### Bug Fixes

- Semicolon in request index page filters no longer breaks (#302)
- Granfana link descriptions on about page respect application name (#301)
- Frontend websocket connection now handles non-default base path (#298)

### Added Features

- Support for Pika v1 (#305)
- Scheduled jobs can now specify a max number of concurrent executions (#209)
- Interval jobs can now reschedule based on prior run completion (#209)

## 2.4.7

4/24/19 Brew-view 2.4.11, Bartender 2.4.3, BG-utils 2.4.7

### Bug Fixes

- Fixed configuration generation regression caused by #224 (#254)
- Child requests cannot be created after the parent is completed (#252)
- When mongo pruner removes a request the children are also removed (#246)
- Fixed issue that could cause mongo pruner to not run (#245)
- Mongo pruner will only directly remove top-level requests (#244)

### Added Features

- Toggle for displaying child requests on the index page (#248)
- Added button for refreshing request index without reloading the page (#236)
- Show a notification on request index page when changes occur (#180)

## 2.4.6

2/22/19 Brew-view 2.4.10, Bartender 2.4.2, BG-utils 2.4.6

### Bug Fixes

- Request index page overall search no longer specifies a hint (#235)
- Bartender errors correctly propagate back through thrift interface (#229)
- Removed unique index with potential to cause system registration issues (#222)
- Dynamic choices URL source works correctly with a list of strings (#218)
- All files correctly removed when upgrading using the rpm (#215)

### Added Features

- Config file upgrades can now be converted between json and yaml (#72)
- Centos 7 rpm install now uses real systemd unit files (#17)

### Other Changes

- Config file extensions for rpm install are now .yaml, not .yml (#226)
- Config files no longer contain bootstrap entries (#224)

## 2.4.5

1/11/19 Brew-view 2.4.7, Bartender 2.4.1, BG-utils 2.4.2

### Bug Fixes

- Bartender avoids extra network call if shut down while still starting (#214)
- Correct Brew-view startup failure when authentication is enabled (#207)
- No longer hanging if Rabbit broker runs out of resources (#203)
- Errors loading a local plugin will no longer affect subsequent plugins (#202)
- Fixed UI bug where more than one plugin version was considered 'latest' (#200)
- Better error handling for simultaneous index creation (#198)
- Initializing Prometheus counts correctly on startup (#197)
- Accounted for magic comment when building local rpm (#196)
- Styling fix for Systems Management page (#174)
- Changing choices configuration no longer requires removing System (#58)

### Added Features

- Request view page will show spinner while request is in progress (#204)

### Other Changes

- Increased default Bartender timeout to 13 seconds (#182)
- Added additional indexes to increase Request Index page performance (#105)

## 2.4.4

10/9/18 Brew-view 2.4.6, Bartender 2.4.0 BG-utils 2.4.0

### Bug Fixes

- Fixed a race that could cause request creation to wait forever (#195)

### Added Features

- Added Instance deletion endpoint to REST API

## 2.4.3

9/25/18 Brew-view 2.4.5, Bartender 2.4.0, BG-utils 2.4.0

### Bug Fixes

- Corrected problem with brew-view escalating CPU usage (#187)
- Select boxes in the UI now have a maximum height (#169)

## 2.4.2

9/25/18 Brew-view 2.4.4, Bartender 2.4.0, BG-utils 2.4.0

### Bug Fixes

- Request create timeout is now -1 by default to match pre-2.4 behavior (#183)
- The landing page now links newly-created systems correctly (#181)

### Other Changes

- Changed use of newly-reserved 'async' keyword to support Python 3.7 (#175)

## 2.4.1

9/5/18 Brew-view 2.4.1, Bartender 2.4.0, BG-utils 2.4.0

### Bug Fixes

- Fixed issue with spinner always being shown on some pages (#172)

## 2.4.0

9/5/18 Brew-view 2.4.0, Bartender 2.4.0, BG-utils 2.4.0

### Added Features

- 'Created' filtering in request index view now supports second precision (#153)
- Browser window title now reflects current page (#145)
- Brew-view responses now have a header specifying the beer-garden version (#85)
- Webapp no longer relies on IDs in the URL (#98)
- Configuration file will be updated on application startup (#79)
- Connections to RabbitMQ can now be TLS (#74)
- System list endpoint can now return only certain system fields (#70)
- Prometheus metrics and Grafana dashboards (#68, #69)
- Actions on the system management page are more responsive (#67)
- Configuration files can now be yaml (#66)
- Dynamic choices can now use the instance name as an input (#45)
- User / authentication support (#35)
- Request creation can now wait for completion without polling (brew-view #16)
- Periodic request scheduler (#10)

### Bug Fixes

- Bartender checks for connection to Brew-view before Mongo to fix a race (#160)
- Corrected condition that could cause 'Error: ' to flash on request view (#151)
- Request view will continue to refresh even if a child has errored (#122)
- Fixed issue where /var/run/beer-garden was removed after rpm install (#113)
- Setting queue-level TTL for admin queue messages (#101)
- Data persisted in the webapp using local storage instead of cookies (#92)
- Bartender will error if SSL error occurs during Brew-view check (#65)
- Local plugins are better about logging stacktraces (#57)
- Date on request index page is always UTC (brew-view #56)
- Fixing support for Unicode string values when using Python 2 (#54)
- Nested request display looks better when using slate theme (#41)

### Other Changes

- Request index spinner icon looks better on slate theme (#155)
- Split system and instance columns on request index page (#103)

## 2.3.9

6/14/18 Brew-view 2.3.10, Bartender 2.3.7, BG-utils 2.3.6

### Bug Fixes

- Re-added Request indexes that were removed in 2.3.7

## 2.3.8

6/12/18 Brew-view 2.3.9, Bartender 2.3.6, BG-utils 2.3.4

### Bug Fixes

- Fixed problem with new versions of Marshmallow causing empty requests to be
  returned from the request list endpoint

## 2.3.7

6/7/18 Brew-view 2.3.8, Bartender 2.3.6, BG-utils 2.3.4

This release addresses two critical problems with database performance. To
support the fix an additional field was added to the Request model and the
indexes for the Request collection were updated.

**When updating to this version the Request collection will be updated to
reflect these changes.** This will happen automatically and requires no action
on the part of administrator. Status messages will be logged at the WARNING
level as the upgrade occurs.

See issue #84 for a detailed explanation.

### Bug Fixes

- Database operations sometimes timed out on slow networks due to configuration
  error (#84)

### Other Changes

- Reworked database indexes so Request queries are more efficient (#84)

## 2.3.6

4/6/18 Brew-view 2.3.6, Bartender 2.3.5, BG-utils 2.3.3

### Added Features

- Using RabbitMQ publisher confirms when publishing requests (#37)
- Brew-view accepts ca_cert, ca_path, and client_cert_verify configuration
  options (beer-garden/brew-view#43)
- Bartender now explictly checks for connectivity to Mongo and RabbitMQ admin
  interface on startup (#38, #48)

### Bug Fixes

- Status monitor no longer continuously restarts when RabbitMQ connectivity is
  lost
- Clearing queues now works with Rabbit 3.7
- Child rows in nested request display now show correct created time
- Command-based dynamic choices now work without a 'default' instance (#47)

### Other Changes

- Adding explict support for Python 3.4
- Using non-Brewmaster exceptions from Brewtils
- Using pytest instead of nose to run tests

## 2.3.5

4/3/18 Brew-view 2.3.5, Bartender 2.3.4, BG-utils 2.3.3

### Added Features

- Attempting to update a completed request without actually modifiying data is
  no longer an error (beer-garden/brew-view#49)

### Bug Fixes

- Configuration file generation fix for Python 2

## 2.3.3

2/21/18 Brew-view 2.3.3, Bartender 2.3.3, BG-utils 2.3.2

### Bug Fixes

- Bartender shutdown will now be clean even before making Brew-view and RabbitMQ
  connections

### Other Changes

- Using [Yapconf] for configuration loading
- Running Flake8 linting on source and tests

## 2.3.1

2/5/18 Brew-view 2.3.1, Bartender 2.3.0, BG-utils 2.3.0

### Bug Fixes

- Fixing issue with manual request creation targeting incorrect system

## 2.3.0

1/26/18

### Added Features

- Bartender can now be configured to skip server certificate verification when
  making HTTPS requests
- Added Bartender custom CA certificate configuration option
- Timestamps now have true millisecond precision on platforms that support it
- Plugins can now specify `max_instances` as a keyword parameter without needing
  to define a System
- Command Index page now supports pagination, cosmetic changes
- Added ability to specify a textarea be used as the input for a Parameter
- System Admin page now has links to the individual System pages
- Requests that incorrectly fail frontend validation can now be modified and
  sent manually
- Reworked fronted sidebar to be clearer when multiple verions of a System are
  registered
- Dark theme for frontend
- New Parameter types: date and datetime
- Searching Request index by 'created' field now uses datepickers
- REST API can now be served with a URL prefix
- Notifications are now published to RabbitMQ and/or a specified URL when
  significant events occur

### Bug Fixes

- Multi Parameters that are type 'Dictionary' now work correctly
- Corrected RabbitMQ users - the 'normal' user is now only used by plugins and
  only needs read permission
- 'Any' Parameters that are also multi no longer disappear when transitioning
  from valid to invalid
- Fixed possible temporary error when deleting a system
- Better support for large number of concurrent plugin startups
- Corrected the validation icon and close button overlap for string parameters
  inside an array

### Other Changes

- Systems can no longer be registered with the same display name and version as
  an existing System
- The attempt to update a Request after its processed now has a maximum retry
  count
- Better data integrity by only allowing certain Request status transitions

## 2.1.1

11/21/17

### Bug Fixes

- Modified System deletion procedure so it works correctly on Systems with no
  Instances
- Fixed bug where validation error during first-time System registration
  resulted in an empty System

## 2.1.0

10/23/17

### Added Features

- Added popover icon with an explanation for a Request's status to the Request
  View page
- 'Make it Happen!' buttons are now middle-clickable
- Added sorting to Queue Management table
- ACTION-type requests can now be aged off similar to INFO-type requests
- Command descriptions can now be changed without updating the System version
- Added `updated_at` field to `Request` model
- Added `admin`, `queues`, and `config` endpoints to Swagger
- Brewtils: `SystemClient` now allows specifying a `client_cert`
- Brewtils: `RestClient` now reuses the same session for subsequent connections
- Typeaheads immediately display choices when focused
- Standardized Remote Plugin logging configuration
- Choices providers can now return a simple list
- PATCH requests no longer need to be wrapped in an `operations` envelope
- UI will display a warning banner when attempting to make a request on a
  non-RUNNING instance
- Request creation endpoint now includes a header with the instance status in
  the response
- Available choices for one parameter can now depend on the current value of
  another parameter
- Brewtils: Added domain-specific language for dynamic choices configuration
- Brewtils: `SystemClient` can now make non-blocking requests
- Search functionality on the Command Index page
- Added `metadata` field to Instance model
- Brewtils: `RestClient` and `EasyClient` now support PATCHing a `System`

### Bug Fixes

- Link to RabbitMQ Admin page now works correctly with non-default virtual host
- Large (>4MB) output no longer causes a Request to fail to complete
- Better handling of timeout failures during Request creation
- Number types no longer need be be selected in a Typeahead
- Removed default model values that could cause serialization inconsistencies
- System descriptors (description, display name, icon name, metadata) now always
  updated during startup
- Corrected display for a multi string Parameter with choices
- Stricter type validation when making a request with string, integer, or
  boolean parameters
- Added TTL to Admin messages so they don't persist forever
- Better handling of null values in the frontend
- Validating instance_name during request creation
- Reworked message processing to remove the possibility of a failed request
  being stuck in 'IN_PROGRESS'
- Correctly handle custom form definitions with a top-level array
- Increased startup reliability for Systems with many (>15) Instances
- Bartender helper threads can no longer hang shutdown
- POST and PATCH requests without a `content-type` header now return status code
  400
- Better select control placeholder text
- Requests with output type 'JSON' will now have JSON error messages
- Smarter reconnect logic when the RabbitMQ connection fails
- Attempting to remove 'orphaned' commands if any are found during a query

### Deprecations / Removals

- The following API endpoints are deprecated:
  - POST `/api/v1/admin/system`
  - GET `/api/v1/admin/queues`
  - DELETE `/api/v1/admin/queues`
  - DELETE `/api/v1/admin/queues/{queue_name}`
- Brewtils: `multithreaded` argument to `PluginBase` has been superseded by
  `max_concurrent`
- Brewtils: These decorators are now deprecated:
  - `@command_registrar`, instead use `@system`
  - `@plugin_param`, instead use `@parameter`
  - `@register`, instead use `@command`
- These classes are now deprecated:
  - `BrewmasterSchemaParser`, instead use `SchemaParser`
  - `BrewmasterRestClient`, instead use `RestClient`
  - `BrewmasterEasyClient`, instead use `EasyClient`
  - `BrewmasterSystemClient`, instead use `SystemClient`

### Other Changes

- Searching on Request Index page no longer searches request output
- Reset button on the Command View page ignore 'Pour it Again' values and always
  reset to defaults
- Brewtils: Request processing now occurs inside of a `ThreadPoolExecutor`
  thread
- Using Webpack to bundle frontend resources
- Removed dependencies on compiled Python packages (#196) and Flask
- Using the `subprocess32` module to run Local Plugins
- Local plugins no longer run in their own separate process groups
- Local and Remote plugins are now functionally identical
- Improved concurrency by making all Thrift calls asynchronous

## 2.0.4

8/04/17

### Bug Fixes

- Corrected typo in request index page that prevented filtering for IN_PROGRESS
  requests from working

## 2.0.3

8/01/17

### Bug Fixes

- Reworked request index query to address performance bottleneck

## 2.0.2

7/26/17

### Bug Fixes

- Fixed frontend validation problem for a nullable boolean parameter with a null
  default

## 2.0.1

7/14/17

### Bug Fixes

- Added Object.assign shim for compatability with older browsers

## 2.0.0

7/5/17

### Added Features

- Support for remote plugins
- Support for custom HTML templates on request pages
- Support for Dynamic choices
- Support for starting/stopping individual Instances
- Support for display names of a plugin
- Support for metadata for a plugin
- Support for Python 3

### Bug Fixes

- Optional model with default values
- Bug where nested parameters would not get checked in system validation
- GUI bug where timestamps for child request didnt look right
- Bug with optional list arguments
- Bug where nested request output type didnt look right

### Other Changes

- Added better exception handling to API
- Better error reporting for serialization failures
- The system model has changed
- The command model has changed
- RabbitMQ now uses a topic instead of an exchange

### Security

- All Docker images have been upgraded
- We now build CentOS 6 and CentOS7 RPMs

## 1.1.0

### Added Features

- Support for auto-reconnect to brew-view if it is down on startup
- Support for stopping, starting and reloading plugins
- Support for dynamically deploying new plugins
- Support for output_type for Requests
- This changelog

## 1.0.4

7/19/2016

### Added Features

- Support for Multi-threaded, single instance plugins
- Support for nested requests
- Support for INFO Command Types
- Support for comments on requests
- Support for purging INFO commands

### Bug Fixes

- Bug where RPMs would not get correctly updated

### Other Changes

- Join times for threads to be non-zero. This greatly reduces CPU utilization

## 1.0.3

12/30/2015

### Bug Fixes

- Bug where Plugins would not work with non-ssl enabled versions of brew-view

## 1.0.2

12/3/15

### Security

- Added SSL Support

## 1.0.1

11/10/15

### Other Changes

- Bumped bg-utils version

## 1.0.0

10/2/15

### Added Features

- Support for Local Plugins
- Initial Build of the Backend Threads
- Support for Validating Requests
- Support for Processing Requests
- Support for clearing a queue
- Support for getting a System state
- Support for Stopping a System
- Support for Starting a System
- Support for Restarting a System
- Support for killing a System
- Support for Stopping All Systems
- Support for Starting All Systems
- Support for Killing All Systems
- Support for getting Bartender version
- Support for ping
- Support for building/deploying as an RPM
- Support for easily generating logging and configuration files

[yapconf]: https://github.com/loganasherjones/yapconf<|MERGE_RESOLUTION|>--- conflicted
+++ resolved
@@ -4,11 +4,8 @@
 
 TBD
 
-<<<<<<< HEAD
 - Autobrew supports args and kwargs provided to client class
-=======
 - Updated order of Hidden and Command Type icons on Command Index and Request View pages
->>>>>>> 744e090d
 - Migrates `Latest` system version from SystemClient to Request API supported
 - Adds support for filtering `SystemsList` API on `filter_latest` to return only latest version of each system
 
