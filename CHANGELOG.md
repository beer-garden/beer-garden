# Beer Garden Changelog

# 3.27.0

TBD

<<<<<<< HEAD
- Added file trigger jobs to scheduler to monitor directory for file changes. If a watched file change event occurs, it will fire the
specified request. File trigger can be customized using regex, recursively monitoring sub-directories, or by watching one or more file
change events (i.e. create, modify, move, or delete).
=======
- Request auto refresh configurable through `ui.auto_refresh` config option.
- Added additional matching for topic subscriptions to include full string, empty, None, and regular expressions.
- Fixed Request system version to return actual system version instead of parsed version when using latest.
>>>>>>> 85725d49
- Expanded the Topics API to support `api/v1/topics/name/` for passing `topic.name` as a variable instead of `topic.id`
- Add counter support for Topics/Subscribers that are triggered to generate requests
- New feature to track the last N heartbeats timestamps for Instances and Gardens. The range to history stored is 
  controlled by configurations `garden.status_history` and `plugin.status_history`
- Added Replication Awareness to ensure only one Replicated instance can process the scheduled jobs.

## Overhauled User Authentication Logic
- Roles allow filtering on combinations of Garden/Namespace/System Name/System Version/Instance/Command
- User Alias mapping will update the Requester on Child Garden requests based on their alias. Maps requests
  spawned from Child Garden to the local User account if Alias mapping matches.
- When User has Alias accounts, Roles that can be applied to that Child Garden will be forwarded as UpstreamRoles. 
  This is to ensure admin's at the Child Garden can see the permissions utilized to execute Request
- Updated Permission accesses on UI with new Role schema
- Updated API Permission access with new Role schema
- API filters returned data based on User Roles
- Access Token have custom Access and Refresh timeouts based on Users Max Permission that are controlled in the config
- Users and Roles can be loaded through configuration files, and are protected models
- New UI pages for User and Role management
- Upgraded Brewtils version to [3.27.0](https://github.com/beer-garden/brewtils/releases/tag/3.27.0)

# 3.26.4

7/12/2024

- Fixed bug where job updates did not maintian counters
- Fixed bug where bulk job import did not support updates

# 3.26.3

7/10/2024

- Fixed bug that prevented Autobrew Kwargs from being properly passed to the class object
- Supporting Subscriber Types for Generated/Annotated/Dynamic, all stored in Topics Collection for quick reference
- Optimized internal event processing to support API only events
- Updated About page to support new tab for links
- Command publishing blocklist UI and REST API removed
- Fixed Command Index UI bug where breadcrumbs were not shown if Namespace and System Name matched

# 3.26.2

6/6/2024

- Fixed bug where Request View would fail loading Dynamic Choices for TEMP commands
- Fixed bug where configured receiving connections for child Gardens duplicated at restart
- Defaulted all Dynamically loaded commands from the Request View to TEMP

# 3.26.1

5/24/2024

- Fixed icon padding
- Updated Garden Admin page to only update page data based on Local Garden Update Events and notify when a child sync is being processed 
- Fixed logging statement
- Fixed icon order of Child Requests on Request View page
- Updated Publish/Subscribe Request to only support Systems that are in the `RUNNING` status. 
- Updated Topics API to support upserting topics
- Changed various log levels
- Fixed monitoring of Plugin Runners
- Added notification icons to Instances on System Admin page to reflect current status of runner
- Updated Child Request handling to update missing Command Types

# 3.26.0

5/16/2024

- Fixed large output handling when updating parent requests
- Upgraded Font-Awesome to Free version of 6.5.x
- Refactored Mongo pruner to use APScheduler
- Autobrew supports args and kwargs provided to client class
- Updated order of Hidden and Command Type icons on Command Index and Request View pages
- Migrates `Latest` system version from SystemClient to Request API supported
- Adds support for filtering `SystemsList` API on `filter_latest` to return only latest version of each system
- Updated Garden Syncs to include sync of targeted garden children
- Updated Garden Admin page to not show duplicative info alerts
- Updated Garden Update/Delete/Create events to trigger Publish Garden Sync
- Fixed bug in routing logic when syncing Garden 2+ hops away
- Fixed bug where downstream garden deletes on 1-hop did not reflect locally
- Fixed bug where Garden Events caused duplicate Gardens to appear if event came from 2+ hops away

# 3.25.1

5/3/2024

- Added auto refresh checkbox to requests page
- Added support for cross-server parent/child requests
- Reuse existing rabbit admin queue by purging messages instead of creating new queue
- Fixed bug where Auto brew plugins did not parse NAME/VERSION properly from the beer.conf
- Fixed bug where unresponsive Garden API was referencing a non existing configuration for default. New default is -1.
- Fixed bug where Garden unresponsive metadata was cleared during child garden shutdown
- Fixed bug where tailing plugin logs fails if the logs are not updating
- Fixed bug where locally connected plugin commands ran as TEMP did not auto delete after completion
- Fixed bug where commands page did not load properly if opened up directly
- Fixed bug where `Pour It Again` on Request View page was generated before Systems were loaded from API
- Fixed bug where Autobrew plugins passed PLUGIN_ARGS to Client class
- Fixed bug where outstanding Requests will prevent Plugin from shutting down. 

# 3.25.0

4/11/2024

- Added Topics API and classes to support dynamic topic subscribers
- Now show alert on Garden Admin page when a Sync event is seen
- Garden Sync events will update heartbeat status of Receiving Garden APIs
- Utilized the TTL for In_Progress requests to set Expiration windows for Requests on PIKA, to handle backups of requests that Beer Garden has already cancelled.
- Optimized UI Rest calls to load only Local Garden with Children
- Optimized Child Request Event handeling
- Updated how STOMP URL preview is formatted on Garden Admin page
- Configuration update: Prometheus metrics (`metrics.prometheus.enabled`) is now disabled by default
- Configuration update: Default directory for child configs (`children.directory`) is now `./children`
- Configuration update: Default for `ui.cors_enabled` is now True to match example configuration and default behavior of UI docker images
- Fixed order of Gardens and Connections on Garden Admin page
- Fixed bug where STOMP connections for children did not start with Beer Garden startup
- Fixed bug where Child Garden Publishers appeared as Upstream on Garden Admin Page
- Fixed bug where outbound filtering removing Username/Password from STOMP connections for internal events
- Fixed bug where Disabled STOMP Receiving connection could be re-enabled if it is shared and unresponsive
- Fixed bug where child garden plugins are treated like local plugins on the System Admin page
- Fixed bug where pruner dies if it is unable to update cancelled request
- Fixed bug where child requests were stored in database without parent request
- Fixed bug where removing a parent garden failed to remove both parent and child

# 3.24.4

3/11/2024

- Fixed bug where child STOMP Recieving connections where not being saved or configured to listen

# 3.24.3

3/8/2024

- Fixed bug where Stomp Headers were not being parsed into Dictionaries

# 3.24.2

2/28/24

- Fixed bug where setting the heartbeat for recieving garden connections would override changes from Instance Updates in seperate threads
- Fixed bug where heartbeat did not update the status to `RECEVING` for the receiving connection type
- Backup current config on rpm update when config changes are present
- Fixed bug where Admin Garden page did not update page based on events until page was interacted with
- Fixed bug where Plugins assocaited with a runner would appear after a refresh
- Fixed bug where child unresponsive runners appeared in the list of unresponsive runners
- Upgraded Brewtils version to [3.24.1](https://github.com/beer-garden/brewtils/releases/tag/3.24.1)

# 3.24.1

2/21/2024

- Fixed pip config trusted-host on rpm build
- Fixed bug where the Garden Connection Stop button did not request the connection to be disabled if the current status is a valid running status.
- Cleaned up logging statements left from debugging
- Fixed bug where the modal for reading Instance Logs was not appearing
- Updated System Instance "Get Logs" to support live polling
- Expanded Instance Logs requests to allow for routing to child gardens

# 3.24.0

2/13/2024

- Updated icons on System Admin page
- Fixed bug where `blocking=true` on Request API returned `IN PROGRESS` status for requests sourced from downstream gardens. Delay added to 
  allow Beer Garden to process the event.
- Request API utilizes Futures for `blocking=true`, returning back the completed request from the Event, instead of querying the database
- Fixed bug where pruned In-Progress Requests that were scheduled never completed in scheduler, so max concurrency would be reached.
- Expanded counters for Scheduled Jobs to include Requests skipped and canceled. 

## BREAKING CHANGES
- The Garden table needs to be dropped from the database to support new model changes
  ```
  mongo
  use beer_garden
  db.garden.drop()
  ```
- Garden records store child Gardens
- Child Gardens are now configured through a config file. Default location is `./children`
- Garden Admin page overhauled
- Scheduled checks to ensure that all child gardens are publishing
- Child Gardens receiving/publishing connections can be started and stopped from the Admin Garden page. This only starts/stops the accepting
or publishing from the Parent, not disable a remote API.
- UI now iterates over local Garden children to determine list of Systems
- If Garden is disabled or not configured, it's and it's child garden Systems will not be visible on the UI
- If a child garden is not reporting a Recieving connection, but can be tasked, upgrade the child. Older 3.X releases do not report sourcing and 
 this is utilized to determine the Receiving connections.


# 3.23.1

12/29/2023

- Fixed issue where replicated messages were not fanned out to all replicated Beer Gardens
- Fixed bug where restart instance was not checking if process is currently running. Now
  it properly kills the running instance during restart.
- Split apart functionality of Start and Restart instance into two API operations. 

# 3.23.0

12/27/2023

- Added missing Request Status filter for "Invalid"
- Adding default icon on System Admin page for undefined or null system.icon_name
- Fixed bug where Publish/Subscribe events would carry over request properties across the various topics mapped
- New API to support PUT Requests, this API will only spawn REQUEST_UPDATE events
- Upgraded Brewtils version to [3.23.0](https://github.com/beer-garden/brewtils/releases/tag/3.23.0)

# 3.22.0

12/13/2023

- Replication of all events, when configured, except for Garden Sync events. Garden sync events spawn off additional events that will be replicated properly.
- Add support for commands to have tags, used for filtering on the commands index page
- Publish Instance Status changed to Instance default topic {Namespace}.{System}.{Version}.{Instance}
- Upgraded Brewtils version to [3.22.0](https://github.com/beer-garden/brewtils/releases/tag/3.22.0)

# 3.21.0

12/05/2023

- When Beer-Garden is replicated, publishes required events to RabbitMQ keep the environments in sync.
- On Request Index page, the prefix NOT is supported to invert string query or search for empty strings. 
- Adding "?showNav=false" to the end of any UI page will remove the navigation bar
- Upgrading unstable docker images to install Brewtils develop branch

# 3.20.0

11/16/2023

- Adds the ability to delete Requests by Plugin on the System Admin page within the plugin sub-menu. These are local deletes only
- Adds Is Alive check for Entry Points, if sub process is killed externally then it is restarted
- Add error handling if Subscriber Request has exception at creation
- Updates request validation to support allow_any_kwargs on commands
- Upgraded Brewtils version to [3.21.0](https://github.com/beer-garden/brewtils/releases/tag/3.21.0)

# 3.19.1

11/9/2023

- Rolls back to Python 3.11 until [cpython ticket](https://github.com/python/cpython/issues/111615) is resolved, expected 3.12.1
- Expands docker build to include various versions of Python
- Fixed bug in Topics to require full matching for subscriptions, not substrings
- Expanded pub/sub testing
- Upgraded Brewtils version to [3.20.2](https://github.com/beer-garden/brewtils/releases/tag/3.20.2)

## 3.19.0

11/7/2023

- Adds support for Published Event Requests
- Adds support for Requests to spawn Publish Request
- Upgraded Brewtils version to [3.20.1](https://github.com/beer-garden/brewtils/releases/tag/3.20.1)
- Updated testing baseline to support Python 3.12, and requirements build off 3.10
- All docker images support Python 3.12
- RPM build is against Python 3.12
- Updated Command Type Icons
- Updated tooltips on Command Types
- Added icon for Subscription based Command/Requests
- Updated Request View page to show Namespace

## 3.18.1

10/20/2023

- Fixed auto brew conf to support NAME/VERSION parameters
- Fixed auto brew to support PLUGIN_ARGS
- Fixed missing default home
- Upgraded Brewtils version to [3.19.0](https://github.com/beer-garden/brewtils/releases/tag/3.19.0)

## 3.18.0

10/13/23

- Can set any page as the home page
- Add command type TEMP that is pruned after parent request is completed or 
  when it completes if it is the top level request
- Add Auto Decorator feature for classes without annoations

## 3.17.2

10/10/23

- Add Request Pruner for command type Admin
- Add batching for large pruner
- Add multithreading for pruner

## 3.17.1

7/20/23

### Other Changes

- Update RPM build process to use Node 18

## 3.17.0

7/19/23

### Other Changes

- Updated preview version of the new UI with better support for commands with
  dynamic parameters
- Bumped dependency versions

## 3.16.2

2/1/23

### Other Changes

- Preview version of the new UI now has intended feature parity with the
  existing UI.

## 3.16.1

1/10/23

### Other Changes

- Miscellaneous updates to the preview version of the new the UI

## 3.16.0

11/15/22

### Added Features

- A preview of the new UI is now bundled into the official release RPM. This new
  UI built on a more modern framework, but is largely intended to look and feel
  similar to the existing UI. When using the configuration provided in the RPM,
  the preview UI can be reached by appending /preview to the base beergarden URL
  in your browser.

## 3.15.0

8/31/22

### Added Features

- A new configuration option, `db.ttl.in_progress`, is now available for timing
  out requests. Any request still in the `IN_PROGRESS` or `CREATED` status after
  the configured timeout (set in minutes) will be marked as `CANCELLED`, making
  it eligible for pruning.

### Bug Fixes

- Viewing instance logs for systems on a local garden now works correctly.
- The Clear All Queues option on the system admin page now works correctly.
  **NOTE:** This is supported for the local garden only.
- Fixed an issue where clearing the queue of an instance with non-word
  characters in the instance name would raise an error. Queues can now be
  cleared properly, regardless of the instance name.

### Other Changes

- Reduced redundancy in the API calls made by the UI.
- Removed lingering internal references to beer garden v2 naming conventions.

## 3.14.0

6/28/22

### Added Features

- The request output page now provides an option to render output that exceeds
  the display size threshold. Note that the ability to successfully render such
  output depends on both the output size and the client's available resources.
  (Issue #1338)
- A Command Publishing Blocklist is now available. Commands on remote gardens
  that are added to this list will not have their results published back up to
  the parent. (Issue #1310)
- When launching a garden for the first time, the default user for running
  plugins is now distinct from the default admin user. (Issue #1309)
- Improved display of multiline comments on requests. (Issue #242)
- Improved feedback when performing a garden sync. (Issue #1299)
- Roles are now synced to downstream gardens when performing a user sync. (Issue
  #1302)

### Bug Fixes

- The namespaces and systems are now correctly displayed for the local garden in
  both the API response and the garden admin view. (Issue #1300)
- Sensitive message queue connection information is no longer returned with the
  systems API endpoint response. (Issue #1301)

### Other Changes

- The superuser role is now internally managed and no longer needs to be
  specifically listed in the role definition file. (Issue #1306)

## 3.13.0

4/12/22

**NOTE:** This release fixes an issue where client certificates would not be
sent to rabbitmq, even if beer garden was configured to do so. Connecting to
rabbitmq with certificates currently requires that the provided certificate be a
key and certificate bundle. Please be aware that in certain configurations where
the certificate is already set and is not a bundle, your connection to rabbitmq
may fail under this release. To fix this, switch your certificate to be a bundle
that also includes the key.

### Bug Fixes

- Client certificates are now properly used when connecting to rabbitmq (Issue
  #1288).
- Column filtering headers on the Request page are now properly aligned (Issue
  #1286)
- Login form now provides feedback when entering invalid credentials (Issue
  #1280)

### Other Changes

- The bgio/beer-garden:3-debian image and related images have been modified to
  more closely align with the alpine image. Usage of the debian image should now
  be the same as that of the alpine image.

## 3.12.0

3/21/22

### Added Features

- A "Change Password" option has been added to the ☰ in the top right of the UI.
  (Issue #1262)
- User management has been added to the UI for creating users and managing their
  role assignments. This is available via a new "Users" option under the admin
  menu. (Issue #1262)
- Requests now list the user that initiated the request. (Issue #1263)
- Users are now granted implicit access to any requests that they create. (Issue
  #1264)
- It is now possible to sync users and their role assignments between gardens.
  (Issue #1265)
- A default admin user and superuser role will now be created during the first
  startup of a new garden. (Issue #1274)

### Bug Fixes

- Overly noisy "ERROR" event messages have been eliminated from the logs. These
  had been especially prevalent in setups with remote gardens that were more
  than a single hop away (i.e. "grandchildren"). (Issue #1271)

### Other Changes

- A [security](https://beer-garden.io/docs/app/security/) section has been added
  to the documentation on beer-garden.io, detailing how to use many of the User
  management related features in this release.

## 3.11.0

2/9/22

### Added Features

- Updates in status in the user interface (via WebSockets) are now filtered
  according to a user's authorization, the same as HTTP API requests. (Issue
  #1243)
- The user interface now preemptively refreshes user access tokens so that a
  user will not be automatically logged out after a short period of inactivity.
  (Issue #1247)
- User interface elements are now hidden or displayed according to a user's
  authorization to access their functionality. (Issue #1179 & Issue #1250)
- Users can now import and export Garden connection configurations via the user
  interface. (Issue #1192 & Issue #1141)

### Bug Fixes

- The Job error count now correctly also reflects those Jobs that fail due to an
  exception, (Issue #1225)
- Job scheduler request handling now properly keeps track of which requests have
  finished. (Issue #1214)

### Other Changes

- Added basic documentation for authentication and authorization features added
  to Beer-garden in previous releases. (Issue #1241)

## 3.10.0

1/4/22

### Added Features

- File parameters on requests are now cleaned up by the pruner per the
  `db.ttl.file` setting. (Issue #1215)
- File parameters are now cleaned up when the corresponding request is removed.
  (Issue #1215)
- Reduce log noise generated from ERROR events. (Issue #1213)

### Bug Fixes

- Request parameter and output data stored in GridFS no longer gets duplicated
  throughout the life of a request. (Issue #1216)
- Request `status_updated_at` field on requests from child gardens is now
  properly preserved. (Issue #1143)
- The DELETE method on the /api/v1/gardens endpoint has been restored. (Issue
  #1230)

### Other Changes

- Added backend support for a command publishing blocklist that prevents
  requests from listed commands from being published up to a parent garden. User
  access to this feature will follow in a future release. (Issue #877)

## 3.9.0

12/8/21

### Added Features

- The `status_updated_at` timestamp is now displayed on the Request view page.
  (Issue #1142)
- The `/api/v1/job/<id>/execute` endpoint now takes an optional `reset_interval`
  parameter which, when set to true, will update the next run time of an
  interval trigger job to be based on the current adhoc execution, rather than
  keeping the next run time that was based on the previously scheduled
  execution. (Issue #1173)
- Command parameters of type `Bytes` are now rendered as a file upload dialog in
  the tasking interface. Files provided this way will be properly sent down to
  remote gardens for tasking, unlike the `Base64` paramter type. For this
  reason, it is recommended that `Bytes` be used for parameters that intend to
  take a file as input. (Issue #1165)

### Bug Fixes

- Child requests are once again properly returned via the `/api/v1/request`
  endpoint and properly displayed on the request page in the UI (Issue #1218)

### Other Changes

- Added the following for use in future authorization related features:
  - A trusted header login handler for authenticating users based on request
    headers that indicate the username and a list of group memberships. (Issue
    #1198)
  - Improved handling of refresh tokens in the UI (Issue #1187)
  - Add authorization checks to the `/api/v1/forward` endpoint. (Issue #1207)

## 3.8.1

12/7/21

### Bug Fixes

- Fixed an issue that prevented tasking of commands without parameters on remote
  gardens (Issue #1209)

## 3.8.0

11/18/21

### Added Features

- Requests now have a `status_updated_at` field representing the time of the
  last status change. (Issue #1132)
- Added the ability to import and export jobs via the Scheduler page on the UI
  (Issue #1034)
- Added the ability to do ad-hoc runs of scheduled jobs via both the API and UI
  (Issues #1062, #1066)

### Bug Fixes

- Properly validate input on the job import API (`/api/v1/import/job`) (Issue
  #1178)
- Dependency versions for development and deployment are now consistent (Issue
  #1182)

### Other Changes

- Added the following for use in future authorization related features:
  - Refresh token support (Issue #1171)
  - The ability to enable permissions based authorization checks to the API
    endpoints (Issues #1154, #1170)
  - Various changes to the UI to support login / logout and refresh token
    handling (Issue #1147)
  - Added a concept of "global" permissions (Issue #1168)

## 3.7.1

10/15/21

### Added Features

- Login endpoint added allowing user/password entry to receive a _JWT_ auth
  token (Issue #1134)
- The `get_current_user` method in the `BaseHandler` class now gets the `User`
  object based on the _JWT_ auth token (Issue #1144)
- Local and remote plugin logging config files now separated (Issue #817)
- Helper functions created to determine a user's permissions (Issue #1122)

### Bug Fixes

- Hidden files in a plugin directory no longer show an error in the logs (Issue
  #1097)
- File parameters are now handled correctly and a file posted to a child garden
  from the parent is correctly encoded and compressed for transport (Issue
  #1055)
- Dead runners on a child garden now correctly show their status on the parent's
  UI (Issue #809)
- Stale systems are now removed when syncing child gardens (Issue #1101)
- Large requests now better determined whether they need to be stored in GridFS
  (Issue #1038)

### Other Changes

- Project is now able to accept pull requests from those who are working from a
  fork
- Contribution guide updated

## 3.6.0

9/22/21

### Added Features

- Added new api endpoints for importing and exporting jobs (Issue #1067)

### Bug Fixes

- It is no longer possible to create multiple gardens sharing the same name
  (Issue #727)
- GET and DELETE against the garden api endpoint now return the correct response
  codes (Issue #1110)
- Fixed an issue where internal event processors were incorrectly modifying
  events (Issue #978)
- Garden connection configuration is now properly displayed in the UI when
  default values are being used (Issue #1104)
- Connection reliability fixes for the stomp entrypoint (Issue #1102)

### Other Changes

- Added the following for use in future authorization related features:
  - Authorization related database models (Issue #1089)
  - The ability to load role definitions from a configuration file (Issue #1091)
- Updated library dependency versions

## 3.5.0

8/18/21

### Added Features

- Command-based choices request will now time out after 30 seconds
- Theme selection now persisted in browser storage
- Added config option for changing commands of non-dev systems

### Bug Fixes

- Command-based choices now wait for an instance to be selected
- Read-log requests now fully formed
- Fixed issue where gardens with certain characters in their name could not be
  accessed
- Republishing a modified event when child request changes
- Fixed operations being routed to incorrect gardens in certain cases
- Command-based choices now show an indication when request fails

### Other Changes

- Setting timezone to UTC in docker image

## 3.4.1

8/2/21

### Bug Fixes

- Jobs removed during an execution no longer respawn upon completion (Issue
  #1081/ PR #1084)

## 3.4.0

6/24/21

### Added Features

- Scheduled jobs now have a timeout field (Issue #1046 / PR #1049)
- Forwarding REST calls now support `blocking` and `timeout` parameters (Issue
  #895 / PR #325)
- Bytes-type parameters are now supported (Issue #991 / PR #996)
- Systems can now have UI templates (Issue #997 / PR #1005)
- Commands now have a metadata field (Issue #358 / PR #998)

### Bug Fixes

- Scheduled job now displays next run time correctly (Issue #972 / PR #1059)
- Handling request cancellation events from child gardens (Issue #932 / PR
  #1056)
- Better error handling when HTTP connection from child to parent garden fails
  (Issue #1035 / PR #1037)
- Changed standard nginx config to allow for larger request output (Issue #1027
  / PR #1032)
- Large child output no longer prevents parent output from being displayed
  (Issue #1026 / PR #1030)
- Better error message when creating a Request with an incorrect namespace
  (Issue #1017 / PR #1024)
- System attributes (like description) can now be cleared (Issue #1002 / PR
  #1003)
- Fixed issue with plugin log reads immediately timing out (Issue #999 / PR
  #1000)

### Other Changes

- Moved status icon on request view page (Issue #1041 / PR #1042)

## 3.3.0

4/23/21

### Added Features

- Can now modify scheduled jobs (Issue #294 / PR #988)

### Bug Fixes

- Fixed file parameters regression (Issue #992 / PR #995)
- Better handling for out-of-order request updates from child gardens (Issue
  #982 / PR #993)

## 3.2.3

4/16/21

### Bug Fixes

- Fixed regression where headers were not set when sending STOMP messages (Issue
  #969 / PR #970)
- System creation events should now be handled by all entry points (Issue #949 /
  PR #971)
- Stomp entry point no longer mangles event objects (Issue #978 / PR #979)
- Child request view starts as collapsed on request view page (Issue #984 / PR
  #985)

### Other Changes

- Changed STOMP configuration items (PR #968)

## 3.2.2

4/12/21

### Bug Fixes

- Fixed error where certain database models would hold onto references (Issue
  #959 / PR #960)
- Fixed various issues with TLS stomp connections (Issue #946 / PR #947)
- Garden sync operations now work more consistently (Issue #941 / PR #961)

### Other Changes

- Change to how child garden connection parameters are stored (Issue #912 / PR
  #962)

## 3.2.1

4/9/21

### Bug Fixes

- Scheduled jobs now work without a namespace (Issue #952 / PR #954)

### Other Changes

- UI image no longer uses IPv6 by default (Issue #950 / PR #951)

## 3.2.0

4/1/21

### Bug Fixes

- Better error message when request choices validation times out (Issue #938 /
  PR #945)
- Fixes to STOMP connection behavior (Issue #914 / PR #917, #935)
- No longer possible to define a Garden connection type as Local (Issue #906 /
  PR #909)
- Fixed case where incorrect STOMP config could prevent startup (Issue #907 / PR
  #910)
- Errors when changing garden connection info will be displayed (Issue #903 / PR
  #908)
- Request creation no longer generating extraneous error logs (Issue #902 / PR
  #911)
- Creating request for a child garden no longer shows UI error (Issue #893 / PR
  #894)
- Preventing incorrect namespace value from breaking notifications (Issue #890 /
  PR #892)
- Fixed problems with HTTP parent/child connection parameters (Issue #878, #879,
  #897 / PR #884, #899, #901)
- Garden names now support Unicode (Issue #875 / PR #885)
- Improved error logging for HTTP parent/child communication errors (Issue #873
  / PR #889)

### Added Features

- Added descriptions to system admin page (Issue #840 / PR #843)

### Other Changes

- Event notifications are always wrapped in Operations (Issue #918 / PR #920)

## 3.1.1

2/5/21

### Bug Fixes

- Database migration script no longer requires has_parent field (Issue #868 / PR
  #869)

## 3.1.0

2/5/21

### Bug Fixes

- Improved the position of the popover shown for a parent request (Issue #862 /
  PR #865)
- Checkbox label on commands page now works correctly (Issue #860 / PR #866)
- Fixing incorrect Request collection name (Issue #833 / PR #834)

### Added Features

- Requests based on a hidden command will now be marked as hidden themselves
  (Issue #414 / PR #849)

### Other Changes

- Request index page checkbox labels have been tweaked (Issue #861 / PR #864)
- Beer-garden systemd process now runs with umask 0002 (Issue #816 / PR #844)

## 3.0.5

1/11/21

### Bug Fixes

- System Queue Management Not Working on Admin Page(Issue #823 / PR #824)
- Scheduler Not Rendering Trigger Form (Issue #819 / PR #821)
- Local plugin runner not removed during system purge (Issue #810 / PR #822)
- Unassociated Runner not displayed when there are no systems (Issue #805 / PR
  #808)
- Now able to delete System when Child Garden is down (Issue #749 / PR #798)
- Regigersty empty command list on existing System resulted in no changes to
  commands list (Issue #806 / PR #807)
- Fixed issue where Garden updates failed if no Configuration was provided (PR
  #801)
- Moved metadata field into STOMP shutdown event properly (PR #802)

### Added Features

- Run systemd service as beer-garden user (Issue #816 / PR #818)
- Warn when beer.conf results in no instances (Issue #796 / PR #804)
- Entry Points now emit Brewtils Event when started (PR #800)
- Adding Checkers for Code Complexity and Security to PR Actions (PR #812)
- Self-closing non-void tags are not great in HTML5 (PR #814)
- Adding log message when logging config file is changed (PR #826)

## 3.0.4

12/22/20

### Bug Fixes

- Fixed issue with entry point status event publishing

## 3.0.3

12/22/20

### Added Features

- Parent and child gardens can now use Stomp-based communication (#761)
- Can now create a child garden using the UI (#726)

### Bug Fixes

- Fixed regression that made it impossible to removed remote plugins (#794)
- Better error handling during system removal (#749, #771)

## 3.0.2

12/15/20

### Added Features

- Unassociated runners are now shown on the System Admin page (#708)
- Can now pass files as parameters (#368)

### Bug Fixes

- Shutdown procedure is more robust when running under systemd (#770)
- Corrected tooltip for System Admin page start button (#768)
- Stopped certain events from generating UI console errors (#764)
- Better error information when using Pour it Again on a removed command (#624)

## 3.0.1

11/12/20

### Bug Fixes

- Fix issue preventing clean shutdown on Python 3.7 (#738)

## 3.0.0

11/10/20

Note: This is a major release. Please check out the
[site](https://beer-garden.io/) for more in-depth documentation.

### Added Features

- Scheduler now supports triggering from file events (#647)
- jquery and lodash objects are now available when creating custom templates
  (#589)
- Table page length selections in UI are persisted in browser storage (#560)
- Local plugins can now use an alternate python interpreter (#492)
- Request output with a size greater than 16MB is now supported (#407)
- Button added to Request View page for downloading output (#361)
- Additional REST endpoint for Request output (#361)
- Systems can now be grouped by namespace (#284)
- Can now mark commands as hidden (#269)
- The UI Output and Parameters displays can now be expanded (#170)
- Separate gardens can now communicate via REST API
- Actions can be initiated with STOMP messages in addition to the REST API
- Plugin logs can now be retrieved and displayed on the UI System Admin page
- All plugins automatically request a logging configuration from Beer-garden

### Other Changes

- UI Queue Admin functionality has been moved into System Admin page (#533)
- Drop official support for CentOS 6 (#225)
- Logging config files are now yaml by default (#89)
- Brew-view & Bartender have been merged into a single Beer-garden application
  (#87)
- UI has been pulled out into a separate application
- Default `max_instances` value for plugins is -1 (no maximum)
- User interface has been streamlined
- Python version bundled with rpm is now 3.7 instead of 3.6
- Commands no longer have an ID field

### Removed

- Publishing events to RabbitMQ and Mongo has been removed (#681)
- Authentication / Authorization functionality: Users, Roles, Login, etc.

## 2.4.18

10/27/20 Brew-view 2.4.19, Bartender 2.4.8, BG-utils 2.4.10

### Added Features

- Can now inject specific host environment variables into local plugin processes
  (#686)

## 2.4.17

10/13/20 Brew-view 2.4.19, Bartender 2.4.7, BG-utils 2.4.10

### Bug Fixes

- Fixed command invocation error when request has no parameters (#351)

## 2.4.16

9/23/20 Brew-view 2.4.19, Bartender 2.4.7, BG-utils 2.4.10

### Bug Fixes

- Removed mongo model caching from Pruner. Releasing memory once the delete is
  completed (#604)

## 2.4.15

2/20/20 Brew-view 2.4.19, Bartender 2.4.6, BG-utils 2.4.10

### Bug Fixes

- Start and end dates are correctly applied to new interval jobs (#431)

## 2.4.14

1/30/20 Brew-view 2.4.18, Bartender 2.4.6, BG-utils 2.4.9

### Bug Fixes

- Returning 418 status code when a model is too large to save (#308)

## 2.4.13

1/14/20 Brew-view 2.4.17, Bartender 2.4.6, BG-utils 2.4.9

### Bug Fixes

- Fixed issue where scheduler would not work with self-signed cert (#391)

## 2.4.12

12/5/19 Brew-view 2.4.16, Bartender 2.4.6, BG-utils 2.4.9

### Added Features

- Added configuration flag to allow rendering unsanitized output (#360)

## 2.4.11

11/12/19 Brew-view 2.4.15, Bartender 2.4.6, BG-utils 2.4.9

### Bug Fixes

- Requests should now survive a broker restart (#352)
- Fixed issue where admin role and user pages could fail to update (#345)

### Other Changes

- Admin queues are now durable (#356)
- Admin queues are no longer created with the auto-delete flag (#350)

## 2.4.10

9/27/19 Brew-view 2.4.14, Bartender 2.4.5, BG-utils 2.4.8

### Bug Fixes

- Static choices with alternate display text no longer fail validation (#325)

### Other Changes

- Typeahead parameters now use a scrollable display (#318)
- Better stacktrace logging for local plugins (#317)

## 2.4.9

9/5/19 Brew-view 2.4.13, Bartender 2.4.4, BG-utils 2.4.8

### Bug Fixes

- HTML output is now rendered correctly (#312)

### Other Changes

- Now using npm instead of yarn

## 2.4.8

6/27/19 Brew-view 2.4.12, Bartender 2.4.4, BG-utils 2.4.8

### Bug Fixes

- Semicolon in request index page filters no longer breaks (#302)
- Granfana link descriptions on about page respect application name (#301)
- Frontend websocket connection now handles non-default base path (#298)

### Added Features

- Support for Pika v1 (#305)
- Scheduled jobs can now specify a max number of concurrent executions (#209)
- Interval jobs can now reschedule based on prior run completion (#209)

## 2.4.7

4/24/19 Brew-view 2.4.11, Bartender 2.4.3, BG-utils 2.4.7

### Bug Fixes

- Fixed configuration generation regression caused by #224 (#254)
- Child requests cannot be created after the parent is completed (#252)
- When mongo pruner removes a request the children are also removed (#246)
- Fixed issue that could cause mongo pruner to not run (#245)
- Mongo pruner will only directly remove top-level requests (#244)

### Added Features

- Toggle for displaying child requests on the index page (#248)
- Added button for refreshing request index without reloading the page (#236)
- Show a notification on request index page when changes occur (#180)

## 2.4.6

2/22/19 Brew-view 2.4.10, Bartender 2.4.2, BG-utils 2.4.6

### Bug Fixes

- Request index page overall search no longer specifies a hint (#235)
- Bartender errors correctly propagate back through thrift interface (#229)
- Removed unique index with potential to cause system registration issues (#222)
- Dynamic choices URL source works correctly with a list of strings (#218)
- All files correctly removed when upgrading using the rpm (#215)

### Added Features

- Config file upgrades can now be converted between json and yaml (#72)
- Centos 7 rpm install now uses real systemd unit files (#17)

### Other Changes

- Config file extensions for rpm install are now .yaml, not .yml (#226)
- Config files no longer contain bootstrap entries (#224)

## 2.4.5

1/11/19 Brew-view 2.4.7, Bartender 2.4.1, BG-utils 2.4.2

### Bug Fixes

- Bartender avoids extra network call if shut down while still starting (#214)
- Correct Brew-view startup failure when authentication is enabled (#207)
- No longer hanging if Rabbit broker runs out of resources (#203)
- Errors loading a local plugin will no longer affect subsequent plugins (#202)
- Fixed UI bug where more than one plugin version was considered 'latest' (#200)
- Better error handling for simultaneous index creation (#198)
- Initializing Prometheus counts correctly on startup (#197)
- Accounted for magic comment when building local rpm (#196)
- Styling fix for Systems Management page (#174)
- Changing choices configuration no longer requires removing System (#58)

### Added Features

- Request view page will show spinner while request is in progress (#204)

### Other Changes

- Increased default Bartender timeout to 13 seconds (#182)
- Added additional indexes to increase Request Index page performance (#105)

## 2.4.4

10/9/18 Brew-view 2.4.6, Bartender 2.4.0 BG-utils 2.4.0

### Bug Fixes

- Fixed a race that could cause request creation to wait forever (#195)

### Added Features

- Added Instance deletion endpoint to REST API

## 2.4.3

9/25/18 Brew-view 2.4.5, Bartender 2.4.0, BG-utils 2.4.0

### Bug Fixes

- Corrected problem with brew-view escalating CPU usage (#187)
- Select boxes in the UI now have a maximum height (#169)

## 2.4.2

9/25/18 Brew-view 2.4.4, Bartender 2.4.0, BG-utils 2.4.0

### Bug Fixes

- Request create timeout is now -1 by default to match pre-2.4 behavior (#183)
- The landing page now links newly-created systems correctly (#181)

### Other Changes

- Changed use of newly-reserved 'async' keyword to support Python 3.7 (#175)

## 2.4.1

9/5/18 Brew-view 2.4.1, Bartender 2.4.0, BG-utils 2.4.0

### Bug Fixes

- Fixed issue with spinner always being shown on some pages (#172)

## 2.4.0

9/5/18 Brew-view 2.4.0, Bartender 2.4.0, BG-utils 2.4.0

### Added Features

- 'Created' filtering in request index view now supports second precision (#153)
- Browser window title now reflects current page (#145)
- Brew-view responses now have a header specifying the beer-garden version (#85)
- Webapp no longer relies on IDs in the URL (#98)
- Configuration file will be updated on application startup (#79)
- Connections to RabbitMQ can now be TLS (#74)
- System list endpoint can now return only certain system fields (#70)
- Prometheus metrics and Grafana dashboards (#68, #69)
- Actions on the system management page are more responsive (#67)
- Configuration files can now be yaml (#66)
- Dynamic choices can now use the instance name as an input (#45)
- User / authentication support (#35)
- Request creation can now wait for completion without polling (brew-view #16)
- Periodic request scheduler (#10)

### Bug Fixes

- Bartender checks for connection to Brew-view before Mongo to fix a race (#160)
- Corrected condition that could cause 'Error: ' to flash on request view (#151)
- Request view will continue to refresh even if a child has errored (#122)
- Fixed issue where /var/run/beer-garden was removed after rpm install (#113)
- Setting queue-level TTL for admin queue messages (#101)
- Data persisted in the webapp using local storage instead of cookies (#92)
- Bartender will error if SSL error occurs during Brew-view check (#65)
- Local plugins are better about logging stacktraces (#57)
- Date on request index page is always UTC (brew-view #56)
- Fixing support for Unicode string values when using Python 2 (#54)
- Nested request display looks better when using slate theme (#41)

### Other Changes

- Request index spinner icon looks better on slate theme (#155)
- Split system and instance columns on request index page (#103)

## 2.3.9

6/14/18 Brew-view 2.3.10, Bartender 2.3.7, BG-utils 2.3.6

### Bug Fixes

- Re-added Request indexes that were removed in 2.3.7

## 2.3.8

6/12/18 Brew-view 2.3.9, Bartender 2.3.6, BG-utils 2.3.4

### Bug Fixes

- Fixed problem with new versions of Marshmallow causing empty requests to be
  returned from the request list endpoint

## 2.3.7

6/7/18 Brew-view 2.3.8, Bartender 2.3.6, BG-utils 2.3.4

This release addresses two critical problems with database performance. To
support the fix an additional field was added to the Request model and the
indexes for the Request collection were updated.

**When updating to this version the Request collection will be updated to
reflect these changes.** This will happen automatically and requires no action
on the part of administrator. Status messages will be logged at the WARNING
level as the upgrade occurs.

See issue #84 for a detailed explanation.

### Bug Fixes

- Database operations sometimes timed out on slow networks due to configuration
  error (#84)

### Other Changes

- Reworked database indexes so Request queries are more efficient (#84)

## 2.3.6

4/6/18 Brew-view 2.3.6, Bartender 2.3.5, BG-utils 2.3.3

### Added Features

- Using RabbitMQ publisher confirms when publishing requests (#37)
- Brew-view accepts ca_cert, ca_path, and client_cert_verify configuration
  options (beer-garden/brew-view#43)
- Bartender now explictly checks for connectivity to Mongo and RabbitMQ admin
  interface on startup (#38, #48)

### Bug Fixes

- Status monitor no longer continuously restarts when RabbitMQ connectivity is
  lost
- Clearing queues now works with Rabbit 3.7
- Child rows in nested request display now show correct created time
- Command-based dynamic choices now work without a 'default' instance (#47)

### Other Changes

- Adding explict support for Python 3.4
- Using non-Brewmaster exceptions from Brewtils
- Using pytest instead of nose to run tests

## 2.3.5

4/3/18 Brew-view 2.3.5, Bartender 2.3.4, BG-utils 2.3.3

### Added Features

- Attempting to update a completed request without actually modifiying data is
  no longer an error (beer-garden/brew-view#49)

### Bug Fixes

- Configuration file generation fix for Python 2

## 2.3.3

2/21/18 Brew-view 2.3.3, Bartender 2.3.3, BG-utils 2.3.2

### Bug Fixes

- Bartender shutdown will now be clean even before making Brew-view and RabbitMQ
  connections

### Other Changes

- Using [Yapconf] for configuration loading
- Running Flake8 linting on source and tests

## 2.3.1

2/5/18 Brew-view 2.3.1, Bartender 2.3.0, BG-utils 2.3.0

### Bug Fixes

- Fixing issue with manual request creation targeting incorrect system

## 2.3.0

1/26/18

### Added Features

- Bartender can now be configured to skip server certificate verification when
  making HTTPS requests
- Added Bartender custom CA certificate configuration option
- Timestamps now have true millisecond precision on platforms that support it
- Plugins can now specify `max_instances` as a keyword parameter without needing
  to define a System
- Command Index page now supports pagination, cosmetic changes
- Added ability to specify a textarea be used as the input for a Parameter
- System Admin page now has links to the individual System pages
- Requests that incorrectly fail frontend validation can now be modified and
  sent manually
- Reworked fronted sidebar to be clearer when multiple verions of a System are
  registered
- Dark theme for frontend
- New Parameter types: date and datetime
- Searching Request index by 'created' field now uses datepickers
- REST API can now be served with a URL prefix
- Notifications are now published to RabbitMQ and/or a specified URL when
  significant events occur

### Bug Fixes

- Multi Parameters that are type 'Dictionary' now work correctly
- Corrected RabbitMQ users - the 'normal' user is now only used by plugins and
  only needs read permission
- 'Any' Parameters that are also multi no longer disappear when transitioning
  from valid to invalid
- Fixed possible temporary error when deleting a system
- Better support for large number of concurrent plugin startups
- Corrected the validation icon and close button overlap for string parameters
  inside an array

### Other Changes

- Systems can no longer be registered with the same display name and version as
  an existing System
- The attempt to update a Request after its processed now has a maximum retry
  count
- Better data integrity by only allowing certain Request status transitions

## 2.1.1

11/21/17

### Bug Fixes

- Modified System deletion procedure so it works correctly on Systems with no
  Instances
- Fixed bug where validation error during first-time System registration
  resulted in an empty System

## 2.1.0

10/23/17

### Added Features

- Added popover icon with an explanation for a Request's status to the Request
  View page
- 'Make it Happen!' buttons are now middle-clickable
- Added sorting to Queue Management table
- ACTION-type requests can now be aged off similar to INFO-type requests
- Command descriptions can now be changed without updating the System version
- Added `updated_at` field to `Request` model
- Added `admin`, `queues`, and `config` endpoints to Swagger
- Brewtils: `SystemClient` now allows specifying a `client_cert`
- Brewtils: `RestClient` now reuses the same session for subsequent connections
- Typeaheads immediately display choices when focused
- Standardized Remote Plugin logging configuration
- Choices providers can now return a simple list
- PATCH requests no longer need to be wrapped in an `operations` envelope
- UI will display a warning banner when attempting to make a request on a
  non-RUNNING instance
- Request creation endpoint now includes a header with the instance status in
  the response
- Available choices for one parameter can now depend on the current value of
  another parameter
- Brewtils: Added domain-specific language for dynamic choices configuration
- Brewtils: `SystemClient` can now make non-blocking requests
- Search functionality on the Command Index page
- Added `metadata` field to Instance model
- Brewtils: `RestClient` and `EasyClient` now support PATCHing a `System`

### Bug Fixes

- Link to RabbitMQ Admin page now works correctly with non-default virtual host
- Large (>4MB) output no longer causes a Request to fail to complete
- Better handling of timeout failures during Request creation
- Number types no longer need be be selected in a Typeahead
- Removed default model values that could cause serialization inconsistencies
- System descriptors (description, display name, icon name, metadata) now always
  updated during startup
- Corrected display for a multi string Parameter with choices
- Stricter type validation when making a request with string, integer, or
  boolean parameters
- Added TTL to Admin messages so they don't persist forever
- Better handling of null values in the frontend
- Validating instance_name during request creation
- Reworked message processing to remove the possibility of a failed request
  being stuck in 'IN_PROGRESS'
- Correctly handle custom form definitions with a top-level array
- Increased startup reliability for Systems with many (>15) Instances
- Bartender helper threads can no longer hang shutdown
- POST and PATCH requests without a `content-type` header now return status code
  400
- Better select control placeholder text
- Requests with output type 'JSON' will now have JSON error messages
- Smarter reconnect logic when the RabbitMQ connection fails
- Attempting to remove 'orphaned' commands if any are found during a query

### Deprecations / Removals

- The following API endpoints are deprecated:
  - POST `/api/v1/admin/system`
  - GET `/api/v1/admin/queues`
  - DELETE `/api/v1/admin/queues`
  - DELETE `/api/v1/admin/queues/{queue_name}`
- Brewtils: `multithreaded` argument to `PluginBase` has been superseded by
  `max_concurrent`
- Brewtils: These decorators are now deprecated:
  - `@command_registrar`, instead use `@system`
  - `@plugin_param`, instead use `@parameter`
  - `@register`, instead use `@command`
- These classes are now deprecated:
  - `BrewmasterSchemaParser`, instead use `SchemaParser`
  - `BrewmasterRestClient`, instead use `RestClient`
  - `BrewmasterEasyClient`, instead use `EasyClient`
  - `BrewmasterSystemClient`, instead use `SystemClient`

### Other Changes

- Searching on Request Index page no longer searches request output
- Reset button on the Command View page ignore 'Pour it Again' values and always
  reset to defaults
- Brewtils: Request processing now occurs inside of a `ThreadPoolExecutor`
  thread
- Using Webpack to bundle frontend resources
- Removed dependencies on compiled Python packages (#196) and Flask
- Using the `subprocess32` module to run Local Plugins
- Local plugins no longer run in their own separate process groups
- Local and Remote plugins are now functionally identical
- Improved concurrency by making all Thrift calls asynchronous

## 2.0.4

8/04/17

### Bug Fixes

- Corrected typo in request index page that prevented filtering for IN_PROGRESS
  requests from working

## 2.0.3

8/01/17

### Bug Fixes

- Reworked request index query to address performance bottleneck

## 2.0.2

7/26/17

### Bug Fixes

- Fixed frontend validation problem for a nullable boolean parameter with a null
  default

## 2.0.1

7/14/17

### Bug Fixes

- Added Object.assign shim for compatability with older browsers

## 2.0.0

7/5/17

### Added Features

- Support for remote plugins
- Support for custom HTML templates on request pages
- Support for Dynamic choices
- Support for starting/stopping individual Instances
- Support for display names of a plugin
- Support for metadata for a plugin
- Support for Python 3

### Bug Fixes

- Optional model with default values
- Bug where nested parameters would not get checked in system validation
- GUI bug where timestamps for child request didnt look right
- Bug with optional list arguments
- Bug where nested request output type didnt look right

### Other Changes

- Added better exception handling to API
- Better error reporting for serialization failures
- The system model has changed
- The command model has changed
- RabbitMQ now uses a topic instead of an exchange

### Security

- All Docker images have been upgraded
- We now build CentOS 6 and CentOS7 RPMs

## 1.1.0

### Added Features

- Support for auto-reconnect to brew-view if it is down on startup
- Support for stopping, starting and reloading plugins
- Support for dynamically deploying new plugins
- Support for output_type for Requests
- This changelog

## 1.0.4

7/19/2016

### Added Features

- Support for Multi-threaded, single instance plugins
- Support for nested requests
- Support for INFO Command Types
- Support for comments on requests
- Support for purging INFO commands

### Bug Fixes

- Bug where RPMs would not get correctly updated

### Other Changes

- Join times for threads to be non-zero. This greatly reduces CPU utilization

## 1.0.3

12/30/2015

### Bug Fixes

- Bug where Plugins would not work with non-ssl enabled versions of brew-view

## 1.0.2

12/3/15

### Security

- Added SSL Support

## 1.0.1

11/10/15

### Other Changes

- Bumped bg-utils version

## 1.0.0

10/2/15

### Added Features

- Support for Local Plugins
- Initial Build of the Backend Threads
- Support for Validating Requests
- Support for Processing Requests
- Support for clearing a queue
- Support for getting a System state
- Support for Stopping a System
- Support for Starting a System
- Support for Restarting a System
- Support for killing a System
- Support for Stopping All Systems
- Support for Starting All Systems
- Support for Killing All Systems
- Support for getting Bartender version
- Support for ping
- Support for building/deploying as an RPM
- Support for easily generating logging and configuration files

[yapconf]: https://github.com/loganasherjones/yapconf<|MERGE_RESOLUTION|>--- conflicted
+++ resolved
@@ -4,15 +4,12 @@
 
 TBD
 
-<<<<<<< HEAD
 - Added file trigger jobs to scheduler to monitor directory for file changes. If a watched file change event occurs, it will fire the
 specified request. File trigger can be customized using regex, recursively monitoring sub-directories, or by watching one or more file
 change events (i.e. create, modify, move, or delete).
-=======
 - Request auto refresh configurable through `ui.auto_refresh` config option.
 - Added additional matching for topic subscriptions to include full string, empty, None, and regular expressions.
 - Fixed Request system version to return actual system version instead of parsed version when using latest.
->>>>>>> 85725d49
 - Expanded the Topics API to support `api/v1/topics/name/` for passing `topic.name` as a variable instead of `topic.id`
 - Add counter support for Topics/Subscribers that are triggered to generate requests
 - New feature to track the last N heartbeats timestamps for Instances and Gardens. The range to history stored is 
