# Beer Garden Changelog

# 3.25.0

TBD

<<<<<<< HEAD
- Fixed bug where removing a parent garden failed to remove both parent and child
=======
- Added Topics API and classes to support dynamic topic subscribers
>>>>>>> e32aab1d
- Now show alert on Garden Admin page when a Sync event is seen
- Fixed bug where outbound filtering removing Username/Password from STOMP connections for internal events
- Fixed order of Gardens and Connections on Garden Admin page
- Fixed bug where Disabled STOMP Receiving connection could be re-enabled if it is shared and unresponsive
- Fixed bug where child garden plugins are treated like local plugins on the System Admin page
- Garden Receiving connections heartbeats are only updated on the half windows for timeout windows. If no timeout window is set, the value is not populated.
- Utilized the TTL for In_Progress requests to set Expiration windows for Requests on PIKA, to handle backups of requests that Beer Garden has already cancelled.
- Optimized UI Rest calls to load only Local Garden with Children
- Updated how STOMP URL preview is formatted on Garden Admin page

# 3.24.4

3/11/24

- Fixed bug where child STOMP Recieving connections where not being saved or configured to listen

# 3.24.3

3/8/24

- Fixed bug where Stomp Headers were not being parsed into Dictionaries

# 3.24.2

2/28/24

- Fixed bug where setting the heartbeat for recieving garden connections would override changes from Instance Updates in seperate threads
- Fixed bug where heartbeat did not update the status to `RECEVING` for the receiving connection type
- Backup current config on rpm update when config changes are present
- Fixed bug where Admin Garden page did not update page based on events until page was interacted with
- Fixed bug where Plugins assocaited with a runner would appear after a refresh
- Fixed bug where child unresponsive runners appeared in the list of unresponsive runners
- Upgraded Brewtils version to [3.24.1](https://github.com/beer-garden/brewtils/releases/tag/3.24.1)

# 3.24.1

2/21/24

- Fixed pip config trusted-host on rpm build
- Fixed bug where the Garden Connection Stop button did not request the connection to be disabled if the current status is a valid running status.
- Cleaned up logging statements left from debugging
- Fixed bug where the modal for reading Instance Logs was not appearing
- Updated System Instance "Get Logs" to support live polling
- Expanded Instance Logs requests to allow for routing to child gardens

# 3.24.0

2/13/24

- Updated icons on System Admin page
- Fixed bug where `blocking=true` on Request API returned `IN PROGRESS` status for requests sourced from downstream gardens. Delay added to 
  allow Beer Garden to process the event.
- Request API utilizes Futures for `blocking=true`, returning back the completed request from the Event, instead of querying the database
- Fixed bug where pruned In-Progress Requests that were scheduled never completed in scheduler, so max concurrency would be reached.
- Expanded counters for Scheduled Jobs to include Requests skipped and canceled. 

## BREAKING CHANGES
- The Garden table needs to be dropped from the database to support new model changes
  ```
  mongo
  use beer_garden
  db.garden.drop()
  ```
- Garden records store child Gardens
- Child Gardens are now configured through a config file. Default location is `./children`
- Garden Admin page overhauled
- Scheduled checks to ensure that all child gardens are publishing
- Child Gardens receiving/publishing connections can be started and stopped from the Admin Garden page. This only starts/stops the accepting
or publishing from the Parent, not disable a remote API.
- UI now iterates over local Garden children to determine list of Systems
- If Garden is disabled or not configured, it's and it's child garden Systems will not be visible on the UI
- If a child garden is not reporting a Recieving connection, but can be tasked, upgrade the child. Older 3.X releases do not report sourcing and 
 this is utilized to determine the Receiving connections.


# 3.23.1

12/29/2023

- Fixed issue where replicated messages were not fanned out to all replicated Beer Gardens
- Fixed bug where restart instance was not checking if process is currently running. Now
  it properly kills the running instance during restart.
- Split apart functionality of Start and Restart instance into two API operations. 

# 3.23.0

12/27/2023

- Added missing Request Status filter for "Invalid"
- Adding default icon on System Admin page for undefined or null system.icon_name
- Fixed bug where Publish/Subscribe events would carry over request properties across the various topics mapped
- New API to support PUT Requests, this API will only spawn REQUEST_UPDATE events
- Upgraded Brewtils version to [3.23.0](https://github.com/beer-garden/brewtils/releases/tag/3.23.0)

# 3.22.0

12/13/2023

- Replication of all events, when configured, except for Garden Sync events. Garden sync events spawn off additional events that will be replicated properly.
- Add support for commands to have tags, used for filtering on the commands index page
- Publish Instance Status changed to Instance default topic {Namespace}.{System}.{Version}.{Instance}
- Upgraded Brewtils version to [3.22.0](https://github.com/beer-garden/brewtils/releases/tag/3.22.0)

# 3.21.0

12/05/2023

- When Beer-Garden is replicated, publishes required events to RabbitMQ keep the environments in sync.
- On Request Index page, the prefix NOT is supported to invert string query or search for empty strings. 
- Adding "?showNav=false" to the end of any UI page will remove the navigation bar
- Upgrading unstable docker images to install Brewtils develop branch

# 3.20.0

11/16/2023

- Adds the ability to delete Requests by Plugin on the System Admin page within the plugin sub-menu. These are local deletes only
- Adds Is Alive check for Entry Points, if sub process is killed externally then it is restarted
- Add error handling if Subscriber Request has exception at creation
- Updates request validation to support allow_any_kwargs on commands
- Upgraded Brewtils version to [3.21.0](https://github.com/beer-garden/brewtils/releases/tag/3.21.0)

# 3.19.1

11/9/2023

- Rolls back to Python 3.11 until [cpython ticket](https://github.com/python/cpython/issues/111615) is resolved, expected 3.12.1
- Expands docker build to include various versions of Python
- Fixed bug in Topics to require full matching for subscriptions, not substrings
- Expanded pub/sub testing
- Upgraded Brewtils version to [3.20.2](https://github.com/beer-garden/brewtils/releases/tag/3.20.2)

## 3.19.0

11/7/2023

- Adds support for Published Event Requests
- Adds support for Requests to spawn Publish Request
- Upgraded Brewtils version to [3.20.1](https://github.com/beer-garden/brewtils/releases/tag/3.20.1)
- Updated testing baseline to support Python 3.12, and requirements build off 3.10
- All docker images support Python 3.12
- RPM build is against Python 3.12
- Updated Command Type Icons
- Updated tooltips on Command Types
- Added icon for Subscription based Command/Requests
- Updated Request View page to show Namespace

## 3.18.1

10/20/2023

- Fixed auto brew conf to support NAME/VERSION parameters
- Fixed auto brew to support PLUGIN_ARGS
- Fixed missing default home
- Upgraded Brewtils version to [3.19.0](https://github.com/beer-garden/brewtils/releases/tag/3.19.0)

## 3.18.0

10/13/23

- Can set any page as the home page
- Add command type TEMP that is pruned after parent request is completed or 
  when it completes if it is the top level request
- Add Auto Decorator feature for classes without annoations

## 3.17.2

10/10/23

- Add Request Pruner for command type Admin
- Add batching for large pruner
- Add multithreading for pruner

## 3.17.1

7/20/23

### Other Changes

- Update RPM build process to use Node 18

## 3.17.0

7/19/23

### Other Changes

- Updated preview version of the new UI with better support for commands with
  dynamic parameters
- Bumped dependency versions

## 3.16.2

2/1/23

### Other Changes

- Preview version of the new UI now has intended feature parity with the
  existing UI.

## 3.16.1

1/10/23

### Other Changes

- Miscellaneous updates to the preview version of the new the UI

## 3.16.0

11/15/22

### Added Features

- A preview of the new UI is now bundled into the official release RPM. This new
  UI built on a more modern framework, but is largely intended to look and feel
  similar to the existing UI. When using the configuration provided in the RPM,
  the preview UI can be reached by appending /preview to the base beergarden URL
  in your browser.

## 3.15.0

8/31/22

### Added Features

- A new configuration option, `db.ttl.in_progress`, is now available for timing
  out requests. Any request still in the `IN_PROGRESS` or `CREATED` status after
  the configured timeout (set in minutes) will be marked as `CANCELLED`, making
  it eligible for pruning.

### Bug Fixes

- Viewing instance logs for systems on a local garden now works correctly.
- The Clear All Queues option on the system admin page now works correctly.
  **NOTE:** This is supported for the local garden only.
- Fixed an issue where clearing the queue of an instance with non-word
  characters in the instance name would raise an error. Queues can now be
  cleared properly, regardless of the instance name.

### Other Changes

- Reduced redundancy in the API calls made by the UI.
- Removed lingering internal references to beer garden v2 naming conventions.

## 3.14.0

6/28/22

### Added Features

- The request output page now provides an option to render output that exceeds
  the display size threshold. Note that the ability to successfully render such
  output depends on both the output size and the client's available resources.
  (Issue #1338)
- A Command Publishing Blocklist is now available. Commands on remote gardens
  that are added to this list will not have their results published back up to
  the parent. (Issue #1310)
- When launching a garden for the first time, the default user for running
  plugins is now distinct from the default admin user. (Issue #1309)
- Improved display of multiline comments on requests. (Issue #242)
- Improved feedback when performing a garden sync. (Issue #1299)
- Roles are now synced to downstream gardens when performing a user sync. (Issue
  #1302)

### Bug Fixes

- The namespaces and systems are now correctly displayed for the local garden in
  both the API response and the garden admin view. (Issue #1300)
- Sensitive message queue connection information is no longer returned with the
  systems API endpoint response. (Issue #1301)

### Other Changes

- The superuser role is now internally managed and no longer needs to be
  specifically listed in the role definition file. (Issue #1306)

## 3.13.0

4/12/22

**NOTE:** This release fixes an issue where client certificates would not be
sent to rabbitmq, even if beer garden was configured to do so. Connecting to
rabbitmq with certificates currently requires that the provided certificate be a
key and certificate bundle. Please be aware that in certain configurations where
the certificate is already set and is not a bundle, your connection to rabbitmq
may fail under this release. To fix this, switch your certificate to be a bundle
that also includes the key.

### Bug Fixes

- Client certificates are now properly used when connecting to rabbitmq (Issue
  #1288).
- Column filtering headers on the Request page are now properly aligned (Issue
  #1286)
- Login form now provides feedback when entering invalid credentials (Issue
  #1280)

### Other Changes

- The bgio/beer-garden:3-debian image and related images have been modified to
  more closely align with the alpine image. Usage of the debian image should now
  be the same as that of the alpine image.

## 3.12.0

3/21/22

### Added Features

- A "Change Password" option has been added to the ☰ in the top right of the UI.
  (Issue #1262)
- User management has been added to the UI for creating users and managing their
  role assignments. This is available via a new "Users" option under the admin
  menu. (Issue #1262)
- Requests now list the user that initiated the request. (Issue #1263)
- Users are now granted implicit access to any requests that they create. (Issue
  #1264)
- It is now possible to sync users and their role assignments between gardens.
  (Issue #1265)
- A default admin user and superuser role will now be created during the first
  startup of a new garden. (Issue #1274)

### Bug Fixes

- Overly noisy "ERROR" event messages have been eliminated from the logs. These
  had been especially prevalent in setups with remote gardens that were more
  than a single hop away (i.e. "grandchildren"). (Issue #1271)

### Other Changes

- A [security](https://beer-garden.io/docs/app/security/) section has been added
  to the documentation on beer-garden.io, detailing how to use many of the User
  management related features in this release.

## 3.11.0

2/9/22

### Added Features

- Updates in status in the user interface (via WebSockets) are now filtered
  according to a user's authorization, the same as HTTP API requests. (Issue
  #1243)
- The user interface now preemptively refreshes user access tokens so that a
  user will not be automatically logged out after a short period of inactivity.
  (Issue #1247)
- User interface elements are now hidden or displayed according to a user's
  authorization to access their functionality. (Issue #1179 & Issue #1250)
- Users can now import and export Garden connection configurations via the user
  interface. (Issue #1192 & Issue #1141)

### Bug Fixes

- The Job error count now correctly also reflects those Jobs that fail due to an
  exception, (Issue #1225)
- Job scheduler request handling now properly keeps track of which requests have
  finished. (Issue #1214)

### Other Changes

- Added basic documentation for authentication and authorization features added
  to Beer-garden in previous releases. (Issue #1241)

## 3.10.0

1/4/22

### Added Features

- File parameters on requests are now cleaned up by the pruner per the
  `db.ttl.file` setting. (Issue #1215)
- File parameters are now cleaned up when the corresponding request is removed.
  (Issue #1215)
- Reduce log noise generated from ERROR events. (Issue #1213)

### Bug Fixes

- Request parameter and output data stored in GridFS no longer gets duplicated
  throughout the life of a request. (Issue #1216)
- Request `status_updated_at` field on requests from child gardens is now
  properly preserved. (Issue #1143)
- The DELETE method on the /api/v1/gardens endpoint has been restored. (Issue
  #1230)

### Other Changes

- Added backend support for a command publishing blocklist that prevents
  requests from listed commands from being published up to a parent garden. User
  access to this feature will follow in a future release. (Issue #877)

## 3.9.0

12/8/21

### Added Features

- The `status_updated_at` timestamp is now displayed on the Request view page.
  (Issue #1142)
- The `/api/v1/job/<id>/execute` endpoint now takes an optional `reset_interval`
  parameter which, when set to true, will update the next run time of an
  interval trigger job to be based on the current adhoc execution, rather than
  keeping the next run time that was based on the previously scheduled
  execution. (Issue #1173)
- Command parameters of type `Bytes` are now rendered as a file upload dialog in
  the tasking interface. Files provided this way will be properly sent down to
  remote gardens for tasking, unlike the `Base64` paramter type. For this
  reason, it is recommended that `Bytes` be used for parameters that intend to
  take a file as input. (Issue #1165)

### Bug Fixes

- Child requests are once again properly returned via the `/api/v1/request`
  endpoint and properly displayed on the request page in the UI (Issue #1218)

### Other Changes

- Added the following for use in future authorization related features:
  - A trusted header login handler for authenticating users based on request
    headers that indicate the username and a list of group memberships. (Issue
    #1198)
  - Improved handling of refresh tokens in the UI (Issue #1187)
  - Add authorization checks to the `/api/v1/forward` endpoint. (Issue #1207)

## 3.8.1

12/7/21

### Bug Fixes

- Fixed an issue that prevented tasking of commands without parameters on remote
  gardens (Issue #1209)

## 3.8.0

11/18/21

### Added Features

- Requests now have a `status_updated_at` field representing the time of the
  last status change. (Issue #1132)
- Added the ability to import and export jobs via the Scheduler page on the UI
  (Issue #1034)
- Added the ability to do ad-hoc runs of scheduled jobs via both the API and UI
  (Issues #1062, #1066)

### Bug Fixes

- Properly validate input on the job import API (`/api/v1/import/job`) (Issue
  #1178)
- Dependency versions for development and deployment are now consistent (Issue
  #1182)

### Other Changes

- Added the following for use in future authorization related features:
  - Refresh token support (Issue #1171)
  - The ability to enable permissions based authorization checks to the API
    endpoints (Issues #1154, #1170)
  - Various changes to the UI to support login / logout and refresh token
    handling (Issue #1147)
  - Added a concept of "global" permissions (Issue #1168)

## 3.7.1

10/15/21

### Added Features

- Login endpoint added allowing user/password entry to receive a _JWT_ auth
  token (Issue #1134)
- The `get_current_user` method in the `BaseHandler` class now gets the `User`
  object based on the _JWT_ auth token (Issue #1144)
- Local and remote plugin logging config files now separated (Issue #817)
- Helper functions created to determine a user's permissions (Issue #1122)

### Bug Fixes

- Hidden files in a plugin directory no longer show an error in the logs (Issue
  #1097)
- File parameters are now handled correctly and a file posted to a child garden
  from the parent is correctly encoded and compressed for transport (Issue
  #1055)
- Dead runners on a child garden now correctly show their status on the parent's
  UI (Issue #809)
- Stale systems are now removed when syncing child gardens (Issue #1101)
- Large requests now better determined whether they need to be stored in GridFS
  (Issue #1038)

### Other Changes

- Project is now able to accept pull requests from those who are working from a
  fork
- Contribution guide updated

## 3.6.0

9/22/21

### Added Features

- Added new api endpoints for importing and exporting jobs (Issue #1067)

### Bug Fixes

- It is no longer possible to create multiple gardens sharing the same name
  (Issue #727)
- GET and DELETE against the garden api endpoint now return the correct response
  codes (Issue #1110)
- Fixed an issue where internal event processors were incorrectly modifying
  events (Issue #978)
- Garden connection configuration is now properly displayed in the UI when
  default values are being used (Issue #1104)
- Connection reliability fixes for the stomp entrypoint (Issue #1102)

### Other Changes

- Added the following for use in future authorization related features:
  - Authorization related database models (Issue #1089)
  - The ability to load role definitions from a configuration file (Issue #1091)
- Updated library dependency versions

## 3.5.0

8/18/21

### Added Features

- Command-based choices request will now time out after 30 seconds
- Theme selection now persisted in browser storage
- Added config option for changing commands of non-dev systems

### Bug Fixes

- Command-based choices now wait for an instance to be selected
- Read-log requests now fully formed
- Fixed issue where gardens with certain characters in their name could not be
  accessed
- Republishing a modified event when child request changes
- Fixed operations being routed to incorrect gardens in certain cases
- Command-based choices now show an indication when request fails

### Other Changes

- Setting timezone to UTC in docker image

## 3.4.1

8/2/21

### Bug Fixes

- Jobs removed during an execution no longer respawn upon completion (Issue
  #1081/ PR #1084)

## 3.4.0

6/24/21

### Added Features

- Scheduled jobs now have a timeout field (Issue #1046 / PR #1049)
- Forwarding REST calls now support `blocking` and `timeout` parameters (Issue
  #895 / PR #325)
- Bytes-type parameters are now supported (Issue #991 / PR #996)
- Systems can now have UI templates (Issue #997 / PR #1005)
- Commands now have a metadata field (Issue #358 / PR #998)

### Bug Fixes

- Scheduled job now displays next run time correctly (Issue #972 / PR #1059)
- Handling request cancellation events from child gardens (Issue #932 / PR
  #1056)
- Better error handling when HTTP connection from child to parent garden fails
  (Issue #1035 / PR #1037)
- Changed standard nginx config to allow for larger request output (Issue #1027
  / PR #1032)
- Large child output no longer prevents parent output from being displayed
  (Issue #1026 / PR #1030)
- Better error message when creating a Request with an incorrect namespace
  (Issue #1017 / PR #1024)
- System attributes (like description) can now be cleared (Issue #1002 / PR
  #1003)
- Fixed issue with plugin log reads immediately timing out (Issue #999 / PR
  #1000)

### Other Changes

- Moved status icon on request view page (Issue #1041 / PR #1042)

## 3.3.0

4/23/21

### Added Features

- Can now modify scheduled jobs (Issue #294 / PR #988)

### Bug Fixes

- Fixed file parameters regression (Issue #992 / PR #995)
- Better handling for out-of-order request updates from child gardens (Issue
  #982 / PR #993)

## 3.2.3

4/16/21

### Bug Fixes

- Fixed regression where headers were not set when sending STOMP messages (Issue
  #969 / PR #970)
- System creation events should now be handled by all entry points (Issue #949 /
  PR #971)
- Stomp entry point no longer mangles event objects (Issue #978 / PR #979)
- Child request view starts as collapsed on request view page (Issue #984 / PR
  #985)

### Other Changes

- Changed STOMP configuration items (PR #968)

## 3.2.2

4/12/21

### Bug Fixes

- Fixed error where certain database models would hold onto references (Issue
  #959 / PR #960)
- Fixed various issues with TLS stomp connections (Issue #946 / PR #947)
- Garden sync operations now work more consistently (Issue #941 / PR #961)

### Other Changes

- Change to how child garden connection parameters are stored (Issue #912 / PR
  #962)

## 3.2.1

4/9/21

### Bug Fixes

- Scheduled jobs now work without a namespace (Issue #952 / PR #954)

### Other Changes

- UI image no longer uses IPv6 by default (Issue #950 / PR #951)

## 3.2.0

4/1/21

### Bug Fixes

- Better error message when request choices validation times out (Issue #938 /
  PR #945)
- Fixes to STOMP connection behavior (Issue #914 / PR #917, #935)
- No longer possible to define a Garden connection type as Local (Issue #906 /
  PR #909)
- Fixed case where incorrect STOMP config could prevent startup (Issue #907 / PR
  #910)
- Errors when changing garden connection info will be displayed (Issue #903 / PR
  #908)
- Request creation no longer generating extraneous error logs (Issue #902 / PR
  #911)
- Creating request for a child garden no longer shows UI error (Issue #893 / PR
  #894)
- Preventing incorrect namespace value from breaking notifications (Issue #890 /
  PR #892)
- Fixed problems with HTTP parent/child connection parameters (Issue #878, #879,
  #897 / PR #884, #899, #901)
- Garden names now support Unicode (Issue #875 / PR #885)
- Improved error logging for HTTP parent/child communication errors (Issue #873
  / PR #889)

### Added Features

- Added descriptions to system admin page (Issue #840 / PR #843)

### Other Changes

- Event notifications are always wrapped in Operations (Issue #918 / PR #920)

## 3.1.1

2/5/21

### Bug Fixes

- Database migration script no longer requires has_parent field (Issue #868 / PR
  #869)

## 3.1.0

2/5/21

### Bug Fixes

- Improved the position of the popover shown for a parent request (Issue #862 /
  PR #865)
- Checkbox label on commands page now works correctly (Issue #860 / PR #866)
- Fixing incorrect Request collection name (Issue #833 / PR #834)

### Added Features

- Requests based on a hidden command will now be marked as hidden themselves
  (Issue #414 / PR #849)

### Other Changes

- Request index page checkbox labels have been tweaked (Issue #861 / PR #864)
- Beer-garden systemd process now runs with umask 0002 (Issue #816 / PR #844)

## 3.0.5

1/11/21

### Bug Fixes

- System Queue Management Not Working on Admin Page(Issue #823 / PR #824)
- Scheduler Not Rendering Trigger Form (Issue #819 / PR #821)
- Local plugin runner not removed during system purge (Issue #810 / PR #822)
- Unassociated Runner not displayed when there are no systems (Issue #805 / PR
  #808)
- Now able to delete System when Child Garden is down (Issue #749 / PR #798)
- Regigersty empty command list on existing System resulted in no changes to
  commands list (Issue #806 / PR #807)
- Fixed issue where Garden updates failed if no Configuration was provided (PR
  #801)
- Moved metadata field into STOMP shutdown event properly (PR #802)

### Added Features

- Run systemd service as beer-garden user (Issue #816 / PR #818)
- Warn when beer.conf results in no instances (Issue #796 / PR #804)
- Entry Points now emit Brewtils Event when started (PR #800)
- Adding Checkers for Code Complexity and Security to PR Actions (PR #812)
- Self-closing non-void tags are not great in HTML5 (PR #814)
- Adding log message when logging config file is changed (PR #826)

## 3.0.4

12/22/20

### Bug Fixes

- Fixed issue with entry point status event publishing

## 3.0.3

12/22/20

### Added Features

- Parent and child gardens can now use Stomp-based communication (#761)
- Can now create a child garden using the UI (#726)

### Bug Fixes

- Fixed regression that made it impossible to removed remote plugins (#794)
- Better error handling during system removal (#749, #771)

## 3.0.2

12/15/20

### Added Features

- Unassociated runners are now shown on the System Admin page (#708)
- Can now pass files as parameters (#368)

### Bug Fixes

- Shutdown procedure is more robust when running under systemd (#770)
- Corrected tooltip for System Admin page start button (#768)
- Stopped certain events from generating UI console errors (#764)
- Better error information when using Pour it Again on a removed command (#624)

## 3.0.1

11/12/20

### Bug Fixes

- Fix issue preventing clean shutdown on Python 3.7 (#738)

## 3.0.0

11/10/20

Note: This is a major release. Please check out the
[site](https://beer-garden.io/) for more in-depth documentation.

### Added Features

- Scheduler now supports triggering from file events (#647)
- jquery and lodash objects are now available when creating custom templates
  (#589)
- Table page length selections in UI are persisted in browser storage (#560)
- Local plugins can now use an alternate python interpreter (#492)
- Request output with a size greater than 16MB is now supported (#407)
- Button added to Request View page for downloading output (#361)
- Additional REST endpoint for Request output (#361)
- Systems can now be grouped by namespace (#284)
- Can now mark commands as hidden (#269)
- The UI Output and Parameters displays can now be expanded (#170)
- Separate gardens can now communicate via REST API
- Actions can be initiated with STOMP messages in addition to the REST API
- Plugin logs can now be retrieved and displayed on the UI System Admin page
- All plugins automatically request a logging configuration from Beer-garden

### Other Changes

- UI Queue Admin functionality has been moved into System Admin page (#533)
- Drop official support for CentOS 6 (#225)
- Logging config files are now yaml by default (#89)
- Brew-view & Bartender have been merged into a single Beer-garden application
  (#87)
- UI has been pulled out into a separate application
- Default `max_instances` value for plugins is -1 (no maximum)
- User interface has been streamlined
- Python version bundled with rpm is now 3.7 instead of 3.6
- Commands no longer have an ID field

### Removed

- Publishing events to RabbitMQ and Mongo has been removed (#681)
- Authentication / Authorization functionality: Users, Roles, Login, etc.

## 2.4.18

10/27/20 Brew-view 2.4.19, Bartender 2.4.8, BG-utils 2.4.10

### Added Features

- Can now inject specific host environment variables into local plugin processes
  (#686)

## 2.4.17

10/13/20 Brew-view 2.4.19, Bartender 2.4.7, BG-utils 2.4.10

### Bug Fixes

- Fixed command invocation error when request has no parameters (#351)

## 2.4.16

9/23/20 Brew-view 2.4.19, Bartender 2.4.7, BG-utils 2.4.10

### Bug Fixes

- Removed mongo model caching from Pruner. Releasing memory once the delete is
  completed (#604)

## 2.4.15

2/20/20 Brew-view 2.4.19, Bartender 2.4.6, BG-utils 2.4.10

### Bug Fixes

- Start and end dates are correctly applied to new interval jobs (#431)

## 2.4.14

1/30/20 Brew-view 2.4.18, Bartender 2.4.6, BG-utils 2.4.9

### Bug Fixes

- Returning 418 status code when a model is too large to save (#308)

## 2.4.13

1/14/20 Brew-view 2.4.17, Bartender 2.4.6, BG-utils 2.4.9

### Bug Fixes

- Fixed issue where scheduler would not work with self-signed cert (#391)

## 2.4.12

12/5/19 Brew-view 2.4.16, Bartender 2.4.6, BG-utils 2.4.9

### Added Features

- Added configuration flag to allow rendering unsanitized output (#360)

## 2.4.11

11/12/19 Brew-view 2.4.15, Bartender 2.4.6, BG-utils 2.4.9

### Bug Fixes

- Requests should now survive a broker restart (#352)
- Fixed issue where admin role and user pages could fail to update (#345)

### Other Changes

- Admin queues are now durable (#356)
- Admin queues are no longer created with the auto-delete flag (#350)

## 2.4.10

9/27/19 Brew-view 2.4.14, Bartender 2.4.5, BG-utils 2.4.8

### Bug Fixes

- Static choices with alternate display text no longer fail validation (#325)

### Other Changes

- Typeahead parameters now use a scrollable display (#318)
- Better stacktrace logging for local plugins (#317)

## 2.4.9

9/5/19 Brew-view 2.4.13, Bartender 2.4.4, BG-utils 2.4.8

### Bug Fixes

- HTML output is now rendered correctly (#312)

### Other Changes

- Now using npm instead of yarn

## 2.4.8

6/27/19 Brew-view 2.4.12, Bartender 2.4.4, BG-utils 2.4.8

### Bug Fixes

- Semicolon in request index page filters no longer breaks (#302)
- Granfana link descriptions on about page respect application name (#301)
- Frontend websocket connection now handles non-default base path (#298)

### Added Features

- Support for Pika v1 (#305)
- Scheduled jobs can now specify a max number of concurrent executions (#209)
- Interval jobs can now reschedule based on prior run completion (#209)

## 2.4.7

4/24/19 Brew-view 2.4.11, Bartender 2.4.3, BG-utils 2.4.7

### Bug Fixes

- Fixed configuration generation regression caused by #224 (#254)
- Child requests cannot be created after the parent is completed (#252)
- When mongo pruner removes a request the children are also removed (#246)
- Fixed issue that could cause mongo pruner to not run (#245)
- Mongo pruner will only directly remove top-level requests (#244)

### Added Features

- Toggle for displaying child requests on the index page (#248)
- Added button for refreshing request index without reloading the page (#236)
- Show a notification on request index page when changes occur (#180)

## 2.4.6

2/22/19 Brew-view 2.4.10, Bartender 2.4.2, BG-utils 2.4.6

### Bug Fixes

- Request index page overall search no longer specifies a hint (#235)
- Bartender errors correctly propagate back through thrift interface (#229)
- Removed unique index with potential to cause system registration issues (#222)
- Dynamic choices URL source works correctly with a list of strings (#218)
- All files correctly removed when upgrading using the rpm (#215)

### Added Features

- Config file upgrades can now be converted between json and yaml (#72)
- Centos 7 rpm install now uses real systemd unit files (#17)

### Other Changes

- Config file extensions for rpm install are now .yaml, not .yml (#226)
- Config files no longer contain bootstrap entries (#224)

## 2.4.5

1/11/19 Brew-view 2.4.7, Bartender 2.4.1, BG-utils 2.4.2

### Bug Fixes

- Bartender avoids extra network call if shut down while still starting (#214)
- Correct Brew-view startup failure when authentication is enabled (#207)
- No longer hanging if Rabbit broker runs out of resources (#203)
- Errors loading a local plugin will no longer affect subsequent plugins (#202)
- Fixed UI bug where more than one plugin version was considered 'latest' (#200)
- Better error handling for simultaneous index creation (#198)
- Initializing Prometheus counts correctly on startup (#197)
- Accounted for magic comment when building local rpm (#196)
- Styling fix for Systems Management page (#174)
- Changing choices configuration no longer requires removing System (#58)

### Added Features

- Request view page will show spinner while request is in progress (#204)

### Other Changes

- Increased default Bartender timeout to 13 seconds (#182)
- Added additional indexes to increase Request Index page performance (#105)

## 2.4.4

10/9/18 Brew-view 2.4.6, Bartender 2.4.0 BG-utils 2.4.0

### Bug Fixes

- Fixed a race that could cause request creation to wait forever (#195)

### Added Features

- Added Instance deletion endpoint to REST API

## 2.4.3

9/25/18 Brew-view 2.4.5, Bartender 2.4.0, BG-utils 2.4.0

### Bug Fixes

- Corrected problem with brew-view escalating CPU usage (#187)
- Select boxes in the UI now have a maximum height (#169)

## 2.4.2

9/25/18 Brew-view 2.4.4, Bartender 2.4.0, BG-utils 2.4.0

### Bug Fixes

- Request create timeout is now -1 by default to match pre-2.4 behavior (#183)
- The landing page now links newly-created systems correctly (#181)

### Other Changes

- Changed use of newly-reserved 'async' keyword to support Python 3.7 (#175)

## 2.4.1

9/5/18 Brew-view 2.4.1, Bartender 2.4.0, BG-utils 2.4.0

### Bug Fixes

- Fixed issue with spinner always being shown on some pages (#172)

## 2.4.0

9/5/18 Brew-view 2.4.0, Bartender 2.4.0, BG-utils 2.4.0

### Added Features

- 'Created' filtering in request index view now supports second precision (#153)
- Browser window title now reflects current page (#145)
- Brew-view responses now have a header specifying the beer-garden version (#85)
- Webapp no longer relies on IDs in the URL (#98)
- Configuration file will be updated on application startup (#79)
- Connections to RabbitMQ can now be TLS (#74)
- System list endpoint can now return only certain system fields (#70)
- Prometheus metrics and Grafana dashboards (#68, #69)
- Actions on the system management page are more responsive (#67)
- Configuration files can now be yaml (#66)
- Dynamic choices can now use the instance name as an input (#45)
- User / authentication support (#35)
- Request creation can now wait for completion without polling (brew-view #16)
- Periodic request scheduler (#10)

### Bug Fixes

- Bartender checks for connection to Brew-view before Mongo to fix a race (#160)
- Corrected condition that could cause 'Error: ' to flash on request view (#151)
- Request view will continue to refresh even if a child has errored (#122)
- Fixed issue where /var/run/beer-garden was removed after rpm install (#113)
- Setting queue-level TTL for admin queue messages (#101)
- Data persisted in the webapp using local storage instead of cookies (#92)
- Bartender will error if SSL error occurs during Brew-view check (#65)
- Local plugins are better about logging stacktraces (#57)
- Date on request index page is always UTC (brew-view #56)
- Fixing support for Unicode string values when using Python 2 (#54)
- Nested request display looks better when using slate theme (#41)

### Other Changes

- Request index spinner icon looks better on slate theme (#155)
- Split system and instance columns on request index page (#103)

## 2.3.9

6/14/18 Brew-view 2.3.10, Bartender 2.3.7, BG-utils 2.3.6

### Bug Fixes

- Re-added Request indexes that were removed in 2.3.7

## 2.3.8

6/12/18 Brew-view 2.3.9, Bartender 2.3.6, BG-utils 2.3.4

### Bug Fixes

- Fixed problem with new versions of Marshmallow causing empty requests to be
  returned from the request list endpoint

## 2.3.7

6/7/18 Brew-view 2.3.8, Bartender 2.3.6, BG-utils 2.3.4

This release addresses two critical problems with database performance. To
support the fix an additional field was added to the Request model and the
indexes for the Request collection were updated.

**When updating to this version the Request collection will be updated to
reflect these changes.** This will happen automatically and requires no action
on the part of administrator. Status messages will be logged at the WARNING
level as the upgrade occurs.

See issue #84 for a detailed explanation.

### Bug Fixes

- Database operations sometimes timed out on slow networks due to configuration
  error (#84)

### Other Changes

- Reworked database indexes so Request queries are more efficient (#84)

## 2.3.6

4/6/18 Brew-view 2.3.6, Bartender 2.3.5, BG-utils 2.3.3

### Added Features

- Using RabbitMQ publisher confirms when publishing requests (#37)
- Brew-view accepts ca_cert, ca_path, and client_cert_verify configuration
  options (beer-garden/brew-view#43)
- Bartender now explictly checks for connectivity to Mongo and RabbitMQ admin
  interface on startup (#38, #48)

### Bug Fixes

- Status monitor no longer continuously restarts when RabbitMQ connectivity is
  lost
- Clearing queues now works with Rabbit 3.7
- Child rows in nested request display now show correct created time
- Command-based dynamic choices now work without a 'default' instance (#47)

### Other Changes

- Adding explict support for Python 3.4
- Using non-Brewmaster exceptions from Brewtils
- Using pytest instead of nose to run tests

## 2.3.5

4/3/18 Brew-view 2.3.5, Bartender 2.3.4, BG-utils 2.3.3

### Added Features

- Attempting to update a completed request without actually modifiying data is
  no longer an error (beer-garden/brew-view#49)

### Bug Fixes

- Configuration file generation fix for Python 2

## 2.3.3

2/21/18 Brew-view 2.3.3, Bartender 2.3.3, BG-utils 2.3.2

### Bug Fixes

- Bartender shutdown will now be clean even before making Brew-view and RabbitMQ
  connections

### Other Changes

- Using [Yapconf] for configuration loading
- Running Flake8 linting on source and tests

## 2.3.1

2/5/18 Brew-view 2.3.1, Bartender 2.3.0, BG-utils 2.3.0

### Bug Fixes

- Fixing issue with manual request creation targeting incorrect system

## 2.3.0

1/26/18

### Added Features

- Bartender can now be configured to skip server certificate verification when
  making HTTPS requests
- Added Bartender custom CA certificate configuration option
- Timestamps now have true millisecond precision on platforms that support it
- Plugins can now specify `max_instances` as a keyword parameter without needing
  to define a System
- Command Index page now supports pagination, cosmetic changes
- Added ability to specify a textarea be used as the input for a Parameter
- System Admin page now has links to the individual System pages
- Requests that incorrectly fail frontend validation can now be modified and
  sent manually
- Reworked fronted sidebar to be clearer when multiple verions of a System are
  registered
- Dark theme for frontend
- New Parameter types: date and datetime
- Searching Request index by 'created' field now uses datepickers
- REST API can now be served with a URL prefix
- Notifications are now published to RabbitMQ and/or a specified URL when
  significant events occur

### Bug Fixes

- Multi Parameters that are type 'Dictionary' now work correctly
- Corrected RabbitMQ users - the 'normal' user is now only used by plugins and
  only needs read permission
- 'Any' Parameters that are also multi no longer disappear when transitioning
  from valid to invalid
- Fixed possible temporary error when deleting a system
- Better support for large number of concurrent plugin startups
- Corrected the validation icon and close button overlap for string parameters
  inside an array

### Other Changes

- Systems can no longer be registered with the same display name and version as
  an existing System
- The attempt to update a Request after its processed now has a maximum retry
  count
- Better data integrity by only allowing certain Request status transitions

## 2.1.1

11/21/17

### Bug Fixes

- Modified System deletion procedure so it works correctly on Systems with no
  Instances
- Fixed bug where validation error during first-time System registration
  resulted in an empty System

## 2.1.0

10/23/17

### Added Features

- Added popover icon with an explanation for a Request's status to the Request
  View page
- 'Make it Happen!' buttons are now middle-clickable
- Added sorting to Queue Management table
- ACTION-type requests can now be aged off similar to INFO-type requests
- Command descriptions can now be changed without updating the System version
- Added `updated_at` field to `Request` model
- Added `admin`, `queues`, and `config` endpoints to Swagger
- Brewtils: `SystemClient` now allows specifying a `client_cert`
- Brewtils: `RestClient` now reuses the same session for subsequent connections
- Typeaheads immediately display choices when focused
- Standardized Remote Plugin logging configuration
- Choices providers can now return a simple list
- PATCH requests no longer need to be wrapped in an `operations` envelope
- UI will display a warning banner when attempting to make a request on a
  non-RUNNING instance
- Request creation endpoint now includes a header with the instance status in
  the response
- Available choices for one parameter can now depend on the current value of
  another parameter
- Brewtils: Added domain-specific language for dynamic choices configuration
- Brewtils: `SystemClient` can now make non-blocking requests
- Search functionality on the Command Index page
- Added `metadata` field to Instance model
- Brewtils: `RestClient` and `EasyClient` now support PATCHing a `System`

### Bug Fixes

- Link to RabbitMQ Admin page now works correctly with non-default virtual host
- Large (>4MB) output no longer causes a Request to fail to complete
- Better handling of timeout failures during Request creation
- Number types no longer need be be selected in a Typeahead
- Removed default model values that could cause serialization inconsistencies
- System descriptors (description, display name, icon name, metadata) now always
  updated during startup
- Corrected display for a multi string Parameter with choices
- Stricter type validation when making a request with string, integer, or
  boolean parameters
- Added TTL to Admin messages so they don't persist forever
- Better handling of null values in the frontend
- Validating instance_name during request creation
- Reworked message processing to remove the possibility of a failed request
  being stuck in 'IN_PROGRESS'
- Correctly handle custom form definitions with a top-level array
- Increased startup reliability for Systems with many (>15) Instances
- Bartender helper threads can no longer hang shutdown
- POST and PATCH requests without a `content-type` header now return status code
  400
- Better select control placeholder text
- Requests with output type 'JSON' will now have JSON error messages
- Smarter reconnect logic when the RabbitMQ connection fails
- Attempting to remove 'orphaned' commands if any are found during a query

### Deprecations / Removals

- The following API endpoints are deprecated:
  - POST `/api/v1/admin/system`
  - GET `/api/v1/admin/queues`
  - DELETE `/api/v1/admin/queues`
  - DELETE `/api/v1/admin/queues/{queue_name}`
- Brewtils: `multithreaded` argument to `PluginBase` has been superseded by
  `max_concurrent`
- Brewtils: These decorators are now deprecated:
  - `@command_registrar`, instead use `@system`
  - `@plugin_param`, instead use `@parameter`
  - `@register`, instead use `@command`
- These classes are now deprecated:
  - `BrewmasterSchemaParser`, instead use `SchemaParser`
  - `BrewmasterRestClient`, instead use `RestClient`
  - `BrewmasterEasyClient`, instead use `EasyClient`
  - `BrewmasterSystemClient`, instead use `SystemClient`

### Other Changes

- Searching on Request Index page no longer searches request output
- Reset button on the Command View page ignore 'Pour it Again' values and always
  reset to defaults
- Brewtils: Request processing now occurs inside of a `ThreadPoolExecutor`
  thread
- Using Webpack to bundle frontend resources
- Removed dependencies on compiled Python packages (#196) and Flask
- Using the `subprocess32` module to run Local Plugins
- Local plugins no longer run in their own separate process groups
- Local and Remote plugins are now functionally identical
- Improved concurrency by making all Thrift calls asynchronous

## 2.0.4

8/04/17

### Bug Fixes

- Corrected typo in request index page that prevented filtering for IN_PROGRESS
  requests from working

## 2.0.3

8/01/17

### Bug Fixes

- Reworked request index query to address performance bottleneck

## 2.0.2

7/26/17

### Bug Fixes

- Fixed frontend validation problem for a nullable boolean parameter with a null
  default

## 2.0.1

7/14/17

### Bug Fixes

- Added Object.assign shim for compatability with older browsers

## 2.0.0

7/5/17

### Added Features

- Support for remote plugins
- Support for custom HTML templates on request pages
- Support for Dynamic choices
- Support for starting/stopping individual Instances
- Support for display names of a plugin
- Support for metadata for a plugin
- Support for Python 3

### Bug Fixes

- Optional model with default values
- Bug where nested parameters would not get checked in system validation
- GUI bug where timestamps for child request didnt look right
- Bug with optional list arguments
- Bug where nested request output type didnt look right

### Other Changes

- Added better exception handling to API
- Better error reporting for serialization failures
- The system model has changed
- The command model has changed
- RabbitMQ now uses a topic instead of an exchange

### Security

- All Docker images have been upgraded
- We now build CentOS 6 and CentOS7 RPMs

## 1.1.0

### Added Features

- Support for auto-reconnect to brew-view if it is down on startup
- Support for stopping, starting and reloading plugins
- Support for dynamically deploying new plugins
- Support for output_type for Requests
- This changelog

## 1.0.4

7/19/2016

### Added Features

- Support for Multi-threaded, single instance plugins
- Support for nested requests
- Support for INFO Command Types
- Support for comments on requests
- Support for purging INFO commands

### Bug Fixes

- Bug where RPMs would not get correctly updated

### Other Changes

- Join times for threads to be non-zero. This greatly reduces CPU utilization

## 1.0.3

12/30/2015

### Bug Fixes

- Bug where Plugins would not work with non-ssl enabled versions of brew-view

## 1.0.2

12/3/15

### Security

- Added SSL Support

## 1.0.1

11/10/15

### Other Changes

- Bumped bg-utils version

## 1.0.0

10/2/15

### Added Features

- Support for Local Plugins
- Initial Build of the Backend Threads
- Support for Validating Requests
- Support for Processing Requests
- Support for clearing a queue
- Support for getting a System state
- Support for Stopping a System
- Support for Starting a System
- Support for Restarting a System
- Support for killing a System
- Support for Stopping All Systems
- Support for Starting All Systems
- Support for Killing All Systems
- Support for getting Bartender version
- Support for ping
- Support for building/deploying as an RPM
- Support for easily generating logging and configuration files

[yapconf]: https://github.com/loganasherjones/yapconf<|MERGE_RESOLUTION|>--- conflicted
+++ resolved
@@ -4,11 +4,8 @@
 
 TBD
 
-<<<<<<< HEAD
 - Fixed bug where removing a parent garden failed to remove both parent and child
-=======
 - Added Topics API and classes to support dynamic topic subscribers
->>>>>>> e32aab1d
 - Now show alert on Garden Admin page when a Sync event is seen
 - Fixed bug where outbound filtering removing Username/Password from STOMP connections for internal events
 - Fixed order of Gardens and Connections on Garden Admin page
