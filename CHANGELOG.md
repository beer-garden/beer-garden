--- conflicted
+++ resolved
@@ -4,13 +4,11 @@
 
 TBD
 
+- Added REQUIRES list and REQUIRES_TIMEOUT in beer.conf. Plugins will wait for system dependencies before starting.
 - Fixed APM Service name to clean string based with only alphanumeric characters, spaces, underscores, and dashes
 - Fixed issue where Dead runners did not appear on the Unassociated Runners list
 - Start support for Python 3.12.2+: [cpython ticket](https://github.com/python/cpython/issues/111615) has been resolved
 - Expanded index checks at the start of Beer Garden to include User, Role, User Tokens, Topics, and Replication
-<<<<<<< HEAD
-- Added REQUIRES list and REQUIRES_TIMEOUT in beer.conf. Plugins will wait for system dependencies before starting.
-=======
 - Fixed issue where invalid requests threw errors in Request handler for REQUEST_UPDATE
 
 # 3.26.5
@@ -18,7 +16,6 @@
 8/20/2024
 
 - Backdating Patch: Fixed issue where Dead runners did not appear on the Unassociated Runners list (Not included in 3.27.0 Release)
->>>>>>> 35d6be9a
 
 # 3.27.0
 
