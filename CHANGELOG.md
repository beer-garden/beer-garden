# Beer Garden Changelog

# 3.27.1

TBD

<<<<<<< HEAD
- Fixed APM Service name to clean string based with only alphanumeric characters, spaces, underscores, and dashes
=======
- Fixed issue where Dead runners did not appear on the Unassociated Runners list
>>>>>>> 48435030
- Start support for Python 3.12.2+: [cpython ticket](https://github.com/python/cpython/issues/111615) has been resolved
- Expanded index checks at the start of Beer Garden to include User, Role, User Tokens, Topics, and Replication

# 3.27.0

8/13/2024

- Added file trigger jobs to scheduler to monitor directory for file changes. If a watched file change event occurs, it will fire the
specified request. File trigger can be customized using regex, recursively monitoring sub-directories, or by watching one or more file
change events (i.e. create, modify, move, or delete).
- Request auto refresh configurable through `ui.auto_refresh` config option.
- Added additional matching for topic subscriptions to include full string, empty, None, and regular expressions.
- Fixed Request system version to return actual system version instead of parsed version when using latest.
- Expanded the Topics API to support `api/v1/topics/name/` for passing `topic.name` as a variable instead of `topic.id`
- Add counter support for Topics/Subscribers that are triggered to generate requests
- New feature to track the last N heartbeats timestamps for Instances and Gardens. The range to history stored is 
  controlled by configurations `garden.status_history` and `plugin.status_history`
- Added Replication Awareness to ensure only one Replicated instance can process the scheduled jobs.
- Adds Model Checks for DB collections to ensure classes can properly load between upgrades.
- If Beer Garden catches an exception during shutdown, it will os.exit the application after all shutdown procedures are completed.
- Added new metrics collection support for publishing data to Elastic APM for APIs, Router, and Event Handling

## Overhauled User Authentication Logic
- Roles allow filtering on combinations of Garden/Namespace/System Name/System Version/Instance/Command
- User Alias mapping will update the Requester on Child Garden requests based on their alias. Maps requests
  spawned from Child Garden to the local User account if Alias mapping matches.
- When User has Alias accounts, Roles that can be applied to that Child Garden will be forwarded as UpstreamRoles. 
  This is to ensure admin's at the Child Garden can see the permissions utilized to execute Request
- Updated Permission accesses on UI with new Role schema
- Updated API Permission access with new Role schema
- API filters returned data based on User Roles
- Access Token have custom Access and Refresh timeouts based on Users Max Permission that are controlled in the config
- Users and Roles can be loaded through configuration files, and are protected models
- New UI pages for User and Role management
- Upgraded Brewtils version to [3.27.0](https://github.com/beer-garden/brewtils/releases/tag/3.27.0)

# 3.26.4

7/12/2024

- Fixed bug where job updates did not maintian counters
- Fixed bug where bulk job import did not support updates

# 3.26.3

7/10/2024

- Fixed bug that prevented Autobrew Kwargs from being properly passed to the class object
- Supporting Subscriber Types for Generated/Annotated/Dynamic, all stored in Topics Collection for quick reference
- Optimized internal event processing to support API only events
- Updated About page to support new tab for links
- Command publishing blocklist UI and REST API removed
- Fixed Command Index UI bug where breadcrumbs were not shown if Namespace and System Name matched

# 3.26.2

6/6/2024

- Fixed bug where Request View would fail loading Dynamic Choices for TEMP commands
- Fixed bug where configured receiving connections for child Gardens duplicated at restart
- Defaulted all Dynamically loaded commands from the Request View to TEMP

# 3.26.1

5/24/2024

- Fixed icon padding
- Updated Garden Admin page to only update page data based on Local Garden Update Events and notify when a child sync is being processed 
- Fixed logging statement
- Fixed icon order of Child Requests on Request View page
- Updated Publish/Subscribe Request to only support Systems that are in the `RUNNING` status. 
- Updated Topics API to support upserting topics
- Changed various log levels
- Fixed monitoring of Plugin Runners
- Added notification icons to Instances on System Admin page to reflect current status of runner
- Updated Child Request handling to update missing Command Types

# 3.26.0

5/16/2024

- Fixed large output handling when updating parent requests
- Upgraded Font-Awesome to Free version of 6.5.x
- Refactored Mongo pruner to use APScheduler
- Autobrew supports args and kwargs provided to client class
- Updated order of Hidden and Command Type icons on Command Index and Request View pages
- Migrates `Latest` system version from SystemClient to Request API supported
- Adds support for filtering `SystemsList` API on `filter_latest` to return only latest version of each system
- Updated Garden Syncs to include sync of targeted garden children
- Updated Garden Admin page to not show duplicative info alerts
- Updated Garden Update/Delete/Create events to trigger Publish Garden Sync
- Fixed bug in routing logic when syncing Garden 2+ hops away
- Fixed bug where downstream garden deletes on 1-hop did not reflect locally
- Fixed bug where Garden Events caused duplicate Gardens to appear if event came from 2+ hops away

# 3.25.1

5/3/2024

- Added auto refresh checkbox to requests page
- Added support for cross-server parent/child requests
- Reuse existing rabbit admin queue by purging messages instead of creating new queue
- Fixed bug where Auto brew plugins did not parse NAME/VERSION properly from the beer.conf
- Fixed bug where unresponsive Garden API was referencing a non existing configuration for default. New default is -1.
- Fixed bug where Garden unresponsive metadata was cleared during child garden shutdown
- Fixed bug where tailing plugin logs fails if the logs are not updating
- Fixed bug where locally connected plugin commands ran as TEMP did not auto delete after completion
- Fixed bug where commands page did not load properly if opened up directly
- Fixed bug where `Pour It Again` on Request View page was generated before Systems were loaded from API
- Fixed bug where Autobrew plugins passed PLUGIN_ARGS to Client class
- Fixed bug where outstanding Requests will prevent Plugin from shutting down. 

# 3.25.0

4/11/2024

- Added Topics API and classes to support dynamic topic subscribers
- Now show alert on Garden Admin page when a Sync event is seen
- Garden Sync events will update heartbeat status of Receiving Garden APIs
- Utilized the TTL for In_Progress requests to set Expiration windows for Requests on PIKA, to handle backups of requests that Beer Garden has already cancelled.
- Optimized UI Rest calls to load only Local Garden with Children
- Optimized Child Request Event handeling
- Updated how STOMP URL preview is formatted on Garden Admin page
- Configuration update: Prometheus metrics (`metrics.prometheus.enabled`) is now disabled by default
- Configuration update: Default directory for child configs (`children.directory`) is now `./children`
- Configuration update: Default for `ui.cors_enabled` is now True to match example configuration and default behavior of UI docker images
- Fixed order of Gardens and Connections on Garden Admin page
- Fixed bug where STOMP connections for children did not start with Beer Garden startup
- Fixed bug where Child Garden Publishers appeared as Upstream on Garden Admin Page
- Fixed bug where outbound filtering removing Username/Password from STOMP connections for internal events
- Fixed bug where Disabled STOMP Receiving connection could be re-enabled if it is shared and unresponsive
- Fixed bug where child garden plugins are treated like local plugins on the System Admin page
- Fixed bug where pruner dies if it is unable to update cancelled request
- Fixed bug where child requests were stored in database without parent request
- Fixed bug where removing a parent garden failed to remove both parent and child

# 3.24.4

3/11/2024

- Fixed bug where child STOMP Recieving connections where not being saved or configured to listen

# 3.24.3

3/8/2024

- Fixed bug where Stomp Headers were not being parsed into Dictionaries

# 3.24.2

2/28/24

- Fixed bug where setting the heartbeat for recieving garden connections would override changes from Instance Updates in seperate threads
- Fixed bug where heartbeat did not update the status to `RECEVING` for the receiving connection type
- Backup current config on rpm update when config changes are present
- Fixed bug where Admin Garden page did not update page based on events until page was interacted with
- Fixed bug where Plugins assocaited with a runner would appear after a refresh
- Fixed bug where child unresponsive runners appeared in the list of unresponsive runners
- Upgraded Brewtils version to [3.24.1](https://github.com/beer-garden/brewtils/releases/tag/3.24.1)

# 3.24.1

2/21/2024

- Fixed pip config trusted-host on rpm build
- Fixed bug where the Garden Connection Stop button did not request the connection to be disabled if the current status is a valid running status.
- Cleaned up logging statements left from debugging
- Fixed bug where the modal for reading Instance Logs was not appearing
- Updated System Instance "Get Logs" to support live polling
- Expanded Instance Logs requests to allow for routing to child gardens

# 3.24.0

2/13/2024

- Updated icons on System Admin page
- Fixed bug where `blocking=true` on Request API returned `IN PROGRESS` status for requests sourced from downstream gardens. Delay added to 
  allow Beer Garden to process the event.
- Request API utilizes Futures for `blocking=true`, returning back the completed request from the Event, instead of querying the database
- Fixed bug where pruned In-Progress Requests that were scheduled never completed in scheduler, so max concurrency would be reached.
- Expanded counters for Scheduled Jobs to include Requests skipped and canceled. 

## BREAKING CHANGES
- The Garden table needs to be dropped from the database to support new model changes
  ```
  mongo
  use beer_garden
  db.garden.drop()
  ```
- Garden records store child Gardens
- Child Gardens are now configured through a config file. Default location is `./children`
- Garden Admin page overhauled
- Scheduled checks to ensure that all child gardens are publishing
- Child Gardens receiving/publishing connections can be started and stopped from the Admin Garden page. This only starts/stops the accepting
or publishing from the Parent, not disable a remote API.
- UI now iterates over local Garden children to determine list of Systems
- If Garden is disabled or not configured, it's and it's child garden Systems will not be visible on the UI
- If a child garden is not reporting a Recieving connection, but can be tasked, upgrade the child. Older 3.X releases do not report sourcing and 
 this is utilized to determine the Receiving connections.


# 3.23.1

12/29/2023

- Fixed issue where replicated messages were not fanned out to all replicated Beer Gardens
- Fixed bug where restart instance was not checking if process is currently running. Now
  it properly kills the running instance during restart.
- Split apart functionality of Start and Restart instance into two API operations. 

# 3.23.0

12/27/2023

- Added missing Request Status filter for "Invalid"
- Adding default icon on System Admin page for undefined or null system.icon_name
- Fixed bug where Publish/Subscribe events would carry over request properties across the various topics mapped
- New API to support PUT Requests, this API will only spawn REQUEST_UPDATE events
- Upgraded Brewtils version to [3.23.0](https://github.com/beer-garden/brewtils/releases/tag/3.23.0)

# 3.22.0

12/13/2023

- Replication of all events, when configured, except for Garden Sync events. Garden sync events spawn off additional events that will be replicated properly.
- Add support for commands to have tags, used for filtering on the commands index page
- Publish Instance Status changed to Instance default topic {Namespace}.{System}.{Version}.{Instance}
- Upgraded Brewtils version to [3.22.0](https://github.com/beer-garden/brewtils/releases/tag/3.22.0)

# 3.21.0

12/05/2023

- When Beer-Garden is replicated, publishes required events to RabbitMQ keep the environments in sync.
- On Request Index page, the prefix NOT is supported to invert string query or search for empty strings. 
- Adding "?showNav=false" to the end of any UI page will remove the navigation bar
- Upgrading unstable docker images to install Brewtils develop branch

# 3.20.0

11/16/2023

- Adds the ability to delete Requests by Plugin on the System Admin page within the plugin sub-menu. These are local deletes only
- Adds Is Alive check for Entry Points, if sub process is killed externally then it is restarted
- Add error handling if Subscriber Request has exception at creation
- Updates request validation to support allow_any_kwargs on commands
- Upgraded Brewtils version to [3.21.0](https://github.com/beer-garden/brewtils/releases/tag/3.21.0)

# 3.19.1

11/9/2023

- Rolls back to Python 3.11 until [cpython ticket](https://github.com/python/cpython/issues/111615) is resolved, expected 3.12.1
- Expands docker build to include various versions of Python
- Fixed bug in Topics to require full matching for subscriptions, not substrings
- Expanded pub/sub testing
- Upgraded Brewtils version to [3.20.2](https://github.com/beer-garden/brewtils/releases/tag/3.20.2)

## 3.19.0

11/7/2023

- Adds support for Published Event Requests
- Adds support for Requests to spawn Publish Request
- Upgraded Brewtils version to [3.20.1](https://github.com/beer-garden/brewtils/releases/tag/3.20.1)
- Updated testing baseline to support Python 3.12, and requirements build off 3.10
- All docker images support Python 3.12
- RPM build is against Python 3.12
- Updated Command Type Icons
- Updated tooltips on Command Types
- Added icon for Subscription based Command/Requests
- Updated Request View page to show Namespace

## 3.18.1

10/20/2023

- Fixed auto brew conf to support NAME/VERSION parameters
- Fixed auto brew to support PLUGIN_ARGS
- Fixed missing default home
- Upgraded Brewtils version to [3.19.0](https://github.com/beer-garden/brewtils/releases/tag/3.19.0)

## 3.18.0

10/13/23

- Can set any page as the home page
- Add command type TEMP that is pruned after parent request is completed or 
  when it completes if it is the top level request
- Add Auto Decorator feature for classes without annoations

## 3.17.2

10/10/23

- Add Request Pruner for command type Admin
- Add batching for large pruner
- Add multithreading for pruner

## 3.17.1

7/20/23

### Other Changes

- Update RPM build process to use Node 18

## 3.17.0

7/19/23

### Other Changes

- Updated preview version of the new UI with better support for commands with
  dynamic parameters
- Bumped dependency versions

## 3.16.2

2/1/23

### Other Changes

- Preview version of the new UI now has intended feature parity with the
  existing UI.

## 3.16.1

1/10/23

### Other Changes

- Miscellaneous updates to the preview version of the new the UI

## 3.16.0

11/15/22

### Added Features

- A preview of the new UI is now bundled into the official release RPM. This new
  UI built on a more modern framework, but is largely intended to look and feel
  similar to the existing UI. When using the configuration provided in the RPM,
  the preview UI can be reached by appending /preview to the base beergarden URL
  in your browser.

## 3.15.0

8/31/22

### Added Features

- A new configuration option, `db.ttl.in_progress`, is now available for timing
  out requests. Any request still in the `IN_PROGRESS` or `CREATED` status after
  the configured timeout (set in minutes) will be marked as `CANCELLED`, making
  it eligible for pruning.

### Bug Fixes

- Viewing instance logs for systems on a local garden now works correctly.
- The Clear All Queues option on the system admin page now works correctly.
  **NOTE:** This is supported for the local garden only.
- Fixed an issue where clearing the queue of an instance with non-word
  characters in the instance name would raise an error. Queues can now be
  cleared properly, regardless of the instance name.

### Other Changes

- Reduced redundancy in the API calls made by the UI.
- Removed lingering internal references to beer garden v2 naming conventions.

## 3.14.0

6/28/22

### Added Features

- The request output page now provides an option to render output that exceeds
  the display size threshold. Note that the ability to successfully render such
  output depends on both the output size and the client's available resources.
  (Issue #1338)
- A Command Publishing Blocklist is now available. Commands on remote gardens
  that are added to this list will not have their results published back up to
  the parent. (Issue #1310)
- When launching a garden for the first time, the default user for running
  plugins is now distinct from the default admin user. (Issue #1309)
- Improved display of multiline comments on requests. (Issue #242)
- Improved feedback when performing a garden sync. (Issue #1299)
- Roles are now synced to downstream gardens when performing a user sync. (Issue
  #1302)

### Bug Fixes

- The namespaces and systems are now correctly displayed for the local garden in
  both the API response and the garden admin view. (Issue #1300)
- Sensitive message queue connection information is no longer returned with the
  systems API endpoint response. (Issue #1301)

### Other Changes

- The superuser role is now internally managed and no longer needs to be
  specifically listed in the role definition file. (Issue #1306)

## 3.13.0

4/12/22

**NOTE:** This release fixes an issue where client certificates would not be
sent to rabbitmq, even if beer garden was configured to do so. Connecting to
rabbitmq with certificates currently requires that the provided certificate be a
key and certificate bundle. Please be aware that in certain configurations where
the certificate is already set and is not a bundle, your connection to rabbitmq
may fail under this release. To fix this, switch your certificate to be a bundle
that also includes the key.

### Bug Fixes

- Client certificates are now properly used when connecting to rabbitmq (Issue
  #1288).
- Column filtering headers on the Request page are now properly aligned (Issue
  #1286)
- Login form now provides feedback when entering invalid credentials (Issue
  #1280)

### Other Changes

- The bgio/beer-garden:3-debian image and related images have been modified to
  more closely align with the alpine image. Usage of the debian image should now
  be the same as that of the alpine image.

## 3.12.0

3/21/22

### Added Features

- A "Change Password" option has been added to the ☰ in the top right of the UI.
  (Issue #1262)
- User management has been added to the UI for creating users and managing their
  role assignments. This is available via a new "Users" option under the admin
  menu. (Issue #1262)
- Requests now list the user that initiated the request. (Issue #1263)
- Users are now granted implicit access to any requests that they create. (Issue
  #1264)
- It is now possible to sync users and their role assignments between gardens.
  (Issue #1265)
- A default admin user and superuser role will now be created during the first
  startup of a new garden. (Issue #1274)

### Bug Fixes

- Overly noisy "ERROR" event messages have been eliminated from the logs. These
  had been especially prevalent in setups with remote gardens that were more
  than a single hop away (i.e. "grandchildren"). (Issue #1271)

### Other Changes

- A [security](https://beer-garden.io/docs/app/security/) section has been added
  to the documentation on beer-garden.io, detailing how to use many of the User
  management related features in this release.

## 3.11.0

2/9/22

### Added Features

- Updates in status in the user interface (via WebSockets) are now filtered
  according to a user's authorization, the same as HTTP API requests. (Issue
  #1243)
- The user interface now preemptively refreshes user access tokens so that a
  user will not be automatically logged out after a short period of inactivity.
  (Issue #1247)
- User interface elements are now hidden or displayed according to a user's
  authorization to access their functionality. (Issue #1179 & Issue #1250)
- Users can now import and export Garden connection configurations via the user
  interface. (Issue #1192 & Issue #1141)

### Bug Fixes

- The Job error count now correctly also reflects those Jobs that fail due to an
  exception, (Issue #1225)
- Job scheduler request handling now properly keeps track of which requests have
  finished. (Issue #1214)

### Other Changes

- Added basic documentation for authentication and authorization features added
  to Beer-garden in previous releases. (Issue #1241)

## 3.10.0

1/4/22

### Added Features

- File parameters on requests are now cleaned up by the pruner per the
  `db.ttl.file` setting. (Issue #1215)
- File parameters are now cleaned up when the corresponding request is removed.
  (Issue #1215)
- Reduce log noise generated from ERROR events. (Issue #1213)

### Bug Fixes

- Request parameter and output data stored in GridFS no longer gets duplicated
  throughout the life of a request. (Issue #1216)
- Request `status_updated_at` field on requests from child gardens is now
  properly preserved. (Issue #1143)
- The DELETE method on the /api/v1/gardens endpoint has been restored. (Issue
  #1230)

### Other Changes

- Added backend support for a command publishing blocklist that prevents
  requests from listed commands from being published up to a parent garden. User
  access to this feature will follow in a future release. (Issue #877)

## 3.9.0

12/8/21

### Added Features

- The `status_updated_at` timestamp is now displayed on the Request view page.
  (Issue #1142)
- The `/api/v1/job/<id>/execute` endpoint now takes an optional `reset_interval`
  parameter which, when set to true, will update the next run time of an
  interval trigger job to be based on the current adhoc execution, rather than
  keeping the next run time that was based on the previously scheduled
  execution. (Issue #1173)
- Command parameters of type `Bytes` are now rendered as a file upload dialog in
  the tasking interface. Files provided this way will be properly sent down to
  remote gardens for tasking, unlike the `Base64` paramter type. For this
  reason, it is recommended that `Bytes` be used for parameters that intend to
  take a file as input. (Issue #1165)

### Bug Fixes

- Child requests are once again properly returned via the `/api/v1/request`
  endpoint and properly displayed on the request page in the UI (Issue #1218)

### Other Changes

- Added the following for use in future authorization related features:
  - A trusted header login handler for authenticating users based on request
    headers that indicate the username and a list of group memberships. (Issue
    #1198)
  - Improved handling of refresh tokens in the UI (Issue #1187)
  - Add authorization checks to the `/api/v1/forward` endpoint. (Issue #1207)

## 3.8.1

12/7/21

### Bug Fixes

- Fixed an issue that prevented tasking of commands without parameters on remote
  gardens (Issue #1209)

## 3.8.0

11/18/21

### Added Features

- Requests now have a `status_updated_at` field representing the time of the
  last status change. (Issue #1132)
- Added the ability to import and export jobs via the Scheduler page on the UI
  (Issue #1034)
- Added the ability to do ad-hoc runs of scheduled jobs via both the API and UI
  (Issues #1062, #1066)

### Bug Fixes

- Properly validate input on the job import API (`/api/v1/import/job`) (Issue
  #1178)
- Dependency versions for development and deployment are now consistent (Issue
  #1182)

### Other Changes

- Added the following for use in future authorization related features:
  - Refresh token support (Issue #1171)
  - The ability to enable permissions based authorization checks to the API
    endpoints (Issues #1154, #1170)
  - Various changes to the UI to support login / logout and refresh token
    handling (Issue #1147)
  - Added a concept of "global" permissions (Issue #1168)

## 3.7.1

10/15/21

### Added Features

- Login endpoint added allowing user/password entry to receive a _JWT_ auth
  token (Issue #1134)
- The `get_current_user` method in the `BaseHandler` class now gets the `User`
  object based on the _JWT_ auth token (Issue #1144)
- Local and remote plugin logging config files now separated (Issue #817)
- Helper functions created to determine a user's permissions (Issue #1122)

### Bug Fixes

- Hidden files in a plugin directory no longer show an error in the logs (Issue
  #1097)
- File parameters are now handled correctly and a file posted to a child garden
  from the parent is correctly encoded and compressed for transport (Issue
  #1055)
- Dead runners on a child garden now correctly show their status on the parent's
  UI (Issue #809)
- Stale systems are now removed when syncing child gardens (Issue #1101)
- Large requests now better determined whether they need to be stored in GridFS
  (Issue #1038)

### Other Changes

- Project is now able to accept pull requests from those who are working from a
  fork
- Contribution guide updated

## 3.6.0

9/22/21

### Added Features

- Added new api endpoints for importing and exporting jobs (Issue #1067)

### Bug Fixes

- It is no longer possible to create multiple gardens sharing the same name
  (Issue #727)
- GET and DELETE against the garden api endpoint now return the correct response
  codes (Issue #1110)
- Fixed an issue where internal event processors were incorrectly modifying
  events (Issue #978)
- Garden connection configuration is now properly displayed in the UI when
  default values are being used (Issue #1104)
- Connection reliability fixes for the stomp entrypoint (Issue #1102)

### Other Changes

- Added the following for use in future authorization related features:
  - Authorization related database models (Issue #1089)
  - The ability to load role definitions from a configuration file (Issue #1091)
- Updated library dependency versions

## 3.5.0

8/18/21

### Added Features

- Command-based choices request will now time out after 30 seconds
- Theme selection now persisted in browser storage
- Added config option for changing commands of non-dev systems

### Bug Fixes

- Command-based choices now wait for an instance to be selected
- Read-log requests now fully formed
- Fixed issue where gardens with certain characters in their name could not be
  accessed
- Republishing a modified event when child request changes
- Fixed operations being routed to incorrect gardens in certain cases
- Command-based choices now show an indication when request fails

### Other Changes

- Setting timezone to UTC in docker image

## 3.4.1

8/2/21

### Bug Fixes

- Jobs removed during an execution no longer respawn upon completion (Issue
  #1081/ PR #1084)

## 3.4.0

6/24/21

### Added Features

- Scheduled jobs now have a timeout field (Issue #1046 / PR #1049)
- Forwarding REST calls now support `blocking` and `timeout` parameters (Issue
  #895 / PR #325)
- Bytes-type parameters are now supported (Issue #991 / PR #996)
- Systems can now have UI templates (Issue #997 / PR #1005)
- Commands now have a metadata field (Issue #358 / PR #998)

### Bug Fixes

- Scheduled job now displays next run time correctly (Issue #972 / PR #1059)
- Handling request cancellation events from child gardens (Issue #932 / PR
  #1056)
- Better error handling when HTTP connection from child to parent garden fails
  (Issue #1035 / PR #1037)
- Changed standard nginx config to allow for larger request output (Issue #1027
  / PR #1032)
- Large child output no longer prevents parent output from being displayed
  (Issue #1026 / PR #1030)
- Better error message when creating a Request with an incorrect namespace
  (Issue #1017 / PR #1024)
- System attributes (like description) can now be cleared (Issue #1002 / PR
  #1003)
- Fixed issue with plugin log reads immediately timing out (Issue #999 / PR
  #1000)

### Other Changes

- Moved status icon on request view page (Issue #1041 / PR #1042)

## 3.3.0

4/23/21

### Added Features

- Can now modify scheduled jobs (Issue #294 / PR #988)

### Bug Fixes

- Fixed file parameters regression (Issue #992 / PR #995)
- Better handling for out-of-order request updates from child gardens (Issue
  #982 / PR #993)

## 3.2.3

4/16/21

### Bug Fixes

- Fixed regression where headers were not set when sending STOMP messages (Issue
  #969 / PR #970)
- System creation events should now be handled by all entry points (Issue #949 /
  PR #971)
- Stomp entry point no longer mangles event objects (Issue #978 / PR #979)
- Child request view starts as collapsed on request view page (Issue #984 / PR
  #985)

### Other Changes

- Changed STOMP configuration items (PR #968)

## 3.2.2

4/12/21

### Bug Fixes

- Fixed error where certain database models would hold onto references (Issue
  #959 / PR #960)
- Fixed various issues with TLS stomp connections (Issue #946 / PR #947)
- Garden sync operations now work more consistently (Issue #941 / PR #961)

### Other Changes

- Change to how child garden connection parameters are stored (Issue #912 / PR
  #962)

## 3.2.1

4/9/21

### Bug Fixes

- Scheduled jobs now work without a namespace (Issue #952 / PR #954)

### Other Changes

- UI image no longer uses IPv6 by default (Issue #950 / PR #951)

## 3.2.0

4/1/21

### Bug Fixes

- Better error message when request choices validation times out (Issue #938 /
  PR #945)
- Fixes to STOMP connection behavior (Issue #914 / PR #917, #935)
- No longer possible to define a Garden connection type as Local (Issue #906 /
  PR #909)
- Fixed case where incorrect STOMP config could prevent startup (Issue #907 / PR
  #910)
- Errors when changing garden connection info will be displayed (Issue #903 / PR
  #908)
- Request creation no longer generating extraneous error logs (Issue #902 / PR
  #911)
- Creating request for a child garden no longer shows UI error (Issue #893 / PR
  #894)
- Preventing incorrect namespace value from breaking notifications (Issue #890 /
  PR #892)
- Fixed problems with HTTP parent/child connection parameters (Issue #878, #879,
  #897 / PR #884, #899, #901)
- Garden names now support Unicode (Issue #875 / PR #885)
- Improved error logging for HTTP parent/child communication errors (Issue #873
  / PR #889)

### Added Features

- Added descriptions to system admin page (Issue #840 / PR #843)

### Other Changes

- Event notifications are always wrapped in Operations (Issue #918 / PR #920)

## 3.1.1

2/5/21

### Bug Fixes

- Database migration script no longer requires has_parent field (Issue #868 / PR
  #869)

## 3.1.0

2/5/21

### Bug Fixes

- Improved the position of the popover shown for a parent request (Issue #862 /
  PR #865)
- Checkbox label on commands page now works correctly (Issue #860 / PR #866)
- Fixing incorrect Request collection name (Issue #833 / PR #834)

### Added Features

- Requests based on a hidden command will now be marked as hidden themselves
  (Issue #414 / PR #849)

### Other Changes

- Request index page checkbox labels have been tweaked (Issue #861 / PR #864)
- Beer-garden systemd process now runs with umask 0002 (Issue #816 / PR #844)

## 3.0.5

1/11/21

### Bug Fixes

- System Queue Management Not Working on Admin Page(Issue #823 / PR #824)
- Scheduler Not Rendering Trigger Form (Issue #819 / PR #821)
- Local plugin runner not removed during system purge (Issue #810 / PR #822)
- Unassociated Runner not displayed when there are no systems (Issue #805 / PR
  #808)
- Now able to delete System when Child Garden is down (Issue #749 / PR #798)
- Regigersty empty command list on existing System resulted in no changes to
  commands list (Issue #806 / PR #807)
- Fixed issue where Garden updates failed if no Configuration was provided (PR
  #801)
- Moved metadata field into STOMP shutdown event properly (PR #802)

### Added Features

- Run systemd service as beer-garden user (Issue #816 / PR #818)
- Warn when beer.conf results in no instances (Issue #796 / PR #804)
- Entry Points now emit Brewtils Event when started (PR #800)
- Adding Checkers for Code Complexity and Security to PR Actions (PR #812)
- Self-closing non-void tags are not great in HTML5 (PR #814)
- Adding log message when logging config file is changed (PR #826)

## 3.0.4

12/22/20

### Bug Fixes

- Fixed issue with entry point status event publishing

## 3.0.3

12/22/20

### Added Features

- Parent and child gardens can now use Stomp-based communication (#761)
- Can now create a child garden using the UI (#726)

### Bug Fixes

- Fixed regression that made it impossible to removed remote plugins (#794)
- Better error handling during system removal (#749, #771)

## 3.0.2

12/15/20

### Added Features

- Unassociated runners are now shown on the System Admin page (#708)
- Can now pass files as parameters (#368)

### Bug Fixes

- Shutdown procedure is more robust when running under systemd (#770)
- Corrected tooltip for System Admin page start button (#768)
- Stopped certain events from generating UI console errors (#764)
- Better error information when using Pour it Again on a removed command (#624)

## 3.0.1

11/12/20

### Bug Fixes

- Fix issue preventing clean shutdown on Python 3.7 (#738)

## 3.0.0

11/10/20

Note: This is a major release. Please check out the
[site](https://beer-garden.io/) for more in-depth documentation.

### Added Features

- Scheduler now supports triggering from file events (#647)
- jquery and lodash objects are now available when creating custom templates
  (#589)
- Table page length selections in UI are persisted in browser storage (#560)
- Local plugins can now use an alternate python interpreter (#492)
- Request output with a size greater than 16MB is now supported (#407)
- Button added to Request View page for downloading output (#361)
- Additional REST endpoint for Request output (#361)
- Systems can now be grouped by namespace (#284)
- Can now mark commands as hidden (#269)
- The UI Output and Parameters displays can now be expanded (#170)
- Separate gardens can now communicate via REST API
- Actions can be initiated with STOMP messages in addition to the REST API
- Plugin logs can now be retrieved and displayed on the UI System Admin page
- All plugins automatically request a logging configuration from Beer-garden

### Other Changes

- UI Queue Admin functionality has been moved into System Admin page (#533)
- Drop official support for CentOS 6 (#225)
- Logging config files are now yaml by default (#89)
- Brew-view & Bartender have been merged into a single Beer-garden application
  (#87)
- UI has been pulled out into a separate application
- Default `max_instances` value for plugins is -1 (no maximum)
- User interface has been streamlined
- Python version bundled with rpm is now 3.7 instead of 3.6
- Commands no longer have an ID field

### Removed

- Publishing events to RabbitMQ and Mongo has been removed (#681)
- Authentication / Authorization functionality: Users, Roles, Login, etc.

## 2.4.18

10/27/20 Brew-view 2.4.19, Bartender 2.4.8, BG-utils 2.4.10

### Added Features

- Can now inject specific host environment variables into local plugin processes
  (#686)

## 2.4.17

10/13/20 Brew-view 2.4.19, Bartender 2.4.7, BG-utils 2.4.10

### Bug Fixes

- Fixed command invocation error when request has no parameters (#351)

## 2.4.16

9/23/20 Brew-view 2.4.19, Bartender 2.4.7, BG-utils 2.4.10

### Bug Fixes

- Removed mongo model caching from Pruner. Releasing memory once the delete is
  completed (#604)

## 2.4.15

2/20/20 Brew-view 2.4.19, Bartender 2.4.6, BG-utils 2.4.10

### Bug Fixes

- Start and end dates are correctly applied to new interval jobs (#431)

## 2.4.14

1/30/20 Brew-view 2.4.18, Bartender 2.4.6, BG-utils 2.4.9

### Bug Fixes

- Returning 418 status code when a model is too large to save (#308)

## 2.4.13

1/14/20 Brew-view 2.4.17, Bartender 2.4.6, BG-utils 2.4.9

### Bug Fixes

- Fixed issue where scheduler would not work with self-signed cert (#391)

## 2.4.12

12/5/19 Brew-view 2.4.16, Bartender 2.4.6, BG-utils 2.4.9

### Added Features

- Added configuration flag to allow rendering unsanitized output (#360)

## 2.4.11

11/12/19 Brew-view 2.4.15, Bartender 2.4.6, BG-utils 2.4.9

### Bug Fixes

- Requests should now survive a broker restart (#352)
- Fixed issue where admin role and user pages could fail to update (#345)

### Other Changes

- Admin queues are now durable (#356)
- Admin queues are no longer created with the auto-delete flag (#350)

## 2.4.10

9/27/19 Brew-view 2.4.14, Bartender 2.4.5, BG-utils 2.4.8

### Bug Fixes

- Static choices with alternate display text no longer fail validation (#325)

### Other Changes

- Typeahead parameters now use a scrollable display (#318)
- Better stacktrace logging for local plugins (#317)

## 2.4.9

9/5/19 Brew-view 2.4.13, Bartender 2.4.4, BG-utils 2.4.8

### Bug Fixes

- HTML output is now rendered correctly (#312)

### Other Changes

- Now using npm instead of yarn

## 2.4.8

6/27/19 Brew-view 2.4.12, Bartender 2.4.4, BG-utils 2.4.8

### Bug Fixes

- Semicolon in request index page filters no longer breaks (#302)
- Granfana link descriptions on about page respect application name (#301)
- Frontend websocket connection now handles non-default base path (#298)

### Added Features

- Support for Pika v1 (#305)
- Scheduled jobs can now specify a max number of concurrent executions (#209)
- Interval jobs can now reschedule based on prior run completion (#209)

## 2.4.7

4/24/19 Brew-view 2.4.11, Bartender 2.4.3, BG-utils 2.4.7

### Bug Fixes

- Fixed configuration generation regression caused by #224 (#254)
- Child requests cannot be created after the parent is completed (#252)
- When mongo pruner removes a request the children are also removed (#246)
- Fixed issue that could cause mongo pruner to not run (#245)
- Mongo pruner will only directly remove top-level requests (#244)

### Added Features

- Toggle for displaying child requests on the index page (#248)
- Added button for refreshing request index without reloading the page (#236)
- Show a notification on request index page when changes occur (#180)

## 2.4.6

2/22/19 Brew-view 2.4.10, Bartender 2.4.2, BG-utils 2.4.6

### Bug Fixes

- Request index page overall search no longer specifies a hint (#235)
- Bartender errors correctly propagate back through thrift interface (#229)
- Removed unique index with potential to cause system registration issues (#222)
- Dynamic choices URL source works correctly with a list of strings (#218)
- All files correctly removed when upgrading using the rpm (#215)

### Added Features

- Config file upgrades can now be converted between json and yaml (#72)
- Centos 7 rpm install now uses real systemd unit files (#17)

### Other Changes

- Config file extensions for rpm install are now .yaml, not .yml (#226)
- Config files no longer contain bootstrap entries (#224)

## 2.4.5

1/11/19 Brew-view 2.4.7, Bartender 2.4.1, BG-utils 2.4.2

### Bug Fixes

- Bartender avoids extra network call if shut down while still starting (#214)
- Correct Brew-view startup failure when authentication is enabled (#207)
- No longer hanging if Rabbit broker runs out of resources (#203)
- Errors loading a local plugin will no longer affect subsequent plugins (#202)
- Fixed UI bug where more than one plugin version was considered 'latest' (#200)
- Better error handling for simultaneous index creation (#198)
- Initializing Prometheus counts correctly on startup (#197)
- Accounted for magic comment when building local rpm (#196)
- Styling fix for Systems Management page (#174)
- Changing choices configuration no longer requires removing System (#58)

### Added Features

- Request view page will show spinner while request is in progress (#204)

### Other Changes

- Increased default Bartender timeout to 13 seconds (#182)
- Added additional indexes to increase Request Index page performance (#105)

## 2.4.4

10/9/18 Brew-view 2.4.6, Bartender 2.4.0 BG-utils 2.4.0

### Bug Fixes

- Fixed a race that could cause request creation to wait forever (#195)

### Added Features

- Added Instance deletion endpoint to REST API

## 2.4.3

9/25/18 Brew-view 2.4.5, Bartender 2.4.0, BG-utils 2.4.0

### Bug Fixes

- Corrected problem with brew-view escalating CPU usage (#187)
- Select boxes in the UI now have a maximum height (#169)

## 2.4.2

9/25/18 Brew-view 2.4.4, Bartender 2.4.0, BG-utils 2.4.0

### Bug Fixes

- Request create timeout is now -1 by default to match pre-2.4 behavior (#183)
- The landing page now links newly-created systems correctly (#181)

### Other Changes

- Changed use of newly-reserved 'async' keyword to support Python 3.7 (#175)

## 2.4.1

9/5/18 Brew-view 2.4.1, Bartender 2.4.0, BG-utils 2.4.0

### Bug Fixes

- Fixed issue with spinner always being shown on some pages (#172)

## 2.4.0

9/5/18 Brew-view 2.4.0, Bartender 2.4.0, BG-utils 2.4.0

### Added Features

- 'Created' filtering in request index view now supports second precision (#153)
- Browser window title now reflects current page (#145)
- Brew-view responses now have a header specifying the beer-garden version (#85)
- Webapp no longer relies on IDs in the URL (#98)
- Configuration file will be updated on application startup (#79)
- Connections to RabbitMQ can now be TLS (#74)
- System list endpoint can now return only certain system fields (#70)
- Prometheus metrics and Grafana dashboards (#68, #69)
- Actions on the system management page are more responsive (#67)
- Configuration files can now be yaml (#66)
- Dynamic choices can now use the instance name as an input (#45)
- User / authentication support (#35)
- Request creation can now wait for completion without polling (brew-view #16)
- Periodic request scheduler (#10)

### Bug Fixes

- Bartender checks for connection to Brew-view before Mongo to fix a race (#160)
- Corrected condition that could cause 'Error: ' to flash on request view (#151)
- Request view will continue to refresh even if a child has errored (#122)
- Fixed issue where /var/run/beer-garden was removed after rpm install (#113)
- Setting queue-level TTL for admin queue messages (#101)
- Data persisted in the webapp using local storage instead of cookies (#92)
- Bartender will error if SSL error occurs during Brew-view check (#65)
- Local plugins are better about logging stacktraces (#57)
- Date on request index page is always UTC (brew-view #56)
- Fixing support for Unicode string values when using Python 2 (#54)
- Nested request display looks better when using slate theme (#41)

### Other Changes

- Request index spinner icon looks better on slate theme (#155)
- Split system and instance columns on request index page (#103)

## 2.3.9

6/14/18 Brew-view 2.3.10, Bartender 2.3.7, BG-utils 2.3.6

### Bug Fixes

- Re-added Request indexes that were removed in 2.3.7

## 2.3.8

6/12/18 Brew-view 2.3.9, Bartender 2.3.6, BG-utils 2.3.4

### Bug Fixes

- Fixed problem with new versions of Marshmallow causing empty requests to be
  returned from the request list endpoint

## 2.3.7

6/7/18 Brew-view 2.3.8, Bartender 2.3.6, BG-utils 2.3.4

This release addresses two critical problems with database performance. To
support the fix an additional field was added to the Request model and the
indexes for the Request collection were updated.

**When updating to this version the Request collection will be updated to
reflect these changes.** This will happen automatically and requires no action
on the part of administrator. Status messages will be logged at the WARNING
level as the upgrade occurs.

See issue #84 for a detailed explanation.

### Bug Fixes

- Database operations sometimes timed out on slow networks due to configuration
  error (#84)

### Other Changes

- Reworked database indexes so Request queries are more efficient (#84)

## 2.3.6

4/6/18 Brew-view 2.3.6, Bartender 2.3.5, BG-utils 2.3.3

### Added Features

- Using RabbitMQ publisher confirms when publishing requests (#37)
- Brew-view accepts ca_cert, ca_path, and client_cert_verify configuration
  options (beer-garden/brew-view#43)
- Bartender now explictly checks for connectivity to Mongo and RabbitMQ admin
  interface on startup (#38, #48)

### Bug Fixes

- Status monitor no longer continuously restarts when RabbitMQ connectivity is
  lost
- Clearing queues now works with Rabbit 3.7
- Child rows in nested request display now show correct created time
- Command-based dynamic choices now work without a 'default' instance (#47)

### Other Changes

- Adding explict support for Python 3.4
- Using non-Brewmaster exceptions from Brewtils
- Using pytest instead of nose to run tests

## 2.3.5

4/3/18 Brew-view 2.3.5, Bartender 2.3.4, BG-utils 2.3.3

### Added Features

- Attempting to update a completed request without actually modifiying data is
  no longer an error (beer-garden/brew-view#49)

### Bug Fixes

- Configuration file generation fix for Python 2

## 2.3.3

2/21/18 Brew-view 2.3.3, Bartender 2.3.3, BG-utils 2.3.2

### Bug Fixes

- Bartender shutdown will now be clean even before making Brew-view and RabbitMQ
  connections

### Other Changes

- Using [Yapconf] for configuration loading
- Running Flake8 linting on source and tests

## 2.3.1

2/5/18 Brew-view 2.3.1, Bartender 2.3.0, BG-utils 2.3.0

### Bug Fixes

- Fixing issue with manual request creation targeting incorrect system

## 2.3.0

1/26/18

### Added Features

- Bartender can now be configured to skip server certificate verification when
  making HTTPS requests
- Added Bartender custom CA certificate configuration option
- Timestamps now have true millisecond precision on platforms that support it
- Plugins can now specify `max_instances` as a keyword parameter without needing
  to define a System
- Command Index page now supports pagination, cosmetic changes
- Added ability to specify a textarea be used as the input for a Parameter
- System Admin page now has links to the individual System pages
- Requests that incorrectly fail frontend validation can now be modified and
  sent manually
- Reworked fronted sidebar to be clearer when multiple verions of a System are
  registered
- Dark theme for frontend
- New Parameter types: date and datetime
- Searching Request index by 'created' field now uses datepickers
- REST API can now be served with a URL prefix
- Notifications are now published to RabbitMQ and/or a specified URL when
  significant events occur

### Bug Fixes

- Multi Parameters that are type 'Dictionary' now work correctly
- Corrected RabbitMQ users - the 'normal' user is now only used by plugins and
  only needs read permission
- 'Any' Parameters that are also multi no longer disappear when transitioning
  from valid to invalid
- Fixed possible temporary error when deleting a system
- Better support for large number of concurrent plugin startups
- Corrected the validation icon and close button overlap for string parameters
  inside an array

### Other Changes

- Systems can no longer be registered with the same display name and version as
  an existing System
- The attempt to update a Request after its processed now has a maximum retry
  count
- Better data integrity by only allowing certain Request status transitions

## 2.1.1

11/21/17

### Bug Fixes

- Modified System deletion procedure so it works correctly on Systems with no
  Instances
- Fixed bug where validation error during first-time System registration
  resulted in an empty System

## 2.1.0

10/23/17

### Added Features

- Added popover icon with an explanation for a Request's status to the Request
  View page
- 'Make it Happen!' buttons are now middle-clickable
- Added sorting to Queue Management table
- ACTION-type requests can now be aged off similar to INFO-type requests
- Command descriptions can now be changed without updating the System version
- Added `updated_at` field to `Request` model
- Added `admin`, `queues`, and `config` endpoints to Swagger
- Brewtils: `SystemClient` now allows specifying a `client_cert`
- Brewtils: `RestClient` now reuses the same session for subsequent connections
- Typeaheads immediately display choices when focused
- Standardized Remote Plugin logging configuration
- Choices providers can now return a simple list
- PATCH requests no longer need to be wrapped in an `operations` envelope
- UI will display a warning banner when attempting to make a request on a
  non-RUNNING instance
- Request creation endpoint now includes a header with the instance status in
  the response
- Available choices for one parameter can now depend on the current value of
  another parameter
- Brewtils: Added domain-specific language for dynamic choices configuration
- Brewtils: `SystemClient` can now make non-blocking requests
- Search functionality on the Command Index page
- Added `metadata` field to Instance model
- Brewtils: `RestClient` and `EasyClient` now support PATCHing a `System`

### Bug Fixes

- Link to RabbitMQ Admin page now works correctly with non-default virtual host
- Large (>4MB) output no longer causes a Request to fail to complete
- Better handling of timeout failures during Request creation
- Number types no longer need be be selected in a Typeahead
- Removed default model values that could cause serialization inconsistencies
- System descriptors (description, display name, icon name, metadata) now always
  updated during startup
- Corrected display for a multi string Parameter with choices
- Stricter type validation when making a request with string, integer, or
  boolean parameters
- Added TTL to Admin messages so they don't persist forever
- Better handling of null values in the frontend
- Validating instance_name during request creation
- Reworked message processing to remove the possibility of a failed request
  being stuck in 'IN_PROGRESS'
- Correctly handle custom form definitions with a top-level array
- Increased startup reliability for Systems with many (>15) Instances
- Bartender helper threads can no longer hang shutdown
- POST and PATCH requests without a `content-type` header now return status code
  400
- Better select control placeholder text
- Requests with output type 'JSON' will now have JSON error messages
- Smarter reconnect logic when the RabbitMQ connection fails
- Attempting to remove 'orphaned' commands if any are found during a query

### Deprecations / Removals

- The following API endpoints are deprecated:
  - POST `/api/v1/admin/system`
  - GET `/api/v1/admin/queues`
  - DELETE `/api/v1/admin/queues`
  - DELETE `/api/v1/admin/queues/{queue_name}`
- Brewtils: `multithreaded` argument to `PluginBase` has been superseded by
  `max_concurrent`
- Brewtils: These decorators are now deprecated:
  - `@command_registrar`, instead use `@system`
  - `@plugin_param`, instead use `@parameter`
  - `@register`, instead use `@command`
- These classes are now deprecated:
  - `BrewmasterSchemaParser`, instead use `SchemaParser`
  - `BrewmasterRestClient`, instead use `RestClient`
  - `BrewmasterEasyClient`, instead use `EasyClient`
  - `BrewmasterSystemClient`, instead use `SystemClient`

### Other Changes

- Searching on Request Index page no longer searches request output
- Reset button on the Command View page ignore 'Pour it Again' values and always
  reset to defaults
- Brewtils: Request processing now occurs inside of a `ThreadPoolExecutor`
  thread
- Using Webpack to bundle frontend resources
- Removed dependencies on compiled Python packages (#196) and Flask
- Using the `subprocess32` module to run Local Plugins
- Local plugins no longer run in their own separate process groups
- Local and Remote plugins are now functionally identical
- Improved concurrency by making all Thrift calls asynchronous

## 2.0.4

8/04/17

### Bug Fixes

- Corrected typo in request index page that prevented filtering for IN_PROGRESS
  requests from working

## 2.0.3

8/01/17

### Bug Fixes

- Reworked request index query to address performance bottleneck

## 2.0.2

7/26/17

### Bug Fixes

- Fixed frontend validation problem for a nullable boolean parameter with a null
  default

## 2.0.1

7/14/17

### Bug Fixes

- Added Object.assign shim for compatability with older browsers

## 2.0.0

7/5/17

### Added Features

- Support for remote plugins
- Support for custom HTML templates on request pages
- Support for Dynamic choices
- Support for starting/stopping individual Instances
- Support for display names of a plugin
- Support for metadata for a plugin
- Support for Python 3

### Bug Fixes

- Optional model with default values
- Bug where nested parameters would not get checked in system validation
- GUI bug where timestamps for child request didnt look right
- Bug with optional list arguments
- Bug where nested request output type didnt look right

### Other Changes

- Added better exception handling to API
- Better error reporting for serialization failures
- The system model has changed
- The command model has changed
- RabbitMQ now uses a topic instead of an exchange

### Security

- All Docker images have been upgraded
- We now build CentOS 6 and CentOS7 RPMs

## 1.1.0

### Added Features

- Support for auto-reconnect to brew-view if it is down on startup
- Support for stopping, starting and reloading plugins
- Support for dynamically deploying new plugins
- Support for output_type for Requests
- This changelog

## 1.0.4

7/19/2016

### Added Features

- Support for Multi-threaded, single instance plugins
- Support for nested requests
- Support for INFO Command Types
- Support for comments on requests
- Support for purging INFO commands

### Bug Fixes

- Bug where RPMs would not get correctly updated

### Other Changes

- Join times for threads to be non-zero. This greatly reduces CPU utilization

## 1.0.3

12/30/2015

### Bug Fixes

- Bug where Plugins would not work with non-ssl enabled versions of brew-view

## 1.0.2

12/3/15

### Security

- Added SSL Support

## 1.0.1

11/10/15

### Other Changes

- Bumped bg-utils version

## 1.0.0

10/2/15

### Added Features

- Support for Local Plugins
- Initial Build of the Backend Threads
- Support for Validating Requests
- Support for Processing Requests
- Support for clearing a queue
- Support for getting a System state
- Support for Stopping a System
- Support for Starting a System
- Support for Restarting a System
- Support for killing a System
- Support for Stopping All Systems
- Support for Starting All Systems
- Support for Killing All Systems
- Support for getting Bartender version
- Support for ping
- Support for building/deploying as an RPM
- Support for easily generating logging and configuration files

[yapconf]: https://github.com/loganasherjones/yapconf<|MERGE_RESOLUTION|>--- conflicted
+++ resolved
@@ -4,11 +4,8 @@
 
 TBD
 
-<<<<<<< HEAD
 - Fixed APM Service name to clean string based with only alphanumeric characters, spaces, underscores, and dashes
-=======
 - Fixed issue where Dead runners did not appear on the Unassociated Runners list
->>>>>>> 48435030
 - Start support for Python 3.12.2+: [cpython ticket](https://github.com/python/cpython/issues/111615) has been resolved
 - Expanded index checks at the start of Beer Garden to include User, Role, User Tokens, Topics, and Replication
 
