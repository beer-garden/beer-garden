# Beer Garden Changelog

# 3.27.0

TBD

<<<<<<< HEAD
- Added file trigger jobs to scheduler to monitor directory for file changes. If a watched file change event occurs, it will fire the
specified request. File trigger can be customized using regex, recursively monitoring sub-directories, or by watching one or more file
change events (i.e. create, modify, move, or delete).
=======
- Expanded the Topics API to support `api/v1/topics/name/` for passing `topic.name` as a variable instead of `topic.id`
- Add counter support for Topics/Subscribers that are triggered to generate requests
>>>>>>> f49d98df
- New feature to track the last N heartbeats timestamps for Instances and Gardens. The range to history stored is 
  controlled by configurations `garden.status_history` and `plugin.status_history`
- Added Replication Awareness to ensure only one Replicated instance can process the scheduled jobs.

## Overhauled User Authentication Logic
- Roles allow filtering on combinations of Garden/Namespace/System Name/System Version/Instance/Command
- User Alias mapping will update the Requester on Child Garden requests based on their alias. Maps requests
  spawned from Child Garden to the local User account if Alias mapping matches.
- When User has Alias accounts, Roles that can be applied to that Child Garden will be forwarded as UpstreamRoles. 
  This is to ensure admin's at the Child Garden can see the permissions utilized to execute Request
- Updated Permission accesses on UI with new Role schema
- Updated API Permission access with new Role schema
- API filters returned data based on User Roles
- Access Token have custom Access and Refresh timeouts based on Users Max Permission that are controlled in the config
- Users and Roles can be loaded through configuration files, and are protected models
- New UI pages for User and Role management
- Upgraded Brewtils version to [3.27.0](https://github.com/beer-garden/brewtils/releases/tag/3.27.0)

# 3.26.4

7/12/2024

- Fixed bug where job updates did not maintian counters
- Fixed bug where bulk job import did not support updates

# 3.26.3

7/10/2024

- Fixed bug that prevented Autobrew Kwargs from being properly passed to the class object
- Supporting Subscriber Types for Generated/Annotated/Dynamic, all stored in Topics Collection for quick reference
- Optimized internal event processing to support API only events
- Updated About page to support new tab for links
- Command publishing blocklist UI and REST API removed
- Fixed Command Index UI bug where breadcrumbs were not shown if Namespace and System Name matched

# 3.26.2

6/6/2024

- Fixed bug where Request View would fail loading Dynamic Choices for TEMP commands
- Fixed bug where configured receiving connections for child Gardens duplicated at restart
- Defaulted all Dynamically loaded commands from the Request View to TEMP

# 3.26.1

5/24/2024

- Fixed icon padding
- Updated Garden Admin page to only update page data based on Local Garden Update Events and notify when a child sync is being processed 
- Fixed logging statement
- Fixed icon order of Child Requests on Request View page
- Updated Publish/Subscribe Request to only support Systems that are in the `RUNNING` status. 
- Updated Topics API to support upserting topics
- Changed various log levels
- Fixed monitoring of Plugin Runners
- Added notification icons to Instances on System Admin page to reflect current status of runner
- Updated Child Request handling to update missing Command Types

# 3.26.0

5/16/2024

- Fixed large output handling when updating parent requests
- Upgraded Font-Awesome to Free version of 6.5.x
- Refactored Mongo pruner to use APScheduler
- Autobrew supports args and kwargs provided to client class
- Updated order of Hidden and Command Type icons on Command Index and Request View pages
- Migrates `Latest` system version from SystemClient to Request API supported
- Adds support for filtering `SystemsList` API on `filter_latest` to return only latest version of each system
- Updated Garden Syncs to include sync of targeted garden children
- Updated Garden Admin page to not show duplicative info alerts
- Updated Garden Update/Delete/Create events to trigger Publish Garden Sync
- Fixed bug in routing logic when syncing Garden 2+ hops away
- Fixed bug where downstream garden deletes on 1-hop did not reflect locally
- Fixed bug where Garden Events caused duplicate Gardens to appear if event came from 2+ hops away

# 3.25.1

5/3/2024

- Added auto refresh checkbox to requests page
- Added support for cross-server parent/child requests
- Reuse existing rabbit admin queue by purging messages instead of creating new queue
- Fixed bug where Auto brew plugins did not parse NAME/VERSION properly from the beer.conf
- Fixed bug where unresponsive Garden API was referencing a non existing configuration for default. New default is -1.
- Fixed bug where Garden unresponsive metadata was cleared during child garden shutdown
- Fixed bug where tailing plugin logs fails if the logs are not updating
- Fixed bug where locally connected plugin commands ran as TEMP did not auto delete after completion
- Fixed bug where commands page did not load properly if opened up directly
- Fixed bug where `Pour It Again` on Request View page was generated before Systems were loaded from API
- Fixed bug where Autobrew plugins passed PLUGIN_ARGS to Client class
- Fixed bug where outstanding Requests will prevent Plugin from shutting down. 

# 3.25.0

4/11/2024

- Added Topics API and classes to support dynamic topic subscribers
- Now show alert on Garden Admin page when a Sync event is seen
- Garden Sync events will update heartbeat status of Receiving Garden APIs
- Utilized the TTL for In_Progress requests to set Expiration windows for Requests on PIKA, to handle backups of requests that Beer Garden has already cancelled.
- Optimized UI Rest calls to load only Local Garden with Children
- Optimized Child Request Event handeling
- Updated how STOMP URL preview is formatted on Garden Admin page
- Configuration update: Prometheus metrics (`metrics.prometheus.enabled`) is now disabled by default
- Configuration update: Default directory for child configs (`children.directory`) is now `./children`
- Configuration update: Default for `ui.cors_enabled` is now True to match example configuration and default behavior of UI docker images
- Fixed order of Gardens and Connections on Garden Admin page
- Fixed bug where STOMP connections for children did not start with Beer Garden startup
- Fixed bug where Child Garden Publishers appeared as Upstream on Garden Admin Page
- Fixed bug where outbound filtering removing Username/Password from STOMP connections for internal events
- Fixed bug where Disabled STOMP Receiving connection could be re-enabled if it is shared and unresponsive
- Fixed bug where child garden plugins are treated like local plugins on the System Admin page
- Fixed bug where pruner dies if it is unable to update cancelled request
- Fixed bug where child requests were stored in database without parent request
- Fixed bug where removing a parent garden failed to remove both parent and child

# 3.24.4

3/11/2024

- Fixed bug where child STOMP Recieving connections where not being saved or configured to listen

# 3.24.3

3/8/2024

- Fixed bug where Stomp Headers were not being parsed into Dictionaries

# 3.24.2

2/28/24

- Fixed bug where setting the heartbeat for recieving garden connections would override changes from Instance Updates in seperate threads
- Fixed bug where heartbeat did not update the status to `RECEVING` for the receiving connection type
- Backup current config on rpm update when config changes are present
- Fixed bug where Admin Garden page did not update page based on events until page was interacted with
- Fixed bug where Plugins assocaited with a runner would appear after a refresh
- Fixed bug where child unresponsive runners appeared in the list of unresponsive runners
- Upgraded Brewtils version to [3.24.1](https://github.com/beer-garden/brewtils/releases/tag/3.24.1)

# 3.24.1

2/21/2024

- Fixed pip config trusted-host on rpm build
- Fixed bug where the Garden Connection Stop button did not request the connection to be disabled if the current status is a valid running status.
- Cleaned up logging statements left from debugging
- Fixed bug where the modal for reading Instance Logs was not appearing
- Updated System Instance "Get Logs" to support live polling
- Expanded Instance Logs requests to allow for routing to child gardens

# 3.24.0

2/13/2024

- Updated icons on System Admin page
- Fixed bug where `blocking=true` on Request API returned `IN PROGRESS` status for requests sourced from downstream gardens. Delay added to 
  allow Beer Garden to process the event.
- Request API utilizes Futures for `blocking=true`, returning back the completed request from the Event, instead of querying the database
- Fixed bug where pruned In-Progress Requests that were scheduled never completed in scheduler, so max concurrency would be reached.
- Expanded counters for Scheduled Jobs to include Requests skipped and canceled. 

## BREAKING CHANGES
- The Garden table needs to be dropped from the database to support new model changes
  ```
  mongo
  use beer_garden
  db.garden.drop()
  ```
- Garden records store child Gardens
- Child Gardens are now configured through a config file. Default location is `./children`
- Garden Admin page overhauled
- Scheduled checks to ensure that all child gardens are publishing
- Child Gardens receiving/publishing connections can be started and stopped from the Admin Garden page. This only starts/stops the accepting
or publishing from the Parent, not disable a remote API.
- UI now iterates over local Garden children to determine list of Systems
- If Garden is disabled or not configured, it's and it's child garden Systems will not be visible on the UI
- If a child garden is not reporting a Recieving connection, but can be tasked, upgrade the child. Older 3.X releases do not report sourcing and 
 this is utilized to determine the Receiving connections.


# 3.23.1

12/29/2023

- Fixed issue where replicated messages were not fanned out to all replicated Beer Gardens
- Fixed bug where restart instance was not checking if process is currently running. Now
  it properly kills the running instance during restart.
- Split apart functionality of Start and Restart instance into two API operations. 

# 3.23.0

12/27/2023

- Added missing Request Status filter for "Invalid"
- Adding default icon on System Admin page for undefined or null system.icon_name
- Fixed bug where Publish/Subscribe events would carry over request properties across the various topics mapped
- New API to support PUT Requests, this API will only spawn REQUEST_UPDATE events
- Upgraded Brewtils version to [3.23.0](https://github.com/beer-garden/brewtils/releases/tag/3.23.0)

# 3.22.0

12/13/2023

- Replication of all events, when configured, except for Garden Sync events. Garden sync events spawn off additional events that will be replicated properly.
- Add support for commands to have tags, used for filtering on the commands index page
- Publish Instance Status changed to Instance default topic {Namespace}.{System}.{Version}.{Instance}
- Upgraded Brewtils version to [3.22.0](https://github.com/beer-garden/brewtils/releases/tag/3.22.0)

# 3.21.0

12/05/2023

- When Beer-Garden is replicated, publishes required events to RabbitMQ keep the environments in sync.
- On Request Index page, the prefix NOT is supported to invert string query or search for empty strings. 
- Adding "?showNav=false" to the end of any UI page will remove the navigation bar
- Upgrading unstable docker images to install Brewtils develop branch

# 3.20.0

11/16/2023

- Adds the ability to delete Requests by Plugin on the System Admin page within the plugin sub-menu. These are local deletes only
- Adds Is Alive check for Entry Points, if sub process is killed externally then it is restarted
- Add error handling if Subscriber Request has exception at creation
- Updates request validation to support allow_any_kwargs on commands
- Upgraded Brewtils version to [3.21.0](https://github.com/beer-garden/brewtils/releases/tag/3.21.0)

# 3.19.1

11/9/2023

- Rolls back to Python 3.11 until [cpython ticket](https://github.com/python/cpython/issues/111615) is resolved, expected 3.12.1
- Expands docker build to include various versions of Python
- Fixed bug in Topics to require full matching for subscriptions, not substrings
- Expanded pub/sub testing
- Upgraded Brewtils version to [3.20.2](https://github.com/beer-garden/brewtils/releases/tag/3.20.2)

## 3.19.0

11/7/2023

- Adds support for Published Event Requests
- Adds support for Requests to spawn Publish Request
- Upgraded Brewtils version to [3.20.1](https://github.com/beer-garden/brewtils/releases/tag/3.20.1)
- Updated testing baseline to support Python 3.12, and requirements build off 3.10
- All docker images support Python 3.12
- RPM build is against Python 3.12
- Updated Command Type Icons
- Updated tooltips on Command Types
- Added icon for Subscription based Command/Requests
- Updated Request View page to show Namespace

## 3.18.1

10/20/2023

- Fixed auto brew conf to support NAME/VERSION parameters
- Fixed auto brew to support PLUGIN_ARGS
- Fixed missing default home
- Upgraded Brewtils version to [3.19.0](https://github.com/beer-garden/brewtils/releases/tag/3.19.0)

## 3.18.0

10/13/23

- Can set any page as the home page
- Add command type TEMP that is pruned after parent request is completed or 
  when it completes if it is the top level request
- Add Auto Decorator feature for classes without annoations

## 3.17.2

10/10/23

- Add Request Pruner for command type Admin
- Add batching for large pruner
- Add multithreading for pruner

## 3.17.1

7/20/23

### Other Changes

- Update RPM build process to use Node 18

## 3.17.0

7/19/23

### Other Changes

- Updated preview version of the new UI with better support for commands with
  dynamic parameters
- Bumped dependency versions

## 3.16.2

2/1/23

### Other Changes

- Preview version of the new UI now has intended feature parity with the
  existing UI.

## 3.16.1

1/10/23

### Other Changes

- Miscellaneous updates to the preview version of the new the UI

## 3.16.0

11/15/22

### Added Features

- A preview of the new UI is now bundled into the official release RPM. This new
  UI built on a more modern framework, but is largely intended to look and feel
  similar to the existing UI. When using the configuration provided in the RPM,
  the preview UI can be reached by appending /preview to the base beergarden URL
  in your browser.

## 3.15.0

8/31/22

### Added Features

- A new configuration option, `db.ttl.in_progress`, is now available for timing
  out requests. Any request still in the `IN_PROGRESS` or `CREATED` status after
  the configured timeout (set in minutes) will be marked as `CANCELLED`, making
  it eligible for pruning.

### Bug Fixes

- Viewing instance logs for systems on a local garden now works correctly.
- The Clear All Queues option on the system admin page now works correctly.
  **NOTE:** This is supported for the local garden only.
- Fixed an issue where clearing the queue of an instance with non-word
  characters in the instance name would raise an error. Queues can now be
  cleared properly, regardless of the instance name.

### Other Changes

- Reduced redundancy in the API calls made by the UI.
- Removed lingering internal references to beer garden v2 naming conventions.

## 3.14.0

6/28/22

### Added Features

- The request output page now provides an option to render output that exceeds
  the display size threshold. Note that the ability to successfully render such
  output depends on both the output size and the client's available resources.
  (Issue #1338)
- A Command Publishing Blocklist is now available. Commands on remote gardens
  that are added to this list will not have their results published back up to
  the parent. (Issue #1310)
- When launching a garden for the first time, the default user for running
  plugins is now distinct from the default admin user. (Issue #1309)
- Improved display of multiline comments on requests. (Issue #242)
- Improved feedback when performing a garden sync. (Issue #1299)
- Roles are now synced to downstream gardens when performing a user sync. (Issue
  #1302)

### Bug Fixes

- The namespaces and systems are now correctly displayed for the local garden in
  both the API response and the garden admin view. (Issue #1300)
- Sensitive message queue connection information is no longer returned with the
  systems API endpoint response. (Issue #1301)

### Other Changes

- The superuser role is now internally managed and no longer needs to be
  specifically listed in the role definition file. (Issue #1306)

## 3.13.0

4/12/22

**NOTE:** This release fixes an issue where client certificates would not be
sent to rabbitmq, even if beer garden was configured to do so. Connecting to
rabbitmq with certificates currently requires that the provided certificate be a
key and certificate bundle. Please be aware that in certain configurations where
the certificate is already set and is not a bundle, your connection to rabbitmq
may fail under this release. To fix this, switch your certificate to be a bundle
that also includes the key.

### Bug Fixes

- Client certificates are now properly used when connecting to rabbitmq (Issue
  #1288).
- Column filtering headers on the Request page are now properly aligned (Issue
  #1286)
- Login form now provides feedback when entering invalid credentials (Issue
  #1280)

### Other Changes

- The bgio/beer-garden:3-debian image and related images have been modified to
  more closely align with the alpine image. Usage of the debian image should now
  be the same as that of the alpine image.

## 3.12.0

3/21/22

### Added Features

- A "Change Password" option has been added to the ☰ in the top right of the UI.
  (Issue #1262)
- User management has been added to the UI for creating users and managing their
  role assignments. This is available via a new "Users" option under the admin
  menu. (Issue #1262)
- Requests now list the user that initiated the request. (Issue #1263)
- Users are now granted implicit access to any requests that they create. (Issue
  #1264)
- It is now possible to sync users and their role assignments between gardens.
  (Issue #1265)
- A default admin user and superuser role will now be created during the first
  startup of a new garden. (Issue #1274)

### Bug Fixes

- Overly noisy "ERROR" event messages have been eliminated from the logs. These
  had been especially prevalent in setups with remote gardens that were more
  than a single hop away (i.e. "grandchildren"). (Issue #1271)

### Other Changes

- A [security](https://beer-garden.io/docs/app/security/) section has been added
  to the documentation on beer-garden.io, detailing how to use many of the User
  management related features in this release.

## 3.11.0

2/9/22

### Added Features

- Updates in status in the user interface (via WebSockets) are now filtered
  according to a user's authorization, the same as HTTP API requests. (Issue
  #1243)
- The user interface now preemptively refreshes user access tokens so that a
  user will not be automatically logged out after a short period of inactivity.
  (Issue #1247)
- User interface elements are now hidden or displayed according to a user's
  authorization to access their functionality. (Issue #1179 & Issue #1250)
- Users can now import and export Garden connection configurations via the user
  interface. (Issue #1192 & Issue #1141)

### Bug Fixes

- The Job error count now correctly also reflects those Jobs that fail due to an
  exception, (Issue #1225)
- Job scheduler request handling now properly keeps track of which requests have
  finished. (Issue #1214)

### Other Changes

- Added basic documentation for authentication and authorization features added
  to Beer-garden in previous releases. (Issue #1241)

## 3.10.0

1/4/22

### Added Features

- File parameters on requests are now cleaned up by the pruner per the
  `db.ttl.file` setting. (Issue #1215)
- File parameters are now cleaned up when the corresponding request is removed.
  (Issue #1215)
- Reduce log noise generated from ERROR events. (Issue #1213)

### Bug Fixes

- Request parameter and output data stored in GridFS no longer gets duplicated
  throughout the life of a request. (Issue #1216)
- Request `status_updated_at` field on requests from child gardens is now
  properly preserved. (Issue #1143)
- The DELETE method on the /api/v1/gardens endpoint has been restored. (Issue
  #1230)

### Other Changes

- Added backend support for a command publishing blocklist that prevents
  requests from listed commands from being published up to a parent garden. User
  access to this feature will follow in a future release. (Issue #877)

## 3.9.0

12/8/21

### Added Features

- The `status_updated_at` timestamp is now displayed on the Request view page.
  (Issue #1142)
- The `/api/v1/job/<id>/execute` endpoint now takes an optional `reset_interval`
  parameter which, when set to true, will update the next run time of an
  interval trigger job to be based on the current adhoc execution, rather than
  keeping the next run time that was based on the previously scheduled
  execution. (Issue #1173)
- Command parameters of type `Bytes` are now rendered as a file upload dialog in
  the tasking interface. Files provided this way will be properly sent down to
  remote gardens for tasking, unlike the `Base64` paramter type. For this
  reason, it is recommended that `Bytes` be used for parameters that intend to
  take a file as input. (Issue #1165)

### Bug Fixes

- Child requests are once again properly returned via the `/api/v1/request`
  endpoint and properly displayed on the request page in the UI (Issue #1218)

### Other Changes

- Added the following for use in future authorization related features:
  - A trusted header login handler for authenticating users based on request
    headers that indicate the username and a list of group memberships. (Issue
    #1198)
  - Improved handling of refresh tokens in the UI (Issue #1187)
  - Add authorization checks to the `/api/v1/forward` endpoint. (Issue #1207)

## 3.8.1

12/7/21

### Bug Fixes

- Fixed an issue that prevented tasking of commands without parameters on remote
  gardens (Issue #1209)

## 3.8.0

11/18/21

### Added Features

- Requests now have a `status_updated_at` field representing the time of the
  last status change. (Issue #1132)
- Added the ability to import and export jobs via the Scheduler page on the UI
  (Issue #1034)
- Added the ability to do ad-hoc runs of scheduled jobs via both the API and UI
  (Issues #1062, #1066)

### Bug Fixes

- Properly validate input on the job import API (`/api/v1/import/job`) (Issue
  #1178)
- Dependency versions for development and deployment are now consistent (Issue
  #1182)

### Other Changes

- Added the following for use in future authorization related features:
  - Refresh token support (Issue #1171)
  - The ability to enable permissions based authorization checks to the API
    endpoints (Issues #1154, #1170)
  - Various changes to the UI to support login / logout and refresh token
    handling (Issue #1147)
  - Added a concept of "global" permissions (Issue #1168)

## 3.7.1

10/15/21

### Added Features

- Login endpoint added allowing user/password entry to receive a _JWT_ auth
  token (Issue #1134)
- The `get_current_user` method in the `BaseHandler` class now gets the `User`
  object based on the _JWT_ auth token (Issue #1144)
- Local and remote plugin logging config files now separated (Issue #817)
- Helper functions created to determine a user's permissions (Issue #1122)

### Bug Fixes

- Hidden files in a plugin directory no longer show an error in the logs (Issue
  #1097)
- File parameters are now handled correctly and a file posted to a child garden
  from the parent is correctly encoded and compressed for transport (Issue
  #1055)
- Dead runners on a child garden now correctly show their status on the parent's
  UI (Issue #809)
- Stale systems are now removed when syncing child gardens (Issue #1101)
- Large requests now better determined whether they need to be stored in GridFS
  (Issue #1038)

### Other Changes

- Project is now able to accept pull requests from those who are working from a
  fork
- Contribution guide updated

## 3.6.0

9/22/21

### Added Features

- Added new api endpoints for importing and exporting jobs (Issue #1067)

### Bug Fixes

- It is no longer possible to create multiple gardens sharing the same name
  (Issue #727)
- GET and DELETE against the garden api endpoint now return the correct response
  codes (Issue #1110)
- Fixed an issue where internal event processors were incorrectly modifying
  events (Issue #978)
- Garden connection configuration is now properly displayed in the UI when
  default values are being used (Issue #1104)
- Connection reliability fixes for the stomp entrypoint (Issue #1102)

### Other Changes

- Added the following for use in future authorization related features:
  - Authorization related database models (Issue #1089)
  - The ability to load role definitions from a configuration file (Issue #1091)
- Updated library dependency versions

## 3.5.0

8/18/21

### Added Features

- Command-based choices request will now time out after 30 seconds
- Theme selection now persisted in browser storage
- Added config option for changing commands of non-dev systems

### Bug Fixes

- Command-based choices now wait for an instance to be selected
- Read-log requests now fully formed
- Fixed issue where gardens with certain characters in their name could not be
  accessed
- Republishing a modified event when child request changes
- Fixed operations being routed to incorrect gardens in certain cases
- Command-based choices now show an indication when request fails

### Other Changes

- Setting timezone to UTC in docker image

## 3.4.1

8/2/21

### Bug Fixes

- Jobs removed during an execution no longer respawn upon completion (Issue
  #1081/ PR #1084)

## 3.4.0

6/24/21

### Added Features

- Scheduled jobs now have a timeout field (Issue #1046 / PR #1049)
- Forwarding REST calls now support `blocking` and `timeout` parameters (Issue
  #895 / PR #325)
- Bytes-type parameters are now supported (Issue #991 / PR #996)
- Systems can now have UI templates (Issue #997 / PR #1005)
- Commands now have a metadata field (Issue #358 / PR #998)

### Bug Fixes

- Scheduled job now displays next run time correctly (Issue #972 / PR #1059)
- Handling request cancellation events from child gardens (Issue #932 / PR
  #1056)
- Better error handling when HTTP connection from child to parent garden fails
  (Issue #1035 / PR #1037)
- Changed standard nginx config to allow for larger request output (Issue #1027
  / PR #1032)
- Large child output no longer prevents parent output from being displayed
  (Issue #1026 / PR #1030)
- Better error message when creating a Request with an incorrect namespace
  (Issue #1017 / PR #1024)
- System attributes (like description) can now be cleared (Issue #1002 / PR
  #1003)
- Fixed issue with plugin log reads immediately timing out (Issue #999 / PR
  #1000)

### Other Changes

- Moved status icon on request view page (Issue #1041 / PR #1042)

## 3.3.0

4/23/21

### Added Features

- Can now modify scheduled jobs (Issue #294 / PR #988)

### Bug Fixes

- Fixed file parameters regression (Issue #992 / PR #995)
- Better handling for out-of-order request updates from child gardens (Issue
  #982 / PR #993)

## 3.2.3

4/16/21

### Bug Fixes

- Fixed regression where headers were not set when sending STOMP messages (Issue
  #969 / PR #970)
- System creation events should now be handled by all entry points (Issue #949 /
  PR #971)
- Stomp entry point no longer mangles event objects (Issue #978 / PR #979)
- Child request view starts as collapsed on request view page (Issue #984 / PR
  #985)

### Other Changes

- Changed STOMP configuration items (PR #968)

## 3.2.2

4/12/21

### Bug Fixes

- Fixed error where certain database models would hold onto references (Issue
  #959 / PR #960)
- Fixed various issues with TLS stomp connections (Issue #946 / PR #947)
- Garden sync operations now work more consistently (Issue #941 / PR #961)

### Other Changes

- Change to how child garden connection parameters are stored (Issue #912 / PR
  #962)

## 3.2.1

4/9/21

### Bug Fixes

- Scheduled jobs now work without a namespace (Issue #952 / PR #954)

### Other Changes

- UI image no longer uses IPv6 by default (Issue #950 / PR #951)

## 3.2.0

4/1/21

### Bug Fixes

- Better error message when request choices validation times out (Issue #938 /
  PR #945)
- Fixes to STOMP connection behavior (Issue #914 / PR #917, #935)
- No longer possible to define a Garden connection type as Local (Issue #906 /
  PR #909)
- Fixed case where incorrect STOMP config could prevent startup (Issue #907 / PR
  #910)
- Errors when changing garden connection info will be displayed (Issue #903 / PR
  #908)
- Request creation no longer generating extraneous error logs (Issue #902 / PR
  #911)
- Creating request for a child garden no longer shows UI error (Issue #893 / PR
  #894)
- Preventing incorrect namespace value from breaking notifications (Issue #890 /
  PR #892)
- Fixed problems with HTTP parent/child connection parameters (Issue #878, #879,
  #897 / PR #884, #899, #901)
- Garden names now support Unicode (Issue #875 / PR #885)
- Improved error logging for HTTP parent/child communication errors (Issue #873
  / PR #889)

### Added Features

- Added descriptions to system admin page (Issue #840 / PR #843)

### Other Changes

- Event notifications are always wrapped in Operations (Issue #918 / PR #920)

## 3.1.1

2/5/21

### Bug Fixes

- Database migration script no longer requires has_parent field (Issue #868 / PR
  #869)

## 3.1.0

2/5/21

### Bug Fixes

- Improved the position of the popover shown for a parent request (Issue #862 /
  PR #865)
- Checkbox label on commands page now works correctly (Issue #860 / PR #866)
- Fixing incorrect Request collection name (Issue #833 / PR #834)

### Added Features

- Requests based on a hidden command will now be marked as hidden themselves
  (Issue #414 / PR #849)

### Other Changes

- Request index page checkbox labels have been tweaked (Issue #861 / PR #864)
- Beer-garden systemd process now runs with umask 0002 (Issue #816 / PR #844)

## 3.0.5

1/11/21

### Bug Fixes

- System Queue Management Not Working on Admin Page(Issue #823 / PR #824)
- Scheduler Not Rendering Trigger Form (Issue #819 / PR #821)
- Local plugin runner not removed during system purge (Issue #810 / PR #822)
- Unassociated Runner not displayed when there are no systems (Issue #805 / PR
  #808)
- Now able to delete System when Child Garden is down (Issue #749 / PR #798)
- Regigersty empty command list on existing System resulted in no changes to
  commands list (Issue #806 / PR #807)
- Fixed issue where Garden updates failed if no Configuration was provided (PR
  #801)
- Moved metadata field into STOMP shutdown event properly (PR #802)

### Added Features

- Run systemd service as beer-garden user (Issue #816 / PR #818)
- Warn when beer.conf results in no instances (Issue #796 / PR #804)
- Entry Points now emit Brewtils Event when started (PR #800)
- Adding Checkers for Code Complexity and Security to PR Actions (PR #812)
- Self-closing non-void tags are not great in HTML5 (PR #814)
- Adding log message when logging config file is changed (PR #826)

## 3.0.4

12/22/20

### Bug Fixes

- Fixed issue with entry point status event publishing

## 3.0.3

12/22/20

### Added Features

- Parent and child gardens can now use Stomp-based communication (#761)
- Can now create a child garden using the UI (#726)

### Bug Fixes

- Fixed regression that made it impossible to removed remote plugins (#794)
- Better error handling during system removal (#749, #771)

## 3.0.2

12/15/20

### Added Features

- Unassociated runners are now shown on the System Admin page (#708)
- Can now pass files as parameters (#368)

### Bug Fixes

- Shutdown procedure is more robust when running under systemd (#770)
- Corrected tooltip for System Admin page start button (#768)
- Stopped certain events from generating UI console errors (#764)
- Better error information when using Pour it Again on a removed command (#624)

## 3.0.1

11/12/20

### Bug Fixes

- Fix issue preventing clean shutdown on Python 3.7 (#738)

## 3.0.0

11/10/20

Note: This is a major release. Please check out the
[site](https://beer-garden.io/) for more in-depth documentation.

### Added Features

- Scheduler now supports triggering from file events (#647)
- jquery and lodash objects are now available when creating custom templates
  (#589)
- Table page length selections in UI are persisted in browser storage (#560)
- Local plugins can now use an alternate python interpreter (#492)
- Request output with a size greater than 16MB is now supported (#407)
- Button added to Request View page for downloading output (#361)
- Additional REST endpoint for Request output (#361)
- Systems can now be grouped by namespace (#284)
- Can now mark commands as hidden (#269)
- The UI Output and Parameters displays can now be expanded (#170)
- Separate gardens can now communicate via REST API
- Actions can be initiated with STOMP messages in addition to the REST API
- Plugin logs can now be retrieved and displayed on the UI System Admin page
- All plugins automatically request a logging configuration from Beer-garden

### Other Changes

- UI Queue Admin functionality has been moved into System Admin page (#533)
- Drop official support for CentOS 6 (#225)
- Logging config files are now yaml by default (#89)
- Brew-view & Bartender have been merged into a single Beer-garden application
  (#87)
- UI has been pulled out into a separate application
- Default `max_instances` value for plugins is -1 (no maximum)
- User interface has been streamlined
- Python version bundled with rpm is now 3.7 instead of 3.6
- Commands no longer have an ID field

### Removed

- Publishing events to RabbitMQ and Mongo has been removed (#681)
- Authentication / Authorization functionality: Users, Roles, Login, etc.

## 2.4.18

10/27/20 Brew-view 2.4.19, Bartender 2.4.8, BG-utils 2.4.10

### Added Features

- Can now inject specific host environment variables into local plugin processes
  (#686)

## 2.4.17

10/13/20 Brew-view 2.4.19, Bartender 2.4.7, BG-utils 2.4.10

### Bug Fixes

- Fixed command invocation error when request has no parameters (#351)

## 2.4.16

9/23/20 Brew-view 2.4.19, Bartender 2.4.7, BG-utils 2.4.10

### Bug Fixes

- Removed mongo model caching from Pruner. Releasing memory once the delete is
  completed (#604)

## 2.4.15

2/20/20 Brew-view 2.4.19, Bartender 2.4.6, BG-utils 2.4.10

### Bug Fixes

- Start and end dates are correctly applied to new interval jobs (#431)

## 2.4.14

1/30/20 Brew-view 2.4.18, Bartender 2.4.6, BG-utils 2.4.9

### Bug Fixes

- Returning 418 status code when a model is too large to save (#308)

## 2.4.13

1/14/20 Brew-view 2.4.17, Bartender 2.4.6, BG-utils 2.4.9

### Bug Fixes

- Fixed issue where scheduler would not work with self-signed cert (#391)

## 2.4.12

12/5/19 Brew-view 2.4.16, Bartender 2.4.6, BG-utils 2.4.9

### Added Features

- Added configuration flag to allow rendering unsanitized output (#360)

## 2.4.11

11/12/19 Brew-view 2.4.15, Bartender 2.4.6, BG-utils 2.4.9

### Bug Fixes

- Requests should now survive a broker restart (#352)
- Fixed issue where admin role and user pages could fail to update (#345)

### Other Changes

- Admin queues are now durable (#356)
- Admin queues are no longer created with the auto-delete flag (#350)

## 2.4.10

9/27/19 Brew-view 2.4.14, Bartender 2.4.5, BG-utils 2.4.8

### Bug Fixes

- Static choices with alternate display text no longer fail validation (#325)

### Other Changes

- Typeahead parameters now use a scrollable display (#318)
- Better stacktrace logging for local plugins (#317)

## 2.4.9

9/5/19 Brew-view 2.4.13, Bartender 2.4.4, BG-utils 2.4.8

### Bug Fixes

- HTML output is now rendered correctly (#312)

### Other Changes

- Now using npm instead of yarn

## 2.4.8

6/27/19 Brew-view 2.4.12, Bartender 2.4.4, BG-utils 2.4.8

### Bug Fixes

- Semicolon in request index page filters no longer breaks (#302)
- Granfana link descriptions on about page respect application name (#301)
- Frontend websocket connection now handles non-default base path (#298)

### Added Features

- Support for Pika v1 (#305)
- Scheduled jobs can now specify a max number of concurrent executions (#209)
- Interval jobs can now reschedule based on prior run completion (#209)

## 2.4.7

4/24/19 Brew-view 2.4.11, Bartender 2.4.3, BG-utils 2.4.7

### Bug Fixes

- Fixed configuration generation regression caused by #224 (#254)
- Child requests cannot be created after the parent is completed (#252)
- When mongo pruner removes a request the children are also removed (#246)
- Fixed issue that could cause mongo pruner to not run (#245)
- Mongo pruner will only directly remove top-level requests (#244)

### Added Features

- Toggle for displaying child requests on the index page (#248)
- Added button for refreshing request index without reloading the page (#236)
- Show a notification on request index page when changes occur (#180)

## 2.4.6

2/22/19 Brew-view 2.4.10, Bartender 2.4.2, BG-utils 2.4.6

### Bug Fixes

- Request index page overall search no longer specifies a hint (#235)
- Bartender errors correctly propagate back through thrift interface (#229)
- Removed unique index with potential to cause system registration issues (#222)
- Dynamic choices URL source works correctly with a list of strings (#218)
- All files correctly removed when upgrading using the rpm (#215)

### Added Features

- Config file upgrades can now be converted between json and yaml (#72)
- Centos 7 rpm install now uses real systemd unit files (#17)

### Other Changes

- Config file extensions for rpm install are now .yaml, not .yml (#226)
- Config files no longer contain bootstrap entries (#224)

## 2.4.5

1/11/19 Brew-view 2.4.7, Bartender 2.4.1, BG-utils 2.4.2

### Bug Fixes

- Bartender avoids extra network call if shut down while still starting (#214)
- Correct Brew-view startup failure when authentication is enabled (#207)
- No longer hanging if Rabbit broker runs out of resources (#203)
- Errors loading a local plugin will no longer affect subsequent plugins (#202)
- Fixed UI bug where more than one plugin version was considered 'latest' (#200)
- Better error handling for simultaneous index creation (#198)
- Initializing Prometheus counts correctly on startup (#197)
- Accounted for magic comment when building local rpm (#196)
- Styling fix for Systems Management page (#174)
- Changing choices configuration no longer requires removing System (#58)

### Added Features

- Request view page will show spinner while request is in progress (#204)

### Other Changes

- Increased default Bartender timeout to 13 seconds (#182)
- Added additional indexes to increase Request Index page performance (#105)

## 2.4.4

10/9/18 Brew-view 2.4.6, Bartender 2.4.0 BG-utils 2.4.0

### Bug Fixes

- Fixed a race that could cause request creation to wait forever (#195)

### Added Features

- Added Instance deletion endpoint to REST API

## 2.4.3

9/25/18 Brew-view 2.4.5, Bartender 2.4.0, BG-utils 2.4.0

### Bug Fixes

- Corrected problem with brew-view escalating CPU usage (#187)
- Select boxes in the UI now have a maximum height (#169)

## 2.4.2

9/25/18 Brew-view 2.4.4, Bartender 2.4.0, BG-utils 2.4.0

### Bug Fixes

- Request create timeout is now -1 by default to match pre-2.4 behavior (#183)
- The landing page now links newly-created systems correctly (#181)

### Other Changes

- Changed use of newly-reserved 'async' keyword to support Python 3.7 (#175)

## 2.4.1

9/5/18 Brew-view 2.4.1, Bartender 2.4.0, BG-utils 2.4.0

### Bug Fixes

- Fixed issue with spinner always being shown on some pages (#172)

## 2.4.0

9/5/18 Brew-view 2.4.0, Bartender 2.4.0, BG-utils 2.4.0

### Added Features

- 'Created' filtering in request index view now supports second precision (#153)
- Browser window title now reflects current page (#145)
- Brew-view responses now have a header specifying the beer-garden version (#85)
- Webapp no longer relies on IDs in the URL (#98)
- Configuration file will be updated on application startup (#79)
- Connections to RabbitMQ can now be TLS (#74)
- System list endpoint can now return only certain system fields (#70)
- Prometheus metrics and Grafana dashboards (#68, #69)
- Actions on the system management page are more responsive (#67)
- Configuration files can now be yaml (#66)
- Dynamic choices can now use the instance name as an input (#45)
- User / authentication support (#35)
- Request creation can now wait for completion without polling (brew-view #16)
- Periodic request scheduler (#10)

### Bug Fixes

- Bartender checks for connection to Brew-view before Mongo to fix a race (#160)
- Corrected condition that could cause 'Error: ' to flash on request view (#151)
- Request view will continue to refresh even if a child has errored (#122)
- Fixed issue where /var/run/beer-garden was removed after rpm install (#113)
- Setting queue-level TTL for admin queue messages (#101)
- Data persisted in the webapp using local storage instead of cookies (#92)
- Bartender will error if SSL error occurs during Brew-view check (#65)
- Local plugins are better about logging stacktraces (#57)
- Date on request index page is always UTC (brew-view #56)
- Fixing support for Unicode string values when using Python 2 (#54)
- Nested request display looks better when using slate theme (#41)

### Other Changes

- Request index spinner icon looks better on slate theme (#155)
- Split system and instance columns on request index page (#103)

## 2.3.9

6/14/18 Brew-view 2.3.10, Bartender 2.3.7, BG-utils 2.3.6

### Bug Fixes

- Re-added Request indexes that were removed in 2.3.7

## 2.3.8

6/12/18 Brew-view 2.3.9, Bartender 2.3.6, BG-utils 2.3.4

### Bug Fixes

- Fixed problem with new versions of Marshmallow causing empty requests to be
  returned from the request list endpoint

## 2.3.7

6/7/18 Brew-view 2.3.8, Bartender 2.3.6, BG-utils 2.3.4

This release addresses two critical problems with database performance. To
support the fix an additional field was added to the Request model and the
indexes for the Request collection were updated.

**When updating to this version the Request collection will be updated to
reflect these changes.** This will happen automatically and requires no action
on the part of administrator. Status messages will be logged at the WARNING
level as the upgrade occurs.

See issue #84 for a detailed explanation.

### Bug Fixes

- Database operations sometimes timed out on slow networks due to configuration
  error (#84)

### Other Changes

- Reworked database indexes so Request queries are more efficient (#84)

## 2.3.6

4/6/18 Brew-view 2.3.6, Bartender 2.3.5, BG-utils 2.3.3

### Added Features

- Using RabbitMQ publisher confirms when publishing requests (#37)
- Brew-view accepts ca_cert, ca_path, and client_cert_verify configuration
  options (beer-garden/brew-view#43)
- Bartender now explictly checks for connectivity to Mongo and RabbitMQ admin
  interface on startup (#38, #48)

### Bug Fixes

- Status monitor no longer continuously restarts when RabbitMQ connectivity is
  lost
- Clearing queues now works with Rabbit 3.7
- Child rows in nested request display now show correct created time
- Command-based dynamic choices now work without a 'default' instance (#47)

### Other Changes

- Adding explict support for Python 3.4
- Using non-Brewmaster exceptions from Brewtils
- Using pytest instead of nose to run tests

## 2.3.5

4/3/18 Brew-view 2.3.5, Bartender 2.3.4, BG-utils 2.3.3

### Added Features

- Attempting to update a completed request without actually modifiying data is
  no longer an error (beer-garden/brew-view#49)

### Bug Fixes

- Configuration file generation fix for Python 2

## 2.3.3

2/21/18 Brew-view 2.3.3, Bartender 2.3.3, BG-utils 2.3.2

### Bug Fixes

- Bartender shutdown will now be clean even before making Brew-view and RabbitMQ
  connections

### Other Changes

- Using [Yapconf] for configuration loading
- Running Flake8 linting on source and tests

## 2.3.1

2/5/18 Brew-view 2.3.1, Bartender 2.3.0, BG-utils 2.3.0

### Bug Fixes

- Fixing issue with manual request creation targeting incorrect system

## 2.3.0

1/26/18

### Added Features

- Bartender can now be configured to skip server certificate verification when
  making HTTPS requests
- Added Bartender custom CA certificate configuration option
- Timestamps now have true millisecond precision on platforms that support it
- Plugins can now specify `max_instances` as a keyword parameter without needing
  to define a System
- Command Index page now supports pagination, cosmetic changes
- Added ability to specify a textarea be used as the input for a Parameter
- System Admin page now has links to the individual System pages
- Requests that incorrectly fail frontend validation can now be modified and
  sent manually
- Reworked fronted sidebar to be clearer when multiple verions of a System are
  registered
- Dark theme for frontend
- New Parameter types: date and datetime
- Searching Request index by 'created' field now uses datepickers
- REST API can now be served with a URL prefix
- Notifications are now published to RabbitMQ and/or a specified URL when
  significant events occur

### Bug Fixes

- Multi Parameters that are type 'Dictionary' now work correctly
- Corrected RabbitMQ users - the 'normal' user is now only used by plugins and
  only needs read permission
- 'Any' Parameters that are also multi no longer disappear when transitioning
  from valid to invalid
- Fixed possible temporary error when deleting a system
- Better support for large number of concurrent plugin startups
- Corrected the validation icon and close button overlap for string parameters
  inside an array

### Other Changes

- Systems can no longer be registered with the same display name and version as
  an existing System
- The attempt to update a Request after its processed now has a maximum retry
  count
- Better data integrity by only allowing certain Request status transitions

## 2.1.1

11/21/17

### Bug Fixes

- Modified System deletion procedure so it works correctly on Systems with no
  Instances
- Fixed bug where validation error during first-time System registration
  resulted in an empty System

## 2.1.0

10/23/17

### Added Features

- Added popover icon with an explanation for a Request's status to the Request
  View page
- 'Make it Happen!' buttons are now middle-clickable
- Added sorting to Queue Management table
- ACTION-type requests can now be aged off similar to INFO-type requests
- Command descriptions can now be changed without updating the System version
- Added `updated_at` field to `Request` model
- Added `admin`, `queues`, and `config` endpoints to Swagger
- Brewtils: `SystemClient` now allows specifying a `client_cert`
- Brewtils: `RestClient` now reuses the same session for subsequent connections
- Typeaheads immediately display choices when focused
- Standardized Remote Plugin logging configuration
- Choices providers can now return a simple list
- PATCH requests no longer need to be wrapped in an `operations` envelope
- UI will display a warning banner when attempting to make a request on a
  non-RUNNING instance
- Request creation endpoint now includes a header with the instance status in
  the response
- Available choices for one parameter can now depend on the current value of
  another parameter
- Brewtils: Added domain-specific language for dynamic choices configuration
- Brewtils: `SystemClient` can now make non-blocking requests
- Search functionality on the Command Index page
- Added `metadata` field to Instance model
- Brewtils: `RestClient` and `EasyClient` now support PATCHing a `System`

### Bug Fixes

- Link to RabbitMQ Admin page now works correctly with non-default virtual host
- Large (>4MB) output no longer causes a Request to fail to complete
- Better handling of timeout failures during Request creation
- Number types no longer need be be selected in a Typeahead
- Removed default model values that could cause serialization inconsistencies
- System descriptors (description, display name, icon name, metadata) now always
  updated during startup
- Corrected display for a multi string Parameter with choices
- Stricter type validation when making a request with string, integer, or
  boolean parameters
- Added TTL to Admin messages so they don't persist forever
- Better handling of null values in the frontend
- Validating instance_name during request creation
- Reworked message processing to remove the possibility of a failed request
  being stuck in 'IN_PROGRESS'
- Correctly handle custom form definitions with a top-level array
- Increased startup reliability for Systems with many (>15) Instances
- Bartender helper threads can no longer hang shutdown
- POST and PATCH requests without a `content-type` header now return status code
  400
- Better select control placeholder text
- Requests with output type 'JSON' will now have JSON error messages
- Smarter reconnect logic when the RabbitMQ connection fails
- Attempting to remove 'orphaned' commands if any are found during a query

### Deprecations / Removals

- The following API endpoints are deprecated:
  - POST `/api/v1/admin/system`
  - GET `/api/v1/admin/queues`
  - DELETE `/api/v1/admin/queues`
  - DELETE `/api/v1/admin/queues/{queue_name}`
- Brewtils: `multithreaded` argument to `PluginBase` has been superseded by
  `max_concurrent`
- Brewtils: These decorators are now deprecated:
  - `@command_registrar`, instead use `@system`
  - `@plugin_param`, instead use `@parameter`
  - `@register`, instead use `@command`
- These classes are now deprecated:
  - `BrewmasterSchemaParser`, instead use `SchemaParser`
  - `BrewmasterRestClient`, instead use `RestClient`
  - `BrewmasterEasyClient`, instead use `EasyClient`
  - `BrewmasterSystemClient`, instead use `SystemClient`

### Other Changes

- Searching on Request Index page no longer searches request output
- Reset button on the Command View page ignore 'Pour it Again' values and always
  reset to defaults
- Brewtils: Request processing now occurs inside of a `ThreadPoolExecutor`
  thread
- Using Webpack to bundle frontend resources
- Removed dependencies on compiled Python packages (#196) and Flask
- Using the `subprocess32` module to run Local Plugins
- Local plugins no longer run in their own separate process groups
- Local and Remote plugins are now functionally identical
- Improved concurrency by making all Thrift calls asynchronous

## 2.0.4

8/04/17

### Bug Fixes

- Corrected typo in request index page that prevented filtering for IN_PROGRESS
  requests from working

## 2.0.3

8/01/17

### Bug Fixes

- Reworked request index query to address performance bottleneck

## 2.0.2

7/26/17

### Bug Fixes

- Fixed frontend validation problem for a nullable boolean parameter with a null
  default

## 2.0.1

7/14/17

### Bug Fixes

- Added Object.assign shim for compatability with older browsers

## 2.0.0

7/5/17

### Added Features

- Support for remote plugins
- Support for custom HTML templates on request pages
- Support for Dynamic choices
- Support for starting/stopping individual Instances
- Support for display names of a plugin
- Support for metadata for a plugin
- Support for Python 3

### Bug Fixes

- Optional model with default values
- Bug where nested parameters would not get checked in system validation
- GUI bug where timestamps for child request didnt look right
- Bug with optional list arguments
- Bug where nested request output type didnt look right

### Other Changes

- Added better exception handling to API
- Better error reporting for serialization failures
- The system model has changed
- The command model has changed
- RabbitMQ now uses a topic instead of an exchange

### Security

- All Docker images have been upgraded
- We now build CentOS 6 and CentOS7 RPMs

## 1.1.0

### Added Features

- Support for auto-reconnect to brew-view if it is down on startup
- Support for stopping, starting and reloading plugins
- Support for dynamically deploying new plugins
- Support for output_type for Requests
- This changelog

## 1.0.4

7/19/2016

### Added Features

- Support for Multi-threaded, single instance plugins
- Support for nested requests
- Support for INFO Command Types
- Support for comments on requests
- Support for purging INFO commands

### Bug Fixes

- Bug where RPMs would not get correctly updated

### Other Changes

- Join times for threads to be non-zero. This greatly reduces CPU utilization

## 1.0.3

12/30/2015

### Bug Fixes

- Bug where Plugins would not work with non-ssl enabled versions of brew-view

## 1.0.2

12/3/15

### Security

- Added SSL Support

## 1.0.1

11/10/15

### Other Changes

- Bumped bg-utils version

## 1.0.0

10/2/15

### Added Features

- Support for Local Plugins
- Initial Build of the Backend Threads
- Support for Validating Requests
- Support for Processing Requests
- Support for clearing a queue
- Support for getting a System state
- Support for Stopping a System
- Support for Starting a System
- Support for Restarting a System
- Support for killing a System
- Support for Stopping All Systems
- Support for Starting All Systems
- Support for Killing All Systems
- Support for getting Bartender version
- Support for ping
- Support for building/deploying as an RPM
- Support for easily generating logging and configuration files

[yapconf]: https://github.com/loganasherjones/yapconf<|MERGE_RESOLUTION|>--- conflicted
+++ resolved
@@ -4,14 +4,11 @@
 
 TBD
 
-<<<<<<< HEAD
 - Added file trigger jobs to scheduler to monitor directory for file changes. If a watched file change event occurs, it will fire the
 specified request. File trigger can be customized using regex, recursively monitoring sub-directories, or by watching one or more file
 change events (i.e. create, modify, move, or delete).
-=======
 - Expanded the Topics API to support `api/v1/topics/name/` for passing `topic.name` as a variable instead of `topic.id`
 - Add counter support for Topics/Subscribers that are triggered to generate requests
->>>>>>> f49d98df
 - New feature to track the last N heartbeats timestamps for Instances and Gardens. The range to history stored is 
   controlled by configurations `garden.status_history` and `plugin.status_history`
 - Added Replication Awareness to ensure only one Replicated instance can process the scheduled jobs.
