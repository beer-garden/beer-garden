--- conflicted
+++ resolved
@@ -4,11 +4,8 @@
 
 TBD
 
-<<<<<<< HEAD
 - Cleaned up logging statements left from debugging
-=======
 - Fixed bug where the modal for reading Instance Logs was not appearing
->>>>>>> 63db7eaf
 
 # 3.24.0
 
