--- conflicted
+++ resolved
@@ -4,12 +4,9 @@
 
 TBD
 
-<<<<<<< HEAD
 - Refactored Mongo pruner to use APScheduler
-=======
 - Autobrew supports args and kwargs provided to client class
 - Updated order of Hidden and Command Type icons on Command Index and Request View pages
->>>>>>> 76f45ced
 - Migrates `Latest` system version from SystemClient to Request API supported
 - Adds support for filtering `SystemsList` API on `filter_latest` to return only latest version of each system
 
