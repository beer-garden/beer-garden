# Beer Garden Changelog

# 3.26.0

TBD

<<<<<<< HEAD
- Fixed large output handling when updating parent requests
=======
- Upgraded Font-Awesome to Free version of 6.5.x
>>>>>>> 4d0cfc60
- Refactored Mongo pruner to use APScheduler
- Autobrew supports args and kwargs provided to client class
- Updated order of Hidden and Command Type icons on Command Index and Request View pages
- Migrates `Latest` system version from SystemClient to Request API supported
- Adds support for filtering `SystemsList` API on `filter_latest` to return only latest version of each system
- Updated Garden Syncs to include sync of targeted garden children
- Updated Garden Admin page to not show duplicative info alerts
- Updated Garden Update/Delete/Create events to trigger Publish Garden Sync
- Fixed bug in routing logic when syncing Garden 2+ hops away
- Fixed bug where downstream garden deletes on 1-hop did not reflect locally
- Fixed bug where Garden Events caused duplicate Gardens to appear if event came from 2+ hops away

# 3.25.1

5/3/2024

- Added auto refresh checkbox to requests page
- Added support for cross-server parent/child requests
- Reuse existing rabbit admin queue by purging messages instead of creating new queue
- Fixed bug where Auto brew plugins did not parse NAME/VERSION properly from the beer.conf
- Fixed bug where unresponsive Garden API was referencing a non existing configuration for default. New default is -1.
- Fixed bug where Garden unresponsive metadata was cleared during child garden shutdown
- Fixed bug where tailing plugin logs fails if the logs are not updating
- Fixed bug where locally connected plugin commands ran as TEMP did not auto delete after completion
- Fixed bug where commands page did not load properly if opened up directly
- Fixed bug where `Pour It Again` on Request View page was generated before Systems were loaded from API
- Fixed bug where Autobrew plugins passed PLUGIN_ARGS to Client class
- Fixed bug where outstanding Requests will prevent Plugin from shutting down. 

# 3.25.0

4/11/2024

- Added Topics API and classes to support dynamic topic subscribers
- Now show alert on Garden Admin page when a Sync event is seen
- Garden Sync events will update heartbeat status of Receiving Garden APIs
- Utilized the TTL for In_Progress requests to set Expiration windows for Requests on PIKA, to handle backups of requests that Beer Garden has already cancelled.
- Optimized UI Rest calls to load only Local Garden with Children
- Optimized Child Request Event handeling
- Updated how STOMP URL preview is formatted on Garden Admin page
- Configuration update: Prometheus metrics (`metrics.prometheus.enabled`) is now disabled by default
- Configuration update: Default directory for child configs (`children.directory`) is now `./children`
- Configuration update: Default for `ui.cors_enabled` is now True to match example configuration and default behavior of UI docker images
- Fixed order of Gardens and Connections on Garden Admin page
- Fixed bug where STOMP connections for children did not start with Beer Garden startup
- Fixed bug where Child Garden Publishers appeared as Upstream on Garden Admin Page
- Fixed bug where outbound filtering removing Username/Password from STOMP connections for internal events
- Fixed bug where Disabled STOMP Receiving connection could be re-enabled if it is shared and unresponsive
- Fixed bug where child garden plugins are treated like local plugins on the System Admin page
- Fixed bug where pruner dies if it is unable to update cancelled request
- Fixed bug where child requests were stored in database without parent request
- Fixed bug where removing a parent garden failed to remove both parent and child

# 3.24.4

3/11/2024

- Fixed bug where child STOMP Recieving connections where not being saved or configured to listen

# 3.24.3

3/8/2024

- Fixed bug where Stomp Headers were not being parsed into Dictionaries

# 3.24.2

2/28/24

- Fixed bug where setting the heartbeat for recieving garden connections would override changes from Instance Updates in seperate threads
- Fixed bug where heartbeat did not update the status to `RECEVING` for the receiving connection type
- Backup current config on rpm update when config changes are present
- Fixed bug where Admin Garden page did not update page based on events until page was interacted with
- Fixed bug where Plugins assocaited with a runner would appear after a refresh
- Fixed bug where child unresponsive runners appeared in the list of unresponsive runners
- Upgraded Brewtils version to [3.24.1](https://github.com/beer-garden/brewtils/releases/tag/3.24.1)

# 3.24.1

2/21/2024

- Fixed pip config trusted-host on rpm build
- Fixed bug where the Garden Connection Stop button did not request the connection to be disabled if the current status is a valid running status.
- Cleaned up logging statements left from debugging
- Fixed bug where the modal for reading Instance Logs was not appearing
- Updated System Instance "Get Logs" to support live polling
- Expanded Instance Logs requests to allow for routing to child gardens

# 3.24.0

2/13/2024

- Updated icons on System Admin page
- Fixed bug where `blocking=true` on Request API returned `IN PROGRESS` status for requests sourced from downstream gardens. Delay added to 
  allow Beer Garden to process the event.
- Request API utilizes Futures for `blocking=true`, returning back the completed request from the Event, instead of querying the database
- Fixed bug where pruned In-Progress Requests that were scheduled never completed in scheduler, so max concurrency would be reached.
- Expanded counters for Scheduled Jobs to include Requests skipped and canceled. 

## BREAKING CHANGES
- The Garden table needs to be dropped from the database to support new model changes
  ```
  mongo
  use beer_garden
  db.garden.drop()
  ```
- Garden records store child Gardens
- Child Gardens are now configured through a config file. Default location is `./children`
- Garden Admin page overhauled
- Scheduled checks to ensure that all child gardens are publishing
- Child Gardens receiving/publishing connections can be started and stopped from the Admin Garden page. This only starts/stops the accepting
or publishing from the Parent, not disable a remote API.
- UI now iterates over local Garden children to determine list of Systems
- If Garden is disabled or not configured, it's and it's child garden Systems will not be visible on the UI
- If a child garden is not reporting a Recieving connection, but can be tasked, upgrade the child. Older 3.X releases do not report sourcing and 
 this is utilized to determine the Receiving connections.


# 3.23.1

12/29/2023

- Fixed issue where replicated messages were not fanned out to all replicated Beer Gardens
- Fixed bug where restart instance was not checking if process is currently running. Now
  it properly kills the running instance during restart.
- Split apart functionality of Start and Restart instance into two API operations. 

# 3.23.0

12/27/2023

- Added missing Request Status filter for "Invalid"
- Adding default icon on System Admin page for undefined or null system.icon_name
- Fixed bug where Publish/Subscribe events would carry over request properties across the various topics mapped
- New API to support PUT Requests, this API will only spawn REQUEST_UPDATE events
- Upgraded Brewtils version to [3.23.0](https://github.com/beer-garden/brewtils/releases/tag/3.23.0)

# 3.22.0

12/13/2023

- Replication of all events, when configured, except for Garden Sync events. Garden sync events spawn off additional events that will be replicated properly.
- Add support for commands to have tags, used for filtering on the commands index page
- Publish Instance Status changed to Instance default topic {Namespace}.{System}.{Version}.{Instance}
- Upgraded Brewtils version to [3.22.0](https://github.com/beer-garden/brewtils/releases/tag/3.22.0)

# 3.21.0

12/05/2023

- When Beer-Garden is replicated, publishes required events to RabbitMQ keep the environments in sync.
- On Request Index page, the prefix NOT is supported to invert string query or search for empty strings. 
- Adding "?showNav=false" to the end of any UI page will remove the navigation bar
- Upgrading unstable docker images to install Brewtils develop branch

# 3.20.0

11/16/2023

- Adds the ability to delete Requests by Plugin on the System Admin page within the plugin sub-menu. These are local deletes only
- Adds Is Alive check for Entry Points, if sub process is killed externally then it is restarted
- Add error handling if Subscriber Request has exception at creation
- Updates request validation to support allow_any_kwargs on commands
- Upgraded Brewtils version to [3.21.0](https://github.com/beer-garden/brewtils/releases/tag/3.21.0)

# 3.19.1

11/9/2023

- Rolls back to Python 3.11 until [cpython ticket](https://github.com/python/cpython/issues/111615) is resolved, expected 3.12.1
- Expands docker build to include various versions of Python
- Fixed bug in Topics to require full matching for subscriptions, not substrings
- Expanded pub/sub testing
- Upgraded Brewtils version to [3.20.2](https://github.com/beer-garden/brewtils/releases/tag/3.20.2)

## 3.19.0

11/7/2023

- Adds support for Published Event Requests
- Adds support for Requests to spawn Publish Request
- Upgraded Brewtils version to [3.20.1](https://github.com/beer-garden/brewtils/releases/tag/3.20.1)
- Updated testing baseline to support Python 3.12, and requirements build off 3.10
- All docker images support Python 3.12
- RPM build is against Python 3.12
- Updated Command Type Icons
- Updated tooltips on Command Types
- Added icon for Subscription based Command/Requests
- Updated Request View page to show Namespace

## 3.18.1

10/20/2023

- Fixed auto brew conf to support NAME/VERSION parameters
- Fixed auto brew to support PLUGIN_ARGS
- Fixed missing default home
- Upgraded Brewtils version to [3.19.0](https://github.com/beer-garden/brewtils/releases/tag/3.19.0)

## 3.18.0

10/13/23

- Can set any page as the home page
- Add command type TEMP that is pruned after parent request is completed or 
  when it completes if it is the top level request
- Add Auto Decorator feature for classes without annoations

## 3.17.2

10/10/23

- Add Request Pruner for command type Admin
- Add batching for large pruner
- Add multithreading for pruner

## 3.17.1

7/20/23

### Other Changes

- Update RPM build process to use Node 18

## 3.17.0

7/19/23

### Other Changes

- Updated preview version of the new UI with better support for commands with
  dynamic parameters
- Bumped dependency versions

## 3.16.2

2/1/23

### Other Changes

- Preview version of the new UI now has intended feature parity with the
  existing UI.

## 3.16.1

1/10/23

### Other Changes

- Miscellaneous updates to the preview version of the new the UI

## 3.16.0

11/15/22

### Added Features

- A preview of the new UI is now bundled into the official release RPM. This new
  UI built on a more modern framework, but is largely intended to look and feel
  similar to the existing UI. When using the configuration provided in the RPM,
  the preview UI can be reached by appending /preview to the base beergarden URL
  in your browser.

## 3.15.0

8/31/22

### Added Features

- A new configuration option, `db.ttl.in_progress`, is now available for timing
  out requests. Any request still in the `IN_PROGRESS` or `CREATED` status after
  the configured timeout (set in minutes) will be marked as `CANCELLED`, making
  it eligible for pruning.

### Bug Fixes

- Viewing instance logs for systems on a local garden now works correctly.
- The Clear All Queues option on the system admin page now works correctly.
  **NOTE:** This is supported for the local garden only.
- Fixed an issue where clearing the queue of an instance with non-word
  characters in the instance name would raise an error. Queues can now be
  cleared properly, regardless of the instance name.

### Other Changes

- Reduced redundancy in the API calls made by the UI.
- Removed lingering internal references to beer garden v2 naming conventions.

## 3.14.0

6/28/22

### Added Features

- The request output page now provides an option to render output that exceeds
  the display size threshold. Note that the ability to successfully render such
  output depends on both the output size and the client's available resources.
  (Issue #1338)
- A Command Publishing Blocklist is now available. Commands on remote gardens
  that are added to this list will not have their results published back up to
  the parent. (Issue #1310)
- When launching a garden for the first time, the default user for running
  plugins is now distinct from the default admin user. (Issue #1309)
- Improved display of multiline comments on requests. (Issue #242)
- Improved feedback when performing a garden sync. (Issue #1299)
- Roles are now synced to downstream gardens when performing a user sync. (Issue
  #1302)

### Bug Fixes

- The namespaces and systems are now correctly displayed for the local garden in
  both the API response and the garden admin view. (Issue #1300)
- Sensitive message queue connection information is no longer returned with the
  systems API endpoint response. (Issue #1301)

### Other Changes

- The superuser role is now internally managed and no longer needs to be
  specifically listed in the role definition file. (Issue #1306)

## 3.13.0

4/12/22

**NOTE:** This release fixes an issue where client certificates would not be
sent to rabbitmq, even if beer garden was configured to do so. Connecting to
rabbitmq with certificates currently requires that the provided certificate be a
key and certificate bundle. Please be aware that in certain configurations where
the certificate is already set and is not a bundle, your connection to rabbitmq
may fail under this release. To fix this, switch your certificate to be a bundle
that also includes the key.

### Bug Fixes

- Client certificates are now properly used when connecting to rabbitmq (Issue
  #1288).
- Column filtering headers on the Request page are now properly aligned (Issue
  #1286)
- Login form now provides feedback when entering invalid credentials (Issue
  #1280)

### Other Changes

- The bgio/beer-garden:3-debian image and related images have been modified to
  more closely align with the alpine image. Usage of the debian image should now
  be the same as that of the alpine image.

## 3.12.0

3/21/22

### Added Features

- A "Change Password" option has been added to the ☰ in the top right of the UI.
  (Issue #1262)
- User management has been added to the UI for creating users and managing their
  role assignments. This is available via a new "Users" option under the admin
  menu. (Issue #1262)
- Requests now list the user that initiated the request. (Issue #1263)
- Users are now granted implicit access to any requests that they create. (Issue
  #1264)
- It is now possible to sync users and their role assignments between gardens.
  (Issue #1265)
- A default admin user and superuser role will now be created during the first
  startup of a new garden. (Issue #1274)

### Bug Fixes

- Overly noisy "ERROR" event messages have been eliminated from the logs. These
  had been especially prevalent in setups with remote gardens that were more
  than a single hop away (i.e. "grandchildren"). (Issue #1271)

### Other Changes

- A [security](https://beer-garden.io/docs/app/security/) section has been added
  to the documentation on beer-garden.io, detailing how to use many of the User
  management related features in this release.

## 3.11.0

2/9/22

### Added Features

- Updates in status in the user interface (via WebSockets) are now filtered
  according to a user's authorization, the same as HTTP API requests. (Issue
  #1243)
- The user interface now preemptively refreshes user access tokens so that a
  user will not be automatically logged out after a short period of inactivity.
  (Issue #1247)
- User interface elements are now hidden or displayed according to a user's
  authorization to access their functionality. (Issue #1179 & Issue #1250)
- Users can now import and export Garden connection configurations via the user
  interface. (Issue #1192 & Issue #1141)

### Bug Fixes

- The Job error count now correctly also reflects those Jobs that fail due to an
  exception, (Issue #1225)
- Job scheduler request handling now properly keeps track of which requests have
  finished. (Issue #1214)

### Other Changes

- Added basic documentation for authentication and authorization features added
  to Beer-garden in previous releases. (Issue #1241)

## 3.10.0

1/4/22

### Added Features

- File parameters on requests are now cleaned up by the pruner per the
  `db.ttl.file` setting. (Issue #1215)
- File parameters are now cleaned up when the corresponding request is removed.
  (Issue #1215)
- Reduce log noise generated from ERROR events. (Issue #1213)

### Bug Fixes

- Request parameter and output data stored in GridFS no longer gets duplicated
  throughout the life of a request. (Issue #1216)
- Request `status_updated_at` field on requests from child gardens is now
  properly preserved. (Issue #1143)
- The DELETE method on the /api/v1/gardens endpoint has been restored. (Issue
  #1230)

### Other Changes

- Added backend support for a command publishing blocklist that prevents
  requests from listed commands from being published up to a parent garden. User
  access to this feature will follow in a future release. (Issue #877)

## 3.9.0

12/8/21

### Added Features

- The `status_updated_at` timestamp is now displayed on the Request view page.
  (Issue #1142)
- The `/api/v1/job/<id>/execute` endpoint now takes an optional `reset_interval`
  parameter which, when set to true, will update the next run time of an
  interval trigger job to be based on the current adhoc execution, rather than
  keeping the next run time that was based on the previously scheduled
  execution. (Issue #1173)
- Command parameters of type `Bytes` are now rendered as a file upload dialog in
  the tasking interface. Files provided this way will be properly sent down to
  remote gardens for tasking, unlike the `Base64` paramter type. For this
  reason, it is recommended that `Bytes` be used for parameters that intend to
  take a file as input. (Issue #1165)

### Bug Fixes

- Child requests are once again properly returned via the `/api/v1/request`
  endpoint and properly displayed on the request page in the UI (Issue #1218)

### Other Changes

- Added the following for use in future authorization related features:
  - A trusted header login handler for authenticating users based on request
    headers that indicate the username and a list of group memberships. (Issue
    #1198)
  - Improved handling of refresh tokens in the UI (Issue #1187)
  - Add authorization checks to the `/api/v1/forward` endpoint. (Issue #1207)

## 3.8.1

12/7/21

### Bug Fixes

- Fixed an issue that prevented tasking of commands without parameters on remote
  gardens (Issue #1209)

## 3.8.0

11/18/21

### Added Features

- Requests now have a `status_updated_at` field representing the time of the
  last status change. (Issue #1132)
- Added the ability to import and export jobs via the Scheduler page on the UI
  (Issue #1034)
- Added the ability to do ad-hoc runs of scheduled jobs via both the API and UI
  (Issues #1062, #1066)

### Bug Fixes

- Properly validate input on the job import API (`/api/v1/import/job`) (Issue
  #1178)
- Dependency versions for development and deployment are now consistent (Issue
  #1182)

### Other Changes

- Added the following for use in future authorization related features:
  - Refresh token support (Issue #1171)
  - The ability to enable permissions based authorization checks to the API
    endpoints (Issues #1154, #1170)
  - Various changes to the UI to support login / logout and refresh token
    handling (Issue #1147)
  - Added a concept of "global" permissions (Issue #1168)

## 3.7.1

10/15/21

### Added Features

- Login endpoint added allowing user/password entry to receive a _JWT_ auth
  token (Issue #1134)
- The `get_current_user` method in the `BaseHandler` class now gets the `User`
  object based on the _JWT_ auth token (Issue #1144)
- Local and remote plugin logging config files now separated (Issue #817)
- Helper functions created to determine a user's permissions (Issue #1122)

### Bug Fixes

- Hidden files in a plugin directory no longer show an error in the logs (Issue
  #1097)
- File parameters are now handled correctly and a file posted to a child garden
  from the parent is correctly encoded and compressed for transport (Issue
  #1055)
- Dead runners on a child garden now correctly show their status on the parent's
  UI (Issue #809)
- Stale systems are now removed when syncing child gardens (Issue #1101)
- Large requests now better determined whether they need to be stored in GridFS
  (Issue #1038)

### Other Changes

- Project is now able to accept pull requests from those who are working from a
  fork
- Contribution guide updated

## 3.6.0

9/22/21

### Added Features

- Added new api endpoints for importing and exporting jobs (Issue #1067)

### Bug Fixes

- It is no longer possible to create multiple gardens sharing the same name
  (Issue #727)
- GET and DELETE against the garden api endpoint now return the correct response
  codes (Issue #1110)
- Fixed an issue where internal event processors were incorrectly modifying
  events (Issue #978)
- Garden connection configuration is now properly displayed in the UI when
  default values are being used (Issue #1104)
- Connection reliability fixes for the stomp entrypoint (Issue #1102)

### Other Changes

- Added the following for use in future authorization related features:
  - Authorization related database models (Issue #1089)
  - The ability to load role definitions from a configuration file (Issue #1091)
- Updated library dependency versions

## 3.5.0

8/18/21

### Added Features

- Command-based choices request will now time out after 30 seconds
- Theme selection now persisted in browser storage
- Added config option for changing commands of non-dev systems

### Bug Fixes

- Command-based choices now wait for an instance to be selected
- Read-log requests now fully formed
- Fixed issue where gardens with certain characters in their name could not be
  accessed
- Republishing a modified event when child request changes
- Fixed operations being routed to incorrect gardens in certain cases
- Command-based choices now show an indication when request fails

### Other Changes

- Setting timezone to UTC in docker image

## 3.4.1

8/2/21

### Bug Fixes

- Jobs removed during an execution no longer respawn upon completion (Issue
  #1081/ PR #1084)

## 3.4.0

6/24/21

### Added Features

- Scheduled jobs now have a timeout field (Issue #1046 / PR #1049)
- Forwarding REST calls now support `blocking` and `timeout` parameters (Issue
  #895 / PR #325)
- Bytes-type parameters are now supported (Issue #991 / PR #996)
- Systems can now have UI templates (Issue #997 / PR #1005)
- Commands now have a metadata field (Issue #358 / PR #998)

### Bug Fixes

- Scheduled job now displays next run time correctly (Issue #972 / PR #1059)
- Handling request cancellation events from child gardens (Issue #932 / PR
  #1056)
- Better error handling when HTTP connection from child to parent garden fails
  (Issue #1035 / PR #1037)
- Changed standard nginx config to allow for larger request output (Issue #1027
  / PR #1032)
- Large child output no longer prevents parent output from being displayed
  (Issue #1026 / PR #1030)
- Better error message when creating a Request with an incorrect namespace
  (Issue #1017 / PR #1024)
- System attributes (like description) can now be cleared (Issue #1002 / PR
  #1003)
- Fixed issue with plugin log reads immediately timing out (Issue #999 / PR
  #1000)

### Other Changes

- Moved status icon on request view page (Issue #1041 / PR #1042)

## 3.3.0

4/23/21

### Added Features

- Can now modify scheduled jobs (Issue #294 / PR #988)

### Bug Fixes

- Fixed file parameters regression (Issue #992 / PR #995)
- Better handling for out-of-order request updates from child gardens (Issue
  #982 / PR #993)

## 3.2.3

4/16/21

### Bug Fixes

- Fixed regression where headers were not set when sending STOMP messages (Issue
  #969 / PR #970)
- System creation events should now be handled by all entry points (Issue #949 /
  PR #971)
- Stomp entry point no longer mangles event objects (Issue #978 / PR #979)
- Child request view starts as collapsed on request view page (Issue #984 / PR
  #985)

### Other Changes

- Changed STOMP configuration items (PR #968)

## 3.2.2

4/12/21

### Bug Fixes

- Fixed error where certain database models would hold onto references (Issue
  #959 / PR #960)
- Fixed various issues with TLS stomp connections (Issue #946 / PR #947)
- Garden sync operations now work more consistently (Issue #941 / PR #961)

### Other Changes

- Change to how child garden connection parameters are stored (Issue #912 / PR
  #962)

## 3.2.1

4/9/21

### Bug Fixes

- Scheduled jobs now work without a namespace (Issue #952 / PR #954)

### Other Changes

- UI image no longer uses IPv6 by default (Issue #950 / PR #951)

## 3.2.0

4/1/21

### Bug Fixes

- Better error message when request choices validation times out (Issue #938 /
  PR #945)
- Fixes to STOMP connection behavior (Issue #914 / PR #917, #935)
- No longer possible to define a Garden connection type as Local (Issue #906 /
  PR #909)
- Fixed case where incorrect STOMP config could prevent startup (Issue #907 / PR
  #910)
- Errors when changing garden connection info will be displayed (Issue #903 / PR
  #908)
- Request creation no longer generating extraneous error logs (Issue #902 / PR
  #911)
- Creating request for a child garden no longer shows UI error (Issue #893 / PR
  #894)
- Preventing incorrect namespace value from breaking notifications (Issue #890 /
  PR #892)
- Fixed problems with HTTP parent/child connection parameters (Issue #878, #879,
  #897 / PR #884, #899, #901)
- Garden names now support Unicode (Issue #875 / PR #885)
- Improved error logging for HTTP parent/child communication errors (Issue #873
  / PR #889)

### Added Features

- Added descriptions to system admin page (Issue #840 / PR #843)

### Other Changes

- Event notifications are always wrapped in Operations (Issue #918 / PR #920)

## 3.1.1

2/5/21

### Bug Fixes

- Database migration script no longer requires has_parent field (Issue #868 / PR
  #869)

## 3.1.0

2/5/21

### Bug Fixes

- Improved the position of the popover shown for a parent request (Issue #862 /
  PR #865)
- Checkbox label on commands page now works correctly (Issue #860 / PR #866)
- Fixing incorrect Request collection name (Issue #833 / PR #834)

### Added Features

- Requests based on a hidden command will now be marked as hidden themselves
  (Issue #414 / PR #849)

### Other Changes

- Request index page checkbox labels have been tweaked (Issue #861 / PR #864)
- Beer-garden systemd process now runs with umask 0002 (Issue #816 / PR #844)

## 3.0.5

1/11/21

### Bug Fixes

- System Queue Management Not Working on Admin Page(Issue #823 / PR #824)
- Scheduler Not Rendering Trigger Form (Issue #819 / PR #821)
- Local plugin runner not removed during system purge (Issue #810 / PR #822)
- Unassociated Runner not displayed when there are no systems (Issue #805 / PR
  #808)
- Now able to delete System when Child Garden is down (Issue #749 / PR #798)
- Regigersty empty command list on existing System resulted in no changes to
  commands list (Issue #806 / PR #807)
- Fixed issue where Garden updates failed if no Configuration was provided (PR
  #801)
- Moved metadata field into STOMP shutdown event properly (PR #802)

### Added Features

- Run systemd service as beer-garden user (Issue #816 / PR #818)
- Warn when beer.conf results in no instances (Issue #796 / PR #804)
- Entry Points now emit Brewtils Event when started (PR #800)
- Adding Checkers for Code Complexity and Security to PR Actions (PR #812)
- Self-closing non-void tags are not great in HTML5 (PR #814)
- Adding log message when logging config file is changed (PR #826)

## 3.0.4

12/22/20

### Bug Fixes

- Fixed issue with entry point status event publishing

## 3.0.3

12/22/20

### Added Features

- Parent and child gardens can now use Stomp-based communication (#761)
- Can now create a child garden using the UI (#726)

### Bug Fixes

- Fixed regression that made it impossible to removed remote plugins (#794)
- Better error handling during system removal (#749, #771)

## 3.0.2

12/15/20

### Added Features

- Unassociated runners are now shown on the System Admin page (#708)
- Can now pass files as parameters (#368)

### Bug Fixes

- Shutdown procedure is more robust when running under systemd (#770)
- Corrected tooltip for System Admin page start button (#768)
- Stopped certain events from generating UI console errors (#764)
- Better error information when using Pour it Again on a removed command (#624)

## 3.0.1

11/12/20

### Bug Fixes

- Fix issue preventing clean shutdown on Python 3.7 (#738)

## 3.0.0

11/10/20

Note: This is a major release. Please check out the
[site](https://beer-garden.io/) for more in-depth documentation.

### Added Features

- Scheduler now supports triggering from file events (#647)
- jquery and lodash objects are now available when creating custom templates
  (#589)
- Table page length selections in UI are persisted in browser storage (#560)
- Local plugins can now use an alternate python interpreter (#492)
- Request output with a size greater than 16MB is now supported (#407)
- Button added to Request View page for downloading output (#361)
- Additional REST endpoint for Request output (#361)
- Systems can now be grouped by namespace (#284)
- Can now mark commands as hidden (#269)
- The UI Output and Parameters displays can now be expanded (#170)
- Separate gardens can now communicate via REST API
- Actions can be initiated with STOMP messages in addition to the REST API
- Plugin logs can now be retrieved and displayed on the UI System Admin page
- All plugins automatically request a logging configuration from Beer-garden

### Other Changes

- UI Queue Admin functionality has been moved into System Admin page (#533)
- Drop official support for CentOS 6 (#225)
- Logging config files are now yaml by default (#89)
- Brew-view & Bartender have been merged into a single Beer-garden application
  (#87)
- UI has been pulled out into a separate application
- Default `max_instances` value for plugins is -1 (no maximum)
- User interface has been streamlined
- Python version bundled with rpm is now 3.7 instead of 3.6
- Commands no longer have an ID field

### Removed

- Publishing events to RabbitMQ and Mongo has been removed (#681)
- Authentication / Authorization functionality: Users, Roles, Login, etc.

## 2.4.18

10/27/20 Brew-view 2.4.19, Bartender 2.4.8, BG-utils 2.4.10

### Added Features

- Can now inject specific host environment variables into local plugin processes
  (#686)

## 2.4.17

10/13/20 Brew-view 2.4.19, Bartender 2.4.7, BG-utils 2.4.10

### Bug Fixes

- Fixed command invocation error when request has no parameters (#351)

## 2.4.16

9/23/20 Brew-view 2.4.19, Bartender 2.4.7, BG-utils 2.4.10

### Bug Fixes

- Removed mongo model caching from Pruner. Releasing memory once the delete is
  completed (#604)

## 2.4.15

2/20/20 Brew-view 2.4.19, Bartender 2.4.6, BG-utils 2.4.10

### Bug Fixes

- Start and end dates are correctly applied to new interval jobs (#431)

## 2.4.14

1/30/20 Brew-view 2.4.18, Bartender 2.4.6, BG-utils 2.4.9

### Bug Fixes

- Returning 418 status code when a model is too large to save (#308)

## 2.4.13

1/14/20 Brew-view 2.4.17, Bartender 2.4.6, BG-utils 2.4.9

### Bug Fixes

- Fixed issue where scheduler would not work with self-signed cert (#391)

## 2.4.12

12/5/19 Brew-view 2.4.16, Bartender 2.4.6, BG-utils 2.4.9

### Added Features

- Added configuration flag to allow rendering unsanitized output (#360)

## 2.4.11

11/12/19 Brew-view 2.4.15, Bartender 2.4.6, BG-utils 2.4.9

### Bug Fixes

- Requests should now survive a broker restart (#352)
- Fixed issue where admin role and user pages could fail to update (#345)

### Other Changes

- Admin queues are now durable (#356)
- Admin queues are no longer created with the auto-delete flag (#350)

## 2.4.10

9/27/19 Brew-view 2.4.14, Bartender 2.4.5, BG-utils 2.4.8

### Bug Fixes

- Static choices with alternate display text no longer fail validation (#325)

### Other Changes

- Typeahead parameters now use a scrollable display (#318)
- Better stacktrace logging for local plugins (#317)

## 2.4.9

9/5/19 Brew-view 2.4.13, Bartender 2.4.4, BG-utils 2.4.8

### Bug Fixes

- HTML output is now rendered correctly (#312)

### Other Changes

- Now using npm instead of yarn

## 2.4.8

6/27/19 Brew-view 2.4.12, Bartender 2.4.4, BG-utils 2.4.8

### Bug Fixes

- Semicolon in request index page filters no longer breaks (#302)
- Granfana link descriptions on about page respect application name (#301)
- Frontend websocket connection now handles non-default base path (#298)

### Added Features

- Support for Pika v1 (#305)
- Scheduled jobs can now specify a max number of concurrent executions (#209)
- Interval jobs can now reschedule based on prior run completion (#209)

## 2.4.7

4/24/19 Brew-view 2.4.11, Bartender 2.4.3, BG-utils 2.4.7

### Bug Fixes

- Fixed configuration generation regression caused by #224 (#254)
- Child requests cannot be created after the parent is completed (#252)
- When mongo pruner removes a request the children are also removed (#246)
- Fixed issue that could cause mongo pruner to not run (#245)
- Mongo pruner will only directly remove top-level requests (#244)

### Added Features

- Toggle for displaying child requests on the index page (#248)
- Added button for refreshing request index without reloading the page (#236)
- Show a notification on request index page when changes occur (#180)

## 2.4.6

2/22/19 Brew-view 2.4.10, Bartender 2.4.2, BG-utils 2.4.6

### Bug Fixes

- Request index page overall search no longer specifies a hint (#235)
- Bartender errors correctly propagate back through thrift interface (#229)
- Removed unique index with potential to cause system registration issues (#222)
- Dynamic choices URL source works correctly with a list of strings (#218)
- All files correctly removed when upgrading using the rpm (#215)

### Added Features

- Config file upgrades can now be converted between json and yaml (#72)
- Centos 7 rpm install now uses real systemd unit files (#17)

### Other Changes

- Config file extensions for rpm install are now .yaml, not .yml (#226)
- Config files no longer contain bootstrap entries (#224)

## 2.4.5

1/11/19 Brew-view 2.4.7, Bartender 2.4.1, BG-utils 2.4.2

### Bug Fixes

- Bartender avoids extra network call if shut down while still starting (#214)
- Correct Brew-view startup failure when authentication is enabled (#207)
- No longer hanging if Rabbit broker runs out of resources (#203)
- Errors loading a local plugin will no longer affect subsequent plugins (#202)
- Fixed UI bug where more than one plugin version was considered 'latest' (#200)
- Better error handling for simultaneous index creation (#198)
- Initializing Prometheus counts correctly on startup (#197)
- Accounted for magic comment when building local rpm (#196)
- Styling fix for Systems Management page (#174)
- Changing choices configuration no longer requires removing System (#58)

### Added Features

- Request view page will show spinner while request is in progress (#204)

### Other Changes

- Increased default Bartender timeout to 13 seconds (#182)
- Added additional indexes to increase Request Index page performance (#105)

## 2.4.4

10/9/18 Brew-view 2.4.6, Bartender 2.4.0 BG-utils 2.4.0

### Bug Fixes

- Fixed a race that could cause request creation to wait forever (#195)

### Added Features

- Added Instance deletion endpoint to REST API

## 2.4.3

9/25/18 Brew-view 2.4.5, Bartender 2.4.0, BG-utils 2.4.0

### Bug Fixes

- Corrected problem with brew-view escalating CPU usage (#187)
- Select boxes in the UI now have a maximum height (#169)

## 2.4.2

9/25/18 Brew-view 2.4.4, Bartender 2.4.0, BG-utils 2.4.0

### Bug Fixes

- Request create timeout is now -1 by default to match pre-2.4 behavior (#183)
- The landing page now links newly-created systems correctly (#181)

### Other Changes

- Changed use of newly-reserved 'async' keyword to support Python 3.7 (#175)

## 2.4.1

9/5/18 Brew-view 2.4.1, Bartender 2.4.0, BG-utils 2.4.0

### Bug Fixes

- Fixed issue with spinner always being shown on some pages (#172)

## 2.4.0

9/5/18 Brew-view 2.4.0, Bartender 2.4.0, BG-utils 2.4.0

### Added Features

- 'Created' filtering in request index view now supports second precision (#153)
- Browser window title now reflects current page (#145)
- Brew-view responses now have a header specifying the beer-garden version (#85)
- Webapp no longer relies on IDs in the URL (#98)
- Configuration file will be updated on application startup (#79)
- Connections to RabbitMQ can now be TLS (#74)
- System list endpoint can now return only certain system fields (#70)
- Prometheus metrics and Grafana dashboards (#68, #69)
- Actions on the system management page are more responsive (#67)
- Configuration files can now be yaml (#66)
- Dynamic choices can now use the instance name as an input (#45)
- User / authentication support (#35)
- Request creation can now wait for completion without polling (brew-view #16)
- Periodic request scheduler (#10)

### Bug Fixes

- Bartender checks for connection to Brew-view before Mongo to fix a race (#160)
- Corrected condition that could cause 'Error: ' to flash on request view (#151)
- Request view will continue to refresh even if a child has errored (#122)
- Fixed issue where /var/run/beer-garden was removed after rpm install (#113)
- Setting queue-level TTL for admin queue messages (#101)
- Data persisted in the webapp using local storage instead of cookies (#92)
- Bartender will error if SSL error occurs during Brew-view check (#65)
- Local plugins are better about logging stacktraces (#57)
- Date on request index page is always UTC (brew-view #56)
- Fixing support for Unicode string values when using Python 2 (#54)
- Nested request display looks better when using slate theme (#41)

### Other Changes

- Request index spinner icon looks better on slate theme (#155)
- Split system and instance columns on request index page (#103)

## 2.3.9

6/14/18 Brew-view 2.3.10, Bartender 2.3.7, BG-utils 2.3.6

### Bug Fixes

- Re-added Request indexes that were removed in 2.3.7

## 2.3.8

6/12/18 Brew-view 2.3.9, Bartender 2.3.6, BG-utils 2.3.4

### Bug Fixes

- Fixed problem with new versions of Marshmallow causing empty requests to be
  returned from the request list endpoint

## 2.3.7

6/7/18 Brew-view 2.3.8, Bartender 2.3.6, BG-utils 2.3.4

This release addresses two critical problems with database performance. To
support the fix an additional field was added to the Request model and the
indexes for the Request collection were updated.

**When updating to this version the Request collection will be updated to
reflect these changes.** This will happen automatically and requires no action
on the part of administrator. Status messages will be logged at the WARNING
level as the upgrade occurs.

See issue #84 for a detailed explanation.

### Bug Fixes

- Database operations sometimes timed out on slow networks due to configuration
  error (#84)

### Other Changes

- Reworked database indexes so Request queries are more efficient (#84)

## 2.3.6

4/6/18 Brew-view 2.3.6, Bartender 2.3.5, BG-utils 2.3.3

### Added Features

- Using RabbitMQ publisher confirms when publishing requests (#37)
- Brew-view accepts ca_cert, ca_path, and client_cert_verify configuration
  options (beer-garden/brew-view#43)
- Bartender now explictly checks for connectivity to Mongo and RabbitMQ admin
  interface on startup (#38, #48)

### Bug Fixes

- Status monitor no longer continuously restarts when RabbitMQ connectivity is
  lost
- Clearing queues now works with Rabbit 3.7
- Child rows in nested request display now show correct created time
- Command-based dynamic choices now work without a 'default' instance (#47)

### Other Changes

- Adding explict support for Python 3.4
- Using non-Brewmaster exceptions from Brewtils
- Using pytest instead of nose to run tests

## 2.3.5

4/3/18 Brew-view 2.3.5, Bartender 2.3.4, BG-utils 2.3.3

### Added Features

- Attempting to update a completed request without actually modifiying data is
  no longer an error (beer-garden/brew-view#49)

### Bug Fixes

- Configuration file generation fix for Python 2

## 2.3.3

2/21/18 Brew-view 2.3.3, Bartender 2.3.3, BG-utils 2.3.2

### Bug Fixes

- Bartender shutdown will now be clean even before making Brew-view and RabbitMQ
  connections

### Other Changes

- Using [Yapconf] for configuration loading
- Running Flake8 linting on source and tests

## 2.3.1

2/5/18 Brew-view 2.3.1, Bartender 2.3.0, BG-utils 2.3.0

### Bug Fixes

- Fixing issue with manual request creation targeting incorrect system

## 2.3.0

1/26/18

### Added Features

- Bartender can now be configured to skip server certificate verification when
  making HTTPS requests
- Added Bartender custom CA certificate configuration option
- Timestamps now have true millisecond precision on platforms that support it
- Plugins can now specify `max_instances` as a keyword parameter without needing
  to define a System
- Command Index page now supports pagination, cosmetic changes
- Added ability to specify a textarea be used as the input for a Parameter
- System Admin page now has links to the individual System pages
- Requests that incorrectly fail frontend validation can now be modified and
  sent manually
- Reworked fronted sidebar to be clearer when multiple verions of a System are
  registered
- Dark theme for frontend
- New Parameter types: date and datetime
- Searching Request index by 'created' field now uses datepickers
- REST API can now be served with a URL prefix
- Notifications are now published to RabbitMQ and/or a specified URL when
  significant events occur

### Bug Fixes

- Multi Parameters that are type 'Dictionary' now work correctly
- Corrected RabbitMQ users - the 'normal' user is now only used by plugins and
  only needs read permission
- 'Any' Parameters that are also multi no longer disappear when transitioning
  from valid to invalid
- Fixed possible temporary error when deleting a system
- Better support for large number of concurrent plugin startups
- Corrected the validation icon and close button overlap for string parameters
  inside an array

### Other Changes

- Systems can no longer be registered with the same display name and version as
  an existing System
- The attempt to update a Request after its processed now has a maximum retry
  count
- Better data integrity by only allowing certain Request status transitions

## 2.1.1

11/21/17

### Bug Fixes

- Modified System deletion procedure so it works correctly on Systems with no
  Instances
- Fixed bug where validation error during first-time System registration
  resulted in an empty System

## 2.1.0

10/23/17

### Added Features

- Added popover icon with an explanation for a Request's status to the Request
  View page
- 'Make it Happen!' buttons are now middle-clickable
- Added sorting to Queue Management table
- ACTION-type requests can now be aged off similar to INFO-type requests
- Command descriptions can now be changed without updating the System version
- Added `updated_at` field to `Request` model
- Added `admin`, `queues`, and `config` endpoints to Swagger
- Brewtils: `SystemClient` now allows specifying a `client_cert`
- Brewtils: `RestClient` now reuses the same session for subsequent connections
- Typeaheads immediately display choices when focused
- Standardized Remote Plugin logging configuration
- Choices providers can now return a simple list
- PATCH requests no longer need to be wrapped in an `operations` envelope
- UI will display a warning banner when attempting to make a request on a
  non-RUNNING instance
- Request creation endpoint now includes a header with the instance status in
  the response
- Available choices for one parameter can now depend on the current value of
  another parameter
- Brewtils: Added domain-specific language for dynamic choices configuration
- Brewtils: `SystemClient` can now make non-blocking requests
- Search functionality on the Command Index page
- Added `metadata` field to Instance model
- Brewtils: `RestClient` and `EasyClient` now support PATCHing a `System`

### Bug Fixes

- Link to RabbitMQ Admin page now works correctly with non-default virtual host
- Large (>4MB) output no longer causes a Request to fail to complete
- Better handling of timeout failures during Request creation
- Number types no longer need be be selected in a Typeahead
- Removed default model values that could cause serialization inconsistencies
- System descriptors (description, display name, icon name, metadata) now always
  updated during startup
- Corrected display for a multi string Parameter with choices
- Stricter type validation when making a request with string, integer, or
  boolean parameters
- Added TTL to Admin messages so they don't persist forever
- Better handling of null values in the frontend
- Validating instance_name during request creation
- Reworked message processing to remove the possibility of a failed request
  being stuck in 'IN_PROGRESS'
- Correctly handle custom form definitions with a top-level array
- Increased startup reliability for Systems with many (>15) Instances
- Bartender helper threads can no longer hang shutdown
- POST and PATCH requests without a `content-type` header now return status code
  400
- Better select control placeholder text
- Requests with output type 'JSON' will now have JSON error messages
- Smarter reconnect logic when the RabbitMQ connection fails
- Attempting to remove 'orphaned' commands if any are found during a query

### Deprecations / Removals

- The following API endpoints are deprecated:
  - POST `/api/v1/admin/system`
  - GET `/api/v1/admin/queues`
  - DELETE `/api/v1/admin/queues`
  - DELETE `/api/v1/admin/queues/{queue_name}`
- Brewtils: `multithreaded` argument to `PluginBase` has been superseded by
  `max_concurrent`
- Brewtils: These decorators are now deprecated:
  - `@command_registrar`, instead use `@system`
  - `@plugin_param`, instead use `@parameter`
  - `@register`, instead use `@command`
- These classes are now deprecated:
  - `BrewmasterSchemaParser`, instead use `SchemaParser`
  - `BrewmasterRestClient`, instead use `RestClient`
  - `BrewmasterEasyClient`, instead use `EasyClient`
  - `BrewmasterSystemClient`, instead use `SystemClient`

### Other Changes

- Searching on Request Index page no longer searches request output
- Reset button on the Command View page ignore 'Pour it Again' values and always
  reset to defaults
- Brewtils: Request processing now occurs inside of a `ThreadPoolExecutor`
  thread
- Using Webpack to bundle frontend resources
- Removed dependencies on compiled Python packages (#196) and Flask
- Using the `subprocess32` module to run Local Plugins
- Local plugins no longer run in their own separate process groups
- Local and Remote plugins are now functionally identical
- Improved concurrency by making all Thrift calls asynchronous

## 2.0.4

8/04/17

### Bug Fixes

- Corrected typo in request index page that prevented filtering for IN_PROGRESS
  requests from working

## 2.0.3

8/01/17

### Bug Fixes

- Reworked request index query to address performance bottleneck

## 2.0.2

7/26/17

### Bug Fixes

- Fixed frontend validation problem for a nullable boolean parameter with a null
  default

## 2.0.1

7/14/17

### Bug Fixes

- Added Object.assign shim for compatability with older browsers

## 2.0.0

7/5/17

### Added Features

- Support for remote plugins
- Support for custom HTML templates on request pages
- Support for Dynamic choices
- Support for starting/stopping individual Instances
- Support for display names of a plugin
- Support for metadata for a plugin
- Support for Python 3

### Bug Fixes

- Optional model with default values
- Bug where nested parameters would not get checked in system validation
- GUI bug where timestamps for child request didnt look right
- Bug with optional list arguments
- Bug where nested request output type didnt look right

### Other Changes

- Added better exception handling to API
- Better error reporting for serialization failures
- The system model has changed
- The command model has changed
- RabbitMQ now uses a topic instead of an exchange

### Security

- All Docker images have been upgraded
- We now build CentOS 6 and CentOS7 RPMs

## 1.1.0

### Added Features

- Support for auto-reconnect to brew-view if it is down on startup
- Support for stopping, starting and reloading plugins
- Support for dynamically deploying new plugins
- Support for output_type for Requests
- This changelog

## 1.0.4

7/19/2016

### Added Features

- Support for Multi-threaded, single instance plugins
- Support for nested requests
- Support for INFO Command Types
- Support for comments on requests
- Support for purging INFO commands

### Bug Fixes

- Bug where RPMs would not get correctly updated

### Other Changes

- Join times for threads to be non-zero. This greatly reduces CPU utilization

## 1.0.3

12/30/2015

### Bug Fixes

- Bug where Plugins would not work with non-ssl enabled versions of brew-view

## 1.0.2

12/3/15

### Security

- Added SSL Support

## 1.0.1

11/10/15

### Other Changes

- Bumped bg-utils version

## 1.0.0

10/2/15

### Added Features

- Support for Local Plugins
- Initial Build of the Backend Threads
- Support for Validating Requests
- Support for Processing Requests
- Support for clearing a queue
- Support for getting a System state
- Support for Stopping a System
- Support for Starting a System
- Support for Restarting a System
- Support for killing a System
- Support for Stopping All Systems
- Support for Starting All Systems
- Support for Killing All Systems
- Support for getting Bartender version
- Support for ping
- Support for building/deploying as an RPM
- Support for easily generating logging and configuration files

[yapconf]: https://github.com/loganasherjones/yapconf<|MERGE_RESOLUTION|>--- conflicted
+++ resolved
@@ -4,11 +4,8 @@
 
 TBD
 
-<<<<<<< HEAD
 - Fixed large output handling when updating parent requests
-=======
 - Upgraded Font-Awesome to Free version of 6.5.x
->>>>>>> 4d0cfc60
 - Refactored Mongo pruner to use APScheduler
 - Autobrew supports args and kwargs provided to client class
 - Updated order of Hidden and Command Type icons on Command Index and Request View pages
