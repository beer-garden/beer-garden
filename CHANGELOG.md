--- conflicted
+++ resolved
@@ -1,18 +1,11 @@
 # Beer Garden Changelog
 
-<<<<<<< HEAD
 # 3.20.0
 
 TBD
 
 - Adds Is Alive check for Entry Points, if sub process is killed externally then it is restarted
-=======
-# 3.19.2
-
-TBD
-
 - Add error handling if Subscriber Request has exception at creation
->>>>>>> 77ec624a
 
 # 3.19.1
 
