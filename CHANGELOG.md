# Beer Garden Changelog

# 3.27.2

TBD

<<<<<<< HEAD
- Fixed issue where Topic delete was called with `args` instead of `kwargs`
=======
- Updated each `handle_event` function to be processed in independent threads
- Beer Garden will only emit locally generated events to any listening or configured APIs. 
- Fixed bug where Garden Sync response doesn't null check before evaluating API response
- Fixed issue where if user sync with child garden fails at startup will stop Beer Garden
- Fixed issue where Requester was added to requests when auth was disabled
>>>>>>> 835e13a5

# 3.27.1

8/21/2024

- Added REQUIRES list and REQUIRES_TIMEOUT in beer.conf. Plugins will wait for system dependencies before starting.
- Fixed APM Service name to clean string based with only alphanumeric characters, spaces, underscores, and dashes
- Fixed issue where Dead runners did not appear on the Unassociated Runners list
- Start support for Python 3.12.2+: [cpython ticket](https://github.com/python/cpython/issues/111615) has been resolved
- Expanded index checks at the start of Beer Garden to include User, Role, User Tokens, Topics, and Replication
- Fixed issue where invalid requests threw errors in Request handler for REQUEST_UPDATE

# 3.26.5

8/20/2024

- Backdating Patch: Fixed issue where Dead runners did not appear on the Unassociated Runners list (Not included in 3.27.0 Release)

# 3.27.0

8/13/2024

- Added file trigger jobs to scheduler to monitor directory for file changes. If a watched file change event occurs, it will fire the
specified request. File trigger can be customized using regex, recursively monitoring sub-directories, or by watching one or more file
change events (i.e. create, modify, move, or delete).
- Request auto refresh configurable through `ui.auto_refresh` config option.
- Added additional matching for topic subscriptions to include full string, empty, None, and regular expressions.
- Fixed Request system version to return actual system version instead of parsed version when using latest.
- Expanded the Topics API to support `api/v1/topics/name/` for passing `topic.name` as a variable instead of `topic.id`
- Add counter support for Topics/Subscribers that are triggered to generate requests
- New feature to track the last N heartbeats timestamps for Instances and Gardens. The range to history stored is 
  controlled by configurations `garden.status_history` and `plugin.status_history`
- Added Replication Awareness to ensure only one Replicated instance can process the scheduled jobs.
- Adds Model Checks for DB collections to ensure classes can properly load between upgrades.
- If Beer Garden catches an exception during shutdown, it will os.exit the application after all shutdown procedures are completed.
- Added new metrics collection support for publishing data to Elastic APM for APIs, Router, and Event Handling

## Overhauled User Authentication Logic
- Roles allow filtering on combinations of Garden/Namespace/System Name/System Version/Instance/Command
- User Alias mapping will update the Requester on Child Garden requests based on their alias. Maps requests
  spawned from Child Garden to the local User account if Alias mapping matches.
- When User has Alias accounts, Roles that can be applied to that Child Garden will be forwarded as UpstreamRoles. 
  This is to ensure admin's at the Child Garden can see the permissions utilized to execute Request
- Updated Permission accesses on UI with new Role schema
- Updated API Permission access with new Role schema
- API filters returned data based on User Roles
- Access Token have custom Access and Refresh timeouts based on Users Max Permission that are controlled in the config
- Users and Roles can be loaded through configuration files, and are protected models
- New UI pages for User and Role management
- Upgraded Brewtils version to [3.27.0](https://github.com/beer-garden/brewtils/releases/tag/3.27.0)

# 3.26.4

7/12/2024

- Fixed bug where job updates did not maintian counters
- Fixed bug where bulk job import did not support updates

# 3.26.3

7/10/2024

- Fixed bug that prevented Autobrew Kwargs from being properly passed to the class object
- Supporting Subscriber Types for Generated/Annotated/Dynamic, all stored in Topics Collection for quick reference
- Optimized internal event processing to support API only events
- Updated About page to support new tab for links
- Command publishing blocklist UI and REST API removed
- Fixed Command Index UI bug where breadcrumbs were not shown if Namespace and System Name matched

# 3.26.2

6/6/2024

- Fixed bug where Request View would fail loading Dynamic Choices for TEMP commands
- Fixed bug where configured receiving connections for child Gardens duplicated at restart
- Defaulted all Dynamically loaded commands from the Request View to TEMP

# 3.26.1

5/24/2024

- Fixed icon padding
- Updated Garden Admin page to only update page data based on Local Garden Update Events and notify when a child sync is being processed 
- Fixed logging statement
- Fixed icon order of Child Requests on Request View page
- Updated Publish/Subscribe Request to only support Systems that are in the `RUNNING` status. 
- Updated Topics API to support upserting topics
- Changed various log levels
- Fixed monitoring of Plugin Runners
- Added notification icons to Instances on System Admin page to reflect current status of runner
- Updated Child Request handling to update missing Command Types

# 3.26.0

5/16/2024

- Fixed large output handling when updating parent requests
- Upgraded Font-Awesome to Free version of 6.5.x
- Refactored Mongo pruner to use APScheduler
- Autobrew supports args and kwargs provided to client class
- Updated order of Hidden and Command Type icons on Command Index and Request View pages
- Migrates `Latest` system version from SystemClient to Request API supported
- Adds support for filtering `SystemsList` API on `filter_latest` to return only latest version of each system
- Updated Garden Syncs to include sync of targeted garden children
- Updated Garden Admin page to not show duplicative info alerts
- Updated Garden Update/Delete/Create events to trigger Publish Garden Sync
- Fixed bug in routing logic when syncing Garden 2+ hops away
- Fixed bug where downstream garden deletes on 1-hop did not reflect locally
- Fixed bug where Garden Events caused duplicate Gardens to appear if event came from 2+ hops away

# 3.25.1

5/3/2024

- Added auto refresh checkbox to requests page
- Added support for cross-server parent/child requests
- Reuse existing rabbit admin queue by purging messages instead of creating new queue
- Fixed bug where Auto brew plugins did not parse NAME/VERSION properly from the beer.conf
- Fixed bug where unresponsive Garden API was referencing a non existing configuration for default. New default is -1.
- Fixed bug where Garden unresponsive metadata was cleared during child garden shutdown
- Fixed bug where tailing plugin logs fails if the logs are not updating
- Fixed bug where locally connected plugin commands ran as TEMP did not auto delete after completion
- Fixed bug where commands page did not load properly if opened up directly
- Fixed bug where `Pour It Again` on Request View page was generated before Systems were loaded from API
- Fixed bug where Autobrew plugins passed PLUGIN_ARGS to Client class
- Fixed bug where outstanding Requests will prevent Plugin from shutting down. 

# 3.25.0

4/11/2024

- Added Topics API and classes to support dynamic topic subscribers
- Now show alert on Garden Admin page when a Sync event is seen
- Garden Sync events will update heartbeat status of Receiving Garden APIs
- Utilized the TTL for In_Progress requests to set Expiration windows for Requests on PIKA, to handle backups of requests that Beer Garden has already cancelled.
- Optimized UI Rest calls to load only Local Garden with Children
- Optimized Child Request Event handeling
- Updated how STOMP URL preview is formatted on Garden Admin page
- Configuration update: Prometheus metrics (`metrics.prometheus.enabled`) is now disabled by default
- Configuration update: Default directory for child configs (`children.directory`) is now `./children`
- Configuration update: Default for `ui.cors_enabled` is now True to match example configuration and default behavior of UI docker images
- Fixed order of Gardens and Connections on Garden Admin page
- Fixed bug where STOMP connections for children did not start with Beer Garden startup
- Fixed bug where Child Garden Publishers appeared as Upstream on Garden Admin Page
- Fixed bug where outbound filtering removing Username/Password from STOMP connections for internal events
- Fixed bug where Disabled STOMP Receiving connection could be re-enabled if it is shared and unresponsive
- Fixed bug where child garden plugins are treated like local plugins on the System Admin page
- Fixed bug where pruner dies if it is unable to update cancelled request
- Fixed bug where child requests were stored in database without parent request
- Fixed bug where removing a parent garden failed to remove both parent and child

# 3.24.4

3/11/2024

- Fixed bug where child STOMP Recieving connections where not being saved or configured to listen

# 3.24.3

3/8/2024

- Fixed bug where Stomp Headers were not being parsed into Dictionaries

# 3.24.2

2/28/24

- Fixed bug where setting the heartbeat for recieving garden connections would override changes from Instance Updates in seperate threads
- Fixed bug where heartbeat did not update the status to `RECEVING` for the receiving connection type
- Backup current config on rpm update when config changes are present
- Fixed bug where Admin Garden page did not update page based on events until page was interacted with
- Fixed bug where Plugins assocaited with a runner would appear after a refresh
- Fixed bug where child unresponsive runners appeared in the list of unresponsive runners
- Upgraded Brewtils version to [3.24.1](https://github.com/beer-garden/brewtils/releases/tag/3.24.1)

# 3.24.1

2/21/2024

- Fixed pip config trusted-host on rpm build
- Fixed bug where the Garden Connection Stop button did not request the connection to be disabled if the current status is a valid running status.
- Cleaned up logging statements left from debugging
- Fixed bug where the modal for reading Instance Logs was not appearing
- Updated System Instance "Get Logs" to support live polling
- Expanded Instance Logs requests to allow for routing to child gardens

# 3.24.0

2/13/2024

- Updated icons on System Admin page
- Fixed bug where `blocking=true` on Request API returned `IN PROGRESS` status for requests sourced from downstream gardens. Delay added to 
  allow Beer Garden to process the event.
- Request API utilizes Futures for `blocking=true`, returning back the completed request from the Event, instead of querying the database
- Fixed bug where pruned In-Progress Requests that were scheduled never completed in scheduler, so max concurrency would be reached.
- Expanded counters for Scheduled Jobs to include Requests skipped and canceled. 

## BREAKING CHANGES
- The Garden table needs to be dropped from the database to support new model changes
  ```
  mongo
  use beer_garden
  db.garden.drop()
  ```
- Garden records store child Gardens
- Child Gardens are now configured through a config file. Default location is `./children`
- Garden Admin page overhauled
- Scheduled checks to ensure that all child gardens are publishing
- Child Gardens receiving/publishing connections can be started and stopped from the Admin Garden page. This only starts/stops the accepting
or publishing from the Parent, not disable a remote API.
- UI now iterates over local Garden children to determine list of Systems
- If Garden is disabled or not configured, it's and it's child garden Systems will not be visible on the UI
- If a child garden is not reporting a Recieving connection, but can be tasked, upgrade the child. Older 3.X releases do not report sourcing and 
 this is utilized to determine the Receiving connections.


# 3.23.1

12/29/2023

- Fixed issue where replicated messages were not fanned out to all replicated Beer Gardens
- Fixed bug where restart instance was not checking if process is currently running. Now
  it properly kills the running instance during restart.
- Split apart functionality of Start and Restart instance into two API operations. 

# 3.23.0

12/27/2023

- Added missing Request Status filter for "Invalid"
- Adding default icon on System Admin page for undefined or null system.icon_name
- Fixed bug where Publish/Subscribe events would carry over request properties across the various topics mapped
- New API to support PUT Requests, this API will only spawn REQUEST_UPDATE events
- Upgraded Brewtils version to [3.23.0](https://github.com/beer-garden/brewtils/releases/tag/3.23.0)

# 3.22.0

12/13/2023

- Replication of all events, when configured, except for Garden Sync events. Garden sync events spawn off additional events that will be replicated properly.
- Add support for commands to have tags, used for filtering on the commands index page
- Publish Instance Status changed to Instance default topic {Namespace}.{System}.{Version}.{Instance}
- Upgraded Brewtils version to [3.22.0](https://github.com/beer-garden/brewtils/releases/tag/3.22.0)

# 3.21.0

12/05/2023

- When Beer-Garden is replicated, publishes required events to RabbitMQ keep the environments in sync.
- On Request Index page, the prefix NOT is supported to invert string query or search for empty strings. 
- Adding "?showNav=false" to the end of any UI page will remove the navigation bar
- Upgrading unstable docker images to install Brewtils develop branch

# 3.20.0

11/16/2023

- Adds the ability to delete Requests by Plugin on the System Admin page within the plugin sub-menu. These are local deletes only
- Adds Is Alive check for Entry Points, if sub process is killed externally then it is restarted
- Add error handling if Subscriber Request has exception at creation
- Updates request validation to support allow_any_kwargs on commands
- Upgraded Brewtils version to [3.21.0](https://github.com/beer-garden/brewtils/releases/tag/3.21.0)

# 3.19.1

11/9/2023

- Rolls back to Python 3.11 until [cpython ticket](https://github.com/python/cpython/issues/111615) is resolved, expected 3.12.1
- Expands docker build to include various versions of Python
- Fixed bug in Topics to require full matching for subscriptions, not substrings
- Expanded pub/sub testing
- Upgraded Brewtils version to [3.20.2](https://github.com/beer-garden/brewtils/releases/tag/3.20.2)

## 3.19.0

11/7/2023

- Adds support for Published Event Requests
- Adds support for Requests to spawn Publish Request
- Upgraded Brewtils version to [3.20.1](https://github.com/beer-garden/brewtils/releases/tag/3.20.1)
- Updated testing baseline to support Python 3.12, and requirements build off 3.10
- All docker images support Python 3.12
- RPM build is against Python 3.12
- Updated Command Type Icons
- Updated tooltips on Command Types
- Added icon for Subscription based Command/Requests
- Updated Request View page to show Namespace

## 3.18.1

10/20/2023

- Fixed auto brew conf to support NAME/VERSION parameters
- Fixed auto brew to support PLUGIN_ARGS
- Fixed missing default home
- Upgraded Brewtils version to [3.19.0](https://github.com/beer-garden/brewtils/releases/tag/3.19.0)

## 3.18.0

10/13/23

- Can set any page as the home page
- Add command type TEMP that is pruned after parent request is completed or 
  when it completes if it is the top level request
- Add Auto Decorator feature for classes without annoations

## 3.17.2

10/10/23

- Add Request Pruner for command type Admin
- Add batching for large pruner
- Add multithreading for pruner

## 3.17.1

7/20/23

### Other Changes

- Update RPM build process to use Node 18

## 3.17.0

7/19/23

### Other Changes

- Updated preview version of the new UI with better support for commands with
  dynamic parameters
- Bumped dependency versions

## 3.16.2

2/1/23

### Other Changes

- Preview version of the new UI now has intended feature parity with the
  existing UI.

## 3.16.1

1/10/23

### Other Changes

- Miscellaneous updates to the preview version of the new the UI

## 3.16.0

11/15/22

### Added Features

- A preview of the new UI is now bundled into the official release RPM. This new
  UI built on a more modern framework, but is largely intended to look and feel
  similar to the existing UI. When using the configuration provided in the RPM,
  the preview UI can be reached by appending /preview to the base beergarden URL
  in your browser.

## 3.15.0

8/31/22

### Added Features

- A new configuration option, `db.ttl.in_progress`, is now available for timing
  out requests. Any request still in the `IN_PROGRESS` or `CREATED` status after
  the configured timeout (set in minutes) will be marked as `CANCELLED`, making
  it eligible for pruning.

### Bug Fixes

- Viewing instance logs for systems on a local garden now works correctly.
- The Clear All Queues option on the system admin page now works correctly.
  **NOTE:** This is supported for the local garden only.
- Fixed an issue where clearing the queue of an instance with non-word
  characters in the instance name would raise an error. Queues can now be
  cleared properly, regardless of the instance name.

### Other Changes

- Reduced redundancy in the API calls made by the UI.
- Removed lingering internal references to beer garden v2 naming conventions.

## 3.14.0

6/28/22

### Added Features

- The request output page now provides an option to render output that exceeds
  the display size threshold. Note that the ability to successfully render such
  output depends on both the output size and the client's available resources.
  (Issue #1338)
- A Command Publishing Blocklist is now available. Commands on remote gardens
  that are added to this list will not have their results published back up to
  the parent. (Issue #1310)
- When launching a garden for the first time, the default user for running
  plugins is now distinct from the default admin user. (Issue #1309)
- Improved display of multiline comments on requests. (Issue #242)
- Improved feedback when performing a garden sync. (Issue #1299)
- Roles are now synced to downstream gardens when performing a user sync. (Issue
  #1302)

### Bug Fixes

- The namespaces and systems are now correctly displayed for the local garden in
  both the API response and the garden admin view. (Issue #1300)
- Sensitive message queue connection information is no longer returned with the
  systems API endpoint response. (Issue #1301)

### Other Changes

- The superuser role is now internally managed and no longer needs to be
  specifically listed in the role definition file. (Issue #1306)

## 3.13.0

4/12/22

**NOTE:** This release fixes an issue where client certificates would not be
sent to rabbitmq, even if beer garden was configured to do so. Connecting to
rabbitmq with certificates currently requires that the provided certificate be a
key and certificate bundle. Please be aware that in certain configurations where
the certificate is already set and is not a bundle, your connection to rabbitmq
may fail under this release. To fix this, switch your certificate to be a bundle
that also includes the key.

### Bug Fixes

- Client certificates are now properly used when connecting to rabbitmq (Issue
  #1288).
- Column filtering headers on the Request page are now properly aligned (Issue
  #1286)
- Login form now provides feedback when entering invalid credentials (Issue
  #1280)

### Other Changes

- The bgio/beer-garden:3-debian image and related images have been modified to
  more closely align with the alpine image. Usage of the debian image should now
  be the same as that of the alpine image.

## 3.12.0

3/21/22

### Added Features

- A "Change Password" option has been added to the ☰ in the top right of the UI.
  (Issue #1262)
- User management has been added to the UI for creating users and managing their
  role assignments. This is available via a new "Users" option under the admin
  menu. (Issue #1262)
- Requests now list the user that initiated the request. (Issue #1263)
- Users are now granted implicit access to any requests that they create. (Issue
  #1264)
- It is now possible to sync users and their role assignments between gardens.
  (Issue #1265)
- A default admin user and superuser role will now be created during the first
  startup of a new garden. (Issue #1274)

### Bug Fixes

- Overly noisy "ERROR" event messages have been eliminated from the logs. These
  had been especially prevalent in setups with remote gardens that were more
  than a single hop away (i.e. "grandchildren"). (Issue #1271)

### Other Changes

- A [security](https://beer-garden.io/docs/app/security/) section has been added
  to the documentation on beer-garden.io, detailing how to use many of the User
  management related features in this release.

## 3.11.0

2/9/22

### Added Features

- Updates in status in the user interface (via WebSockets) are now filtered
  according to a user's authorization, the same as HTTP API requests. (Issue
  #1243)
- The user interface now preemptively refreshes user access tokens so that a
  user will not be automatically logged out after a short period of inactivity.
  (Issue #1247)
- User interface elements are now hidden or displayed according to a user's
  authorization to access their functionality. (Issue #1179 & Issue #1250)
- Users can now import and export Garden connection configurations via the user
  interface. (Issue #1192 & Issue #1141)

### Bug Fixes

- The Job error count now correctly also reflects those Jobs that fail due to an
  exception, (Issue #1225)
- Job scheduler request handling now properly keeps track of which requests have
  finished. (Issue #1214)

### Other Changes

- Added basic documentation for authentication and authorization features added
  to Beer-garden in previous releases. (Issue #1241)

## 3.10.0

1/4/22

### Added Features

- File parameters on requests are now cleaned up by the pruner per the
  `db.ttl.file` setting. (Issue #1215)
- File parameters are now cleaned up when the corresponding request is removed.
  (Issue #1215)
- Reduce log noise generated from ERROR events. (Issue #1213)

### Bug Fixes

- Request parameter and output data stored in GridFS no longer gets duplicated
  throughout the life of a request. (Issue #1216)
- Request `status_updated_at` field on requests from child gardens is now
  properly preserved. (Issue #1143)
- The DELETE method on the /api/v1/gardens endpoint has been restored. (Issue
  #1230)

### Other Changes

- Added backend support for a command publishing blocklist that prevents
  requests from listed commands from being published up to a parent garden. User
  access to this feature will follow in a future release. (Issue #877)

## 3.9.0

12/8/21

### Added Features

- The `status_updated_at` timestamp is now displayed on the Request view page.
  (Issue #1142)
- The `/api/v1/job/<id>/execute` endpoint now takes an optional `reset_interval`
  parameter which, when set to true, will update the next run time of an
  interval trigger job to be based on the current adhoc execution, rather than
  keeping the next run time that was based on the previously scheduled
  execution. (Issue #1173)
- Command parameters of type `Bytes` are now rendered as a file upload dialog in
  the tasking interface. Files provided this way will be properly sent down to
  remote gardens for tasking, unlike the `Base64` paramter type. For this
  reason, it is recommended that `Bytes` be used for parameters that intend to
  take a file as input. (Issue #1165)

### Bug Fixes

- Child requests are once again properly returned via the `/api/v1/request`
  endpoint and properly displayed on the request page in the UI (Issue #1218)

### Other Changes

- Added the following for use in future authorization related features:
  - A trusted header login handler for authenticating users based on request
    headers that indicate the username and a list of group memberships. (Issue
    #1198)
  - Improved handling of refresh tokens in the UI (Issue #1187)
  - Add authorization checks to the `/api/v1/forward` endpoint. (Issue #1207)

## 3.8.1

12/7/21

### Bug Fixes

- Fixed an issue that prevented tasking of commands without parameters on remote
  gardens (Issue #1209)

## 3.8.0

11/18/21

### Added Features

- Requests now have a `status_updated_at` field representing the time of the
  last status change. (Issue #1132)
- Added the ability to import and export jobs via the Scheduler page on the UI
  (Issue #1034)
- Added the ability to do ad-hoc runs of scheduled jobs via both the API and UI
  (Issues #1062, #1066)

### Bug Fixes

- Properly validate input on the job import API (`/api/v1/import/job`) (Issue
  #1178)
- Dependency versions for development and deployment are now consistent (Issue
  #1182)

### Other Changes

- Added the following for use in future authorization related features:
  - Refresh token support (Issue #1171)
  - The ability to enable permissions based authorization checks to the API
    endpoints (Issues #1154, #1170)
  - Various changes to the UI to support login / logout and refresh token
    handling (Issue #1147)
  - Added a concept of "global" permissions (Issue #1168)

## 3.7.1

10/15/21

### Added Features

- Login endpoint added allowing user/password entry to receive a _JWT_ auth
  token (Issue #1134)
- The `get_current_user` method in the `BaseHandler` class now gets the `User`
  object based on the _JWT_ auth token (Issue #1144)
- Local and remote plugin logging config files now separated (Issue #817)
- Helper functions created to determine a user's permissions (Issue #1122)

### Bug Fixes

- Hidden files in a plugin directory no longer show an error in the logs (Issue
  #1097)
- File parameters are now handled correctly and a file posted to a child garden
  from the parent is correctly encoded and compressed for transport (Issue
  #1055)
- Dead runners on a child garden now correctly show their status on the parent's
  UI (Issue #809)
- Stale systems are now removed when syncing child gardens (Issue #1101)
- Large requests now better determined whether they need to be stored in GridFS
  (Issue #1038)

### Other Changes

- Project is now able to accept pull requests from those who are working from a
  fork
- Contribution guide updated

## 3.6.0

9/22/21

### Added Features

- Added new api endpoints for importing and exporting jobs (Issue #1067)

### Bug Fixes

- It is no longer possible to create multiple gardens sharing the same name
  (Issue #727)
- GET and DELETE against the garden api endpoint now return the correct response
  codes (Issue #1110)
- Fixed an issue where internal event processors were incorrectly modifying
  events (Issue #978)
- Garden connection configuration is now properly displayed in the UI when
  default values are being used (Issue #1104)
- Connection reliability fixes for the stomp entrypoint (Issue #1102)

### Other Changes

- Added the following for use in future authorization related features:
  - Authorization related database models (Issue #1089)
  - The ability to load role definitions from a configuration file (Issue #1091)
- Updated library dependency versions

## 3.5.0

8/18/21

### Added Features

- Command-based choices request will now time out after 30 seconds
- Theme selection now persisted in browser storage
- Added config option for changing commands of non-dev systems

### Bug Fixes

- Command-based choices now wait for an instance to be selected
- Read-log requests now fully formed
- Fixed issue where gardens with certain characters in their name could not be
  accessed
- Republishing a modified event when child request changes
- Fixed operations being routed to incorrect gardens in certain cases
- Command-based choices now show an indication when request fails

### Other Changes

- Setting timezone to UTC in docker image

## 3.4.1

8/2/21

### Bug Fixes

- Jobs removed during an execution no longer respawn upon completion (Issue
  #1081/ PR #1084)

## 3.4.0

6/24/21

### Added Features

- Scheduled jobs now have a timeout field (Issue #1046 / PR #1049)
- Forwarding REST calls now support `blocking` and `timeout` parameters (Issue
  #895 / PR #325)
- Bytes-type parameters are now supported (Issue #991 / PR #996)
- Systems can now have UI templates (Issue #997 / PR #1005)
- Commands now have a metadata field (Issue #358 / PR #998)

### Bug Fixes

- Scheduled job now displays next run time correctly (Issue #972 / PR #1059)
- Handling request cancellation events from child gardens (Issue #932 / PR
  #1056)
- Better error handling when HTTP connection from child to parent garden fails
  (Issue #1035 / PR #1037)
- Changed standard nginx config to allow for larger request output (Issue #1027
  / PR #1032)
- Large child output no longer prevents parent output from being displayed
  (Issue #1026 / PR #1030)
- Better error message when creating a Request with an incorrect namespace
  (Issue #1017 / PR #1024)
- System attributes (like description) can now be cleared (Issue #1002 / PR
  #1003)
- Fixed issue with plugin log reads immediately timing out (Issue #999 / PR
  #1000)

### Other Changes

- Moved status icon on request view page (Issue #1041 / PR #1042)

## 3.3.0

4/23/21

### Added Features

- Can now modify scheduled jobs (Issue #294 / PR #988)

### Bug Fixes

- Fixed file parameters regression (Issue #992 / PR #995)
- Better handling for out-of-order request updates from child gardens (Issue
  #982 / PR #993)

## 3.2.3

4/16/21

### Bug Fixes

- Fixed regression where headers were not set when sending STOMP messages (Issue
  #969 / PR #970)
- System creation events should now be handled by all entry points (Issue #949 /
  PR #971)
- Stomp entry point no longer mangles event objects (Issue #978 / PR #979)
- Child request view starts as collapsed on request view page (Issue #984 / PR
  #985)

### Other Changes

- Changed STOMP configuration items (PR #968)

## 3.2.2

4/12/21

### Bug Fixes

- Fixed error where certain database models would hold onto references (Issue
  #959 / PR #960)
- Fixed various issues with TLS stomp connections (Issue #946 / PR #947)
- Garden sync operations now work more consistently (Issue #941 / PR #961)

### Other Changes

- Change to how child garden connection parameters are stored (Issue #912 / PR
  #962)

## 3.2.1

4/9/21

### Bug Fixes

- Scheduled jobs now work without a namespace (Issue #952 / PR #954)

### Other Changes

- UI image no longer uses IPv6 by default (Issue #950 / PR #951)

## 3.2.0

4/1/21

### Bug Fixes

- Better error message when request choices validation times out (Issue #938 /
  PR #945)
- Fixes to STOMP connection behavior (Issue #914 / PR #917, #935)
- No longer possible to define a Garden connection type as Local (Issue #906 /
  PR #909)
- Fixed case where incorrect STOMP config could prevent startup (Issue #907 / PR
  #910)
- Errors when changing garden connection info will be displayed (Issue #903 / PR
  #908)
- Request creation no longer generating extraneous error logs (Issue #902 / PR
  #911)
- Creating request for a child garden no longer shows UI error (Issue #893 / PR
  #894)
- Preventing incorrect namespace value from breaking notifications (Issue #890 /
  PR #892)
- Fixed problems with HTTP parent/child connection parameters (Issue #878, #879,
  #897 / PR #884, #899, #901)
- Garden names now support Unicode (Issue #875 / PR #885)
- Improved error logging for HTTP parent/child communication errors (Issue #873
  / PR #889)

### Added Features

- Added descriptions to system admin page (Issue #840 / PR #843)

### Other Changes

- Event notifications are always wrapped in Operations (Issue #918 / PR #920)

## 3.1.1

2/5/21

### Bug Fixes

- Database migration script no longer requires has_parent field (Issue #868 / PR
  #869)

## 3.1.0

2/5/21

### Bug Fixes

- Improved the position of the popover shown for a parent request (Issue #862 /
  PR #865)
- Checkbox label on commands page now works correctly (Issue #860 / PR #866)
- Fixing incorrect Request collection name (Issue #833 / PR #834)

### Added Features

- Requests based on a hidden command will now be marked as hidden themselves
  (Issue #414 / PR #849)

### Other Changes

- Request index page checkbox labels have been tweaked (Issue #861 / PR #864)
- Beer-garden systemd process now runs with umask 0002 (Issue #816 / PR #844)

## 3.0.5

1/11/21

### Bug Fixes

- System Queue Management Not Working on Admin Page(Issue #823 / PR #824)
- Scheduler Not Rendering Trigger Form (Issue #819 / PR #821)
- Local plugin runner not removed during system purge (Issue #810 / PR #822)
- Unassociated Runner not displayed when there are no systems (Issue #805 / PR
  #808)
- Now able to delete System when Child Garden is down (Issue #749 / PR #798)
- Regigersty empty command list on existing System resulted in no changes to
  commands list (Issue #806 / PR #807)
- Fixed issue where Garden updates failed if no Configuration was provided (PR
  #801)
- Moved metadata field into STOMP shutdown event properly (PR #802)

### Added Features

- Run systemd service as beer-garden user (Issue #816 / PR #818)
- Warn when beer.conf results in no instances (Issue #796 / PR #804)
- Entry Points now emit Brewtils Event when started (PR #800)
- Adding Checkers for Code Complexity and Security to PR Actions (PR #812)
- Self-closing non-void tags are not great in HTML5 (PR #814)
- Adding log message when logging config file is changed (PR #826)

## 3.0.4

12/22/20

### Bug Fixes

- Fixed issue with entry point status event publishing

## 3.0.3

12/22/20

### Added Features

- Parent and child gardens can now use Stomp-based communication (#761)
- Can now create a child garden using the UI (#726)

### Bug Fixes

- Fixed regression that made it impossible to removed remote plugins (#794)
- Better error handling during system removal (#749, #771)

## 3.0.2

12/15/20

### Added Features

- Unassociated runners are now shown on the System Admin page (#708)
- Can now pass files as parameters (#368)

### Bug Fixes

- Shutdown procedure is more robust when running under systemd (#770)
- Corrected tooltip for System Admin page start button (#768)
- Stopped certain events from generating UI console errors (#764)
- Better error information when using Pour it Again on a removed command (#624)

## 3.0.1

11/12/20

### Bug Fixes

- Fix issue preventing clean shutdown on Python 3.7 (#738)

## 3.0.0

11/10/20

Note: This is a major release. Please check out the
[site](https://beer-garden.io/) for more in-depth documentation.

### Added Features

- Scheduler now supports triggering from file events (#647)
- jquery and lodash objects are now available when creating custom templates
  (#589)
- Table page length selections in UI are persisted in browser storage (#560)
- Local plugins can now use an alternate python interpreter (#492)
- Request output with a size greater than 16MB is now supported (#407)
- Button added to Request View page for downloading output (#361)
- Additional REST endpoint for Request output (#361)
- Systems can now be grouped by namespace (#284)
- Can now mark commands as hidden (#269)
- The UI Output and Parameters displays can now be expanded (#170)
- Separate gardens can now communicate via REST API
- Actions can be initiated with STOMP messages in addition to the REST API
- Plugin logs can now be retrieved and displayed on the UI System Admin page
- All plugins automatically request a logging configuration from Beer-garden

### Other Changes

- UI Queue Admin functionality has been moved into System Admin page (#533)
- Drop official support for CentOS 6 (#225)
- Logging config files are now yaml by default (#89)
- Brew-view & Bartender have been merged into a single Beer-garden application
  (#87)
- UI has been pulled out into a separate application
- Default `max_instances` value for plugins is -1 (no maximum)
- User interface has been streamlined
- Python version bundled with rpm is now 3.7 instead of 3.6
- Commands no longer have an ID field

### Removed

- Publishing events to RabbitMQ and Mongo has been removed (#681)
- Authentication / Authorization functionality: Users, Roles, Login, etc.

## 2.4.18

10/27/20 Brew-view 2.4.19, Bartender 2.4.8, BG-utils 2.4.10

### Added Features

- Can now inject specific host environment variables into local plugin processes
  (#686)

## 2.4.17

10/13/20 Brew-view 2.4.19, Bartender 2.4.7, BG-utils 2.4.10

### Bug Fixes

- Fixed command invocation error when request has no parameters (#351)

## 2.4.16

9/23/20 Brew-view 2.4.19, Bartender 2.4.7, BG-utils 2.4.10

### Bug Fixes

- Removed mongo model caching from Pruner. Releasing memory once the delete is
  completed (#604)

## 2.4.15

2/20/20 Brew-view 2.4.19, Bartender 2.4.6, BG-utils 2.4.10

### Bug Fixes

- Start and end dates are correctly applied to new interval jobs (#431)

## 2.4.14

1/30/20 Brew-view 2.4.18, Bartender 2.4.6, BG-utils 2.4.9

### Bug Fixes

- Returning 418 status code when a model is too large to save (#308)

## 2.4.13

1/14/20 Brew-view 2.4.17, Bartender 2.4.6, BG-utils 2.4.9

### Bug Fixes

- Fixed issue where scheduler would not work with self-signed cert (#391)

## 2.4.12

12/5/19 Brew-view 2.4.16, Bartender 2.4.6, BG-utils 2.4.9

### Added Features

- Added configuration flag to allow rendering unsanitized output (#360)

## 2.4.11

11/12/19 Brew-view 2.4.15, Bartender 2.4.6, BG-utils 2.4.9

### Bug Fixes

- Requests should now survive a broker restart (#352)
- Fixed issue where admin role and user pages could fail to update (#345)

### Other Changes

- Admin queues are now durable (#356)
- Admin queues are no longer created with the auto-delete flag (#350)

## 2.4.10

9/27/19 Brew-view 2.4.14, Bartender 2.4.5, BG-utils 2.4.8

### Bug Fixes

- Static choices with alternate display text no longer fail validation (#325)

### Other Changes

- Typeahead parameters now use a scrollable display (#318)
- Better stacktrace logging for local plugins (#317)

## 2.4.9

9/5/19 Brew-view 2.4.13, Bartender 2.4.4, BG-utils 2.4.8

### Bug Fixes

- HTML output is now rendered correctly (#312)

### Other Changes

- Now using npm instead of yarn

## 2.4.8

6/27/19 Brew-view 2.4.12, Bartender 2.4.4, BG-utils 2.4.8

### Bug Fixes

- Semicolon in request index page filters no longer breaks (#302)
- Granfana link descriptions on about page respect application name (#301)
- Frontend websocket connection now handles non-default base path (#298)

### Added Features

- Support for Pika v1 (#305)
- Scheduled jobs can now specify a max number of concurrent executions (#209)
- Interval jobs can now reschedule based on prior run completion (#209)

## 2.4.7

4/24/19 Brew-view 2.4.11, Bartender 2.4.3, BG-utils 2.4.7

### Bug Fixes

- Fixed configuration generation regression caused by #224 (#254)
- Child requests cannot be created after the parent is completed (#252)
- When mongo pruner removes a request the children are also removed (#246)
- Fixed issue that could cause mongo pruner to not run (#245)
- Mongo pruner will only directly remove top-level requests (#244)

### Added Features

- Toggle for displaying child requests on the index page (#248)
- Added button for refreshing request index without reloading the page (#236)
- Show a notification on request index page when changes occur (#180)

## 2.4.6

2/22/19 Brew-view 2.4.10, Bartender 2.4.2, BG-utils 2.4.6

### Bug Fixes

- Request index page overall search no longer specifies a hint (#235)
- Bartender errors correctly propagate back through thrift interface (#229)
- Removed unique index with potential to cause system registration issues (#222)
- Dynamic choices URL source works correctly with a list of strings (#218)
- All files correctly removed when upgrading using the rpm (#215)

### Added Features

- Config file upgrades can now be converted between json and yaml (#72)
- Centos 7 rpm install now uses real systemd unit files (#17)

### Other Changes

- Config file extensions for rpm install are now .yaml, not .yml (#226)
- Config files no longer contain bootstrap entries (#224)

## 2.4.5

1/11/19 Brew-view 2.4.7, Bartender 2.4.1, BG-utils 2.4.2

### Bug Fixes

- Bartender avoids extra network call if shut down while still starting (#214)
- Correct Brew-view startup failure when authentication is enabled (#207)
- No longer hanging if Rabbit broker runs out of resources (#203)
- Errors loading a local plugin will no longer affect subsequent plugins (#202)
- Fixed UI bug where more than one plugin version was considered 'latest' (#200)
- Better error handling for simultaneous index creation (#198)
- Initializing Prometheus counts correctly on startup (#197)
- Accounted for magic comment when building local rpm (#196)
- Styling fix for Systems Management page (#174)
- Changing choices configuration no longer requires removing System (#58)

### Added Features

- Request view page will show spinner while request is in progress (#204)

### Other Changes

- Increased default Bartender timeout to 13 seconds (#182)
- Added additional indexes to increase Request Index page performance (#105)

## 2.4.4

10/9/18 Brew-view 2.4.6, Bartender 2.4.0 BG-utils 2.4.0

### Bug Fixes

- Fixed a race that could cause request creation to wait forever (#195)

### Added Features

- Added Instance deletion endpoint to REST API

## 2.4.3

9/25/18 Brew-view 2.4.5, Bartender 2.4.0, BG-utils 2.4.0

### Bug Fixes

- Corrected problem with brew-view escalating CPU usage (#187)
- Select boxes in the UI now have a maximum height (#169)

## 2.4.2

9/25/18 Brew-view 2.4.4, Bartender 2.4.0, BG-utils 2.4.0

### Bug Fixes

- Request create timeout is now -1 by default to match pre-2.4 behavior (#183)
- The landing page now links newly-created systems correctly (#181)

### Other Changes

- Changed use of newly-reserved 'async' keyword to support Python 3.7 (#175)

## 2.4.1

9/5/18 Brew-view 2.4.1, Bartender 2.4.0, BG-utils 2.4.0

### Bug Fixes

- Fixed issue with spinner always being shown on some pages (#172)

## 2.4.0

9/5/18 Brew-view 2.4.0, Bartender 2.4.0, BG-utils 2.4.0

### Added Features

- 'Created' filtering in request index view now supports second precision (#153)
- Browser window title now reflects current page (#145)
- Brew-view responses now have a header specifying the beer-garden version (#85)
- Webapp no longer relies on IDs in the URL (#98)
- Configuration file will be updated on application startup (#79)
- Connections to RabbitMQ can now be TLS (#74)
- System list endpoint can now return only certain system fields (#70)
- Prometheus metrics and Grafana dashboards (#68, #69)
- Actions on the system management page are more responsive (#67)
- Configuration files can now be yaml (#66)
- Dynamic choices can now use the instance name as an input (#45)
- User / authentication support (#35)
- Request creation can now wait for completion without polling (brew-view #16)
- Periodic request scheduler (#10)

### Bug Fixes

- Bartender checks for connection to Brew-view before Mongo to fix a race (#160)
- Corrected condition that could cause 'Error: ' to flash on request view (#151)
- Request view will continue to refresh even if a child has errored (#122)
- Fixed issue where /var/run/beer-garden was removed after rpm install (#113)
- Setting queue-level TTL for admin queue messages (#101)
- Data persisted in the webapp using local storage instead of cookies (#92)
- Bartender will error if SSL error occurs during Brew-view check (#65)
- Local plugins are better about logging stacktraces (#57)
- Date on request index page is always UTC (brew-view #56)
- Fixing support for Unicode string values when using Python 2 (#54)
- Nested request display looks better when using slate theme (#41)

### Other Changes

- Request index spinner icon looks better on slate theme (#155)
- Split system and instance columns on request index page (#103)

## 2.3.9

6/14/18 Brew-view 2.3.10, Bartender 2.3.7, BG-utils 2.3.6

### Bug Fixes

- Re-added Request indexes that were removed in 2.3.7

## 2.3.8

6/12/18 Brew-view 2.3.9, Bartender 2.3.6, BG-utils 2.3.4

### Bug Fixes

- Fixed problem with new versions of Marshmallow causing empty requests to be
  returned from the request list endpoint

## 2.3.7

6/7/18 Brew-view 2.3.8, Bartender 2.3.6, BG-utils 2.3.4

This release addresses two critical problems with database performance. To
support the fix an additional field was added to the Request model and the
indexes for the Request collection were updated.

**When updating to this version the Request collection will be updated to
reflect these changes.** This will happen automatically and requires no action
on the part of administrator. Status messages will be logged at the WARNING
level as the upgrade occurs.

See issue #84 for a detailed explanation.

### Bug Fixes

- Database operations sometimes timed out on slow networks due to configuration
  error (#84)

### Other Changes

- Reworked database indexes so Request queries are more efficient (#84)

## 2.3.6

4/6/18 Brew-view 2.3.6, Bartender 2.3.5, BG-utils 2.3.3

### Added Features

- Using RabbitMQ publisher confirms when publishing requests (#37)
- Brew-view accepts ca_cert, ca_path, and client_cert_verify configuration
  options (beer-garden/brew-view#43)
- Bartender now explictly checks for connectivity to Mongo and RabbitMQ admin
  interface on startup (#38, #48)

### Bug Fixes

- Status monitor no longer continuously restarts when RabbitMQ connectivity is
  lost
- Clearing queues now works with Rabbit 3.7
- Child rows in nested request display now show correct created time
- Command-based dynamic choices now work without a 'default' instance (#47)

### Other Changes

- Adding explict support for Python 3.4
- Using non-Brewmaster exceptions from Brewtils
- Using pytest instead of nose to run tests

## 2.3.5

4/3/18 Brew-view 2.3.5, Bartender 2.3.4, BG-utils 2.3.3

### Added Features

- Attempting to update a completed request without actually modifiying data is
  no longer an error (beer-garden/brew-view#49)

### Bug Fixes

- Configuration file generation fix for Python 2

## 2.3.3

2/21/18 Brew-view 2.3.3, Bartender 2.3.3, BG-utils 2.3.2

### Bug Fixes

- Bartender shutdown will now be clean even before making Brew-view and RabbitMQ
  connections

### Other Changes

- Using [Yapconf] for configuration loading
- Running Flake8 linting on source and tests

## 2.3.1

2/5/18 Brew-view 2.3.1, Bartender 2.3.0, BG-utils 2.3.0

### Bug Fixes

- Fixing issue with manual request creation targeting incorrect system

## 2.3.0

1/26/18

### Added Features

- Bartender can now be configured to skip server certificate verification when
  making HTTPS requests
- Added Bartender custom CA certificate configuration option
- Timestamps now have true millisecond precision on platforms that support it
- Plugins can now specify `max_instances` as a keyword parameter without needing
  to define a System
- Command Index page now supports pagination, cosmetic changes
- Added ability to specify a textarea be used as the input for a Parameter
- System Admin page now has links to the individual System pages
- Requests that incorrectly fail frontend validation can now be modified and
  sent manually
- Reworked fronted sidebar to be clearer when multiple verions of a System are
  registered
- Dark theme for frontend
- New Parameter types: date and datetime
- Searching Request index by 'created' field now uses datepickers
- REST API can now be served with a URL prefix
- Notifications are now published to RabbitMQ and/or a specified URL when
  significant events occur

### Bug Fixes

- Multi Parameters that are type 'Dictionary' now work correctly
- Corrected RabbitMQ users - the 'normal' user is now only used by plugins and
  only needs read permission
- 'Any' Parameters that are also multi no longer disappear when transitioning
  from valid to invalid
- Fixed possible temporary error when deleting a system
- Better support for large number of concurrent plugin startups
- Corrected the validation icon and close button overlap for string parameters
  inside an array

### Other Changes

- Systems can no longer be registered with the same display name and version as
  an existing System
- The attempt to update a Request after its processed now has a maximum retry
  count
- Better data integrity by only allowing certain Request status transitions

## 2.1.1

11/21/17

### Bug Fixes

- Modified System deletion procedure so it works correctly on Systems with no
  Instances
- Fixed bug where validation error during first-time System registration
  resulted in an empty System

## 2.1.0

10/23/17

### Added Features

- Added popover icon with an explanation for a Request's status to the Request
  View page
- 'Make it Happen!' buttons are now middle-clickable
- Added sorting to Queue Management table
- ACTION-type requests can now be aged off similar to INFO-type requests
- Command descriptions can now be changed without updating the System version
- Added `updated_at` field to `Request` model
- Added `admin`, `queues`, and `config` endpoints to Swagger
- Brewtils: `SystemClient` now allows specifying a `client_cert`
- Brewtils: `RestClient` now reuses the same session for subsequent connections
- Typeaheads immediately display choices when focused
- Standardized Remote Plugin logging configuration
- Choices providers can now return a simple list
- PATCH requests no longer need to be wrapped in an `operations` envelope
- UI will display a warning banner when attempting to make a request on a
  non-RUNNING instance
- Request creation endpoint now includes a header with the instance status in
  the response
- Available choices for one parameter can now depend on the current value of
  another parameter
- Brewtils: Added domain-specific language for dynamic choices configuration
- Brewtils: `SystemClient` can now make non-blocking requests
- Search functionality on the Command Index page
- Added `metadata` field to Instance model
- Brewtils: `RestClient` and `EasyClient` now support PATCHing a `System`

### Bug Fixes

- Link to RabbitMQ Admin page now works correctly with non-default virtual host
- Large (>4MB) output no longer causes a Request to fail to complete
- Better handling of timeout failures during Request creation
- Number types no longer need be be selected in a Typeahead
- Removed default model values that could cause serialization inconsistencies
- System descriptors (description, display name, icon name, metadata) now always
  updated during startup
- Corrected display for a multi string Parameter with choices
- Stricter type validation when making a request with string, integer, or
  boolean parameters
- Added TTL to Admin messages so they don't persist forever
- Better handling of null values in the frontend
- Validating instance_name during request creation
- Reworked message processing to remove the possibility of a failed request
  being stuck in 'IN_PROGRESS'
- Correctly handle custom form definitions with a top-level array
- Increased startup reliability for Systems with many (>15) Instances
- Bartender helper threads can no longer hang shutdown
- POST and PATCH requests without a `content-type` header now return status code
  400
- Better select control placeholder text
- Requests with output type 'JSON' will now have JSON error messages
- Smarter reconnect logic when the RabbitMQ connection fails
- Attempting to remove 'orphaned' commands if any are found during a query

### Deprecations / Removals

- The following API endpoints are deprecated:
  - POST `/api/v1/admin/system`
  - GET `/api/v1/admin/queues`
  - DELETE `/api/v1/admin/queues`
  - DELETE `/api/v1/admin/queues/{queue_name}`
- Brewtils: `multithreaded` argument to `PluginBase` has been superseded by
  `max_concurrent`
- Brewtils: These decorators are now deprecated:
  - `@command_registrar`, instead use `@system`
  - `@plugin_param`, instead use `@parameter`
  - `@register`, instead use `@command`
- These classes are now deprecated:
  - `BrewmasterSchemaParser`, instead use `SchemaParser`
  - `BrewmasterRestClient`, instead use `RestClient`
  - `BrewmasterEasyClient`, instead use `EasyClient`
  - `BrewmasterSystemClient`, instead use `SystemClient`

### Other Changes

- Searching on Request Index page no longer searches request output
- Reset button on the Command View page ignore 'Pour it Again' values and always
  reset to defaults
- Brewtils: Request processing now occurs inside of a `ThreadPoolExecutor`
  thread
- Using Webpack to bundle frontend resources
- Removed dependencies on compiled Python packages (#196) and Flask
- Using the `subprocess32` module to run Local Plugins
- Local plugins no longer run in their own separate process groups
- Local and Remote plugins are now functionally identical
- Improved concurrency by making all Thrift calls asynchronous

## 2.0.4

8/04/17

### Bug Fixes

- Corrected typo in request index page that prevented filtering for IN_PROGRESS
  requests from working

## 2.0.3

8/01/17

### Bug Fixes

- Reworked request index query to address performance bottleneck

## 2.0.2

7/26/17

### Bug Fixes

- Fixed frontend validation problem for a nullable boolean parameter with a null
  default

## 2.0.1

7/14/17

### Bug Fixes

- Added Object.assign shim for compatability with older browsers

## 2.0.0

7/5/17

### Added Features

- Support for remote plugins
- Support for custom HTML templates on request pages
- Support for Dynamic choices
- Support for starting/stopping individual Instances
- Support for display names of a plugin
- Support for metadata for a plugin
- Support for Python 3

### Bug Fixes

- Optional model with default values
- Bug where nested parameters would not get checked in system validation
- GUI bug where timestamps for child request didnt look right
- Bug with optional list arguments
- Bug where nested request output type didnt look right

### Other Changes

- Added better exception handling to API
- Better error reporting for serialization failures
- The system model has changed
- The command model has changed
- RabbitMQ now uses a topic instead of an exchange

### Security

- All Docker images have been upgraded
- We now build CentOS 6 and CentOS7 RPMs

## 1.1.0

### Added Features

- Support for auto-reconnect to brew-view if it is down on startup
- Support for stopping, starting and reloading plugins
- Support for dynamically deploying new plugins
- Support for output_type for Requests
- This changelog

## 1.0.4

7/19/2016

### Added Features

- Support for Multi-threaded, single instance plugins
- Support for nested requests
- Support for INFO Command Types
- Support for comments on requests
- Support for purging INFO commands

### Bug Fixes

- Bug where RPMs would not get correctly updated

### Other Changes

- Join times for threads to be non-zero. This greatly reduces CPU utilization

## 1.0.3

12/30/2015

### Bug Fixes

- Bug where Plugins would not work with non-ssl enabled versions of brew-view

## 1.0.2

12/3/15

### Security

- Added SSL Support

## 1.0.1

11/10/15

### Other Changes

- Bumped bg-utils version

## 1.0.0

10/2/15

### Added Features

- Support for Local Plugins
- Initial Build of the Backend Threads
- Support for Validating Requests
- Support for Processing Requests
- Support for clearing a queue
- Support for getting a System state
- Support for Stopping a System
- Support for Starting a System
- Support for Restarting a System
- Support for killing a System
- Support for Stopping All Systems
- Support for Starting All Systems
- Support for Killing All Systems
- Support for getting Bartender version
- Support for ping
- Support for building/deploying as an RPM
- Support for easily generating logging and configuration files

[yapconf]: https://github.com/loganasherjones/yapconf<|MERGE_RESOLUTION|>--- conflicted
+++ resolved
@@ -4,15 +4,12 @@
 
 TBD
 
-<<<<<<< HEAD
 - Fixed issue where Topic delete was called with `args` instead of `kwargs`
-=======
 - Updated each `handle_event` function to be processed in independent threads
 - Beer Garden will only emit locally generated events to any listening or configured APIs. 
 - Fixed bug where Garden Sync response doesn't null check before evaluating API response
 - Fixed issue where if user sync with child garden fails at startup will stop Beer Garden
 - Fixed issue where Requester was added to requests when auth was disabled
->>>>>>> 835e13a5
 
 # 3.27.1
 
