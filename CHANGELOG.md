# Beer Garden Changelog

# 3.26.1

TBD

- Fixed icon padding
- Updated Garden Admin page to only update page data based on Local Garden Update Events and notify when a child sync is being processed 
- Fixed logging statement
- Fixed icon order of Child Requests on Request View page
- Updated Publish/Subscribe Request to only support Systems that are in the `RUNNING` status. 
- Updated Topics API to support upserting topics
- Changed various log levels
<<<<<<< HEAD
- Fixed monitoring of Plugin Runners
- Added notification icons to Instances on System Admin page to reflect current status of runner
=======
- Updated Child Request handling to update missing Command Types
>>>>>>> 63561e7f

# 3.26.0

5/16/2024

- Fixed large output handling when updating parent requests
- Upgraded Font-Awesome to Free version of 6.5.x
- Refactored Mongo pruner to use APScheduler
- Autobrew supports args and kwargs provided to client class
- Updated order of Hidden and Command Type icons on Command Index and Request View pages
- Migrates `Latest` system version from SystemClient to Request API supported
- Adds support for filtering `SystemsList` API on `filter_latest` to return only latest version of each system
- Updated Garden Syncs to include sync of targeted garden children
- Updated Garden Admin page to not show duplicative info alerts
- Updated Garden Update/Delete/Create events to trigger Publish Garden Sync
- Fixed bug in routing logic when syncing Garden 2+ hops away
- Fixed bug where downstream garden deletes on 1-hop did not reflect locally
- Fixed bug where Garden Events caused duplicate Gardens to appear if event came from 2+ hops away

# 3.25.1

5/3/2024

- Added auto refresh checkbox to requests page
- Added support for cross-server parent/child requests
- Reuse existing rabbit admin queue by purging messages instead of creating new queue
- Fixed bug where Auto brew plugins did not parse NAME/VERSION properly from the beer.conf
- Fixed bug where unresponsive Garden API was referencing a non existing configuration for default. New default is -1.
- Fixed bug where Garden unresponsive metadata was cleared during child garden shutdown
- Fixed bug where tailing plugin logs fails if the logs are not updating
- Fixed bug where locally connected plugin commands ran as TEMP did not auto delete after completion
- Fixed bug where commands page did not load properly if opened up directly
- Fixed bug where `Pour It Again` on Request View page was generated before Systems were loaded from API
- Fixed bug where Autobrew plugins passed PLUGIN_ARGS to Client class
- Fixed bug where outstanding Requests will prevent Plugin from shutting down. 

# 3.25.0

4/11/2024

- Added Topics API and classes to support dynamic topic subscribers
- Now show alert on Garden Admin page when a Sync event is seen
- Garden Sync events will update heartbeat status of Receiving Garden APIs
- Utilized the TTL for In_Progress requests to set Expiration windows for Requests on PIKA, to handle backups of requests that Beer Garden has already cancelled.
- Optimized UI Rest calls to load only Local Garden with Children
- Optimized Child Request Event handeling
- Updated how STOMP URL preview is formatted on Garden Admin page
- Configuration update: Prometheus metrics (`metrics.prometheus.enabled`) is now disabled by default
- Configuration update: Default directory for child configs (`children.directory`) is now `./children`
- Configuration update: Default for `ui.cors_enabled` is now True to match example configuration and default behavior of UI docker images
- Fixed order of Gardens and Connections on Garden Admin page
- Fixed bug where STOMP connections for children did not start with Beer Garden startup
- Fixed bug where Child Garden Publishers appeared as Upstream on Garden Admin Page
- Fixed bug where outbound filtering removing Username/Password from STOMP connections for internal events
- Fixed bug where Disabled STOMP Receiving connection could be re-enabled if it is shared and unresponsive
- Fixed bug where child garden plugins are treated like local plugins on the System Admin page
- Fixed bug where pruner dies if it is unable to update cancelled request
- Fixed bug where child requests were stored in database without parent request
- Fixed bug where removing a parent garden failed to remove both parent and child

# 3.24.4

3/11/2024

- Fixed bug where child STOMP Recieving connections where not being saved or configured to listen

# 3.24.3

3/8/2024

- Fixed bug where Stomp Headers were not being parsed into Dictionaries

# 3.24.2

2/28/24

- Fixed bug where setting the heartbeat for recieving garden connections would override changes from Instance Updates in seperate threads
- Fixed bug where heartbeat did not update the status to `RECEVING` for the receiving connection type
- Backup current config on rpm update when config changes are present
- Fixed bug where Admin Garden page did not update page based on events until page was interacted with
- Fixed bug where Plugins assocaited with a runner would appear after a refresh
- Fixed bug where child unresponsive runners appeared in the list of unresponsive runners
- Upgraded Brewtils version to [3.24.1](https://github.com/beer-garden/brewtils/releases/tag/3.24.1)

# 3.24.1

2/21/2024

- Fixed pip config trusted-host on rpm build
- Fixed bug where the Garden Connection Stop button did not request the connection to be disabled if the current status is a valid running status.
- Cleaned up logging statements left from debugging
- Fixed bug where the modal for reading Instance Logs was not appearing
- Updated System Instance "Get Logs" to support live polling
- Expanded Instance Logs requests to allow for routing to child gardens

# 3.24.0

2/13/2024

- Updated icons on System Admin page
- Fixed bug where `blocking=true` on Request API returned `IN PROGRESS` status for requests sourced from downstream gardens. Delay added to 
  allow Beer Garden to process the event.
- Request API utilizes Futures for `blocking=true`, returning back the completed request from the Event, instead of querying the database
- Fixed bug where pruned In-Progress Requests that were scheduled never completed in scheduler, so max concurrency would be reached.
- Expanded counters for Scheduled Jobs to include Requests skipped and canceled. 

## BREAKING CHANGES
- The Garden table needs to be dropped from the database to support new model changes
  ```
  mongo
  use beer_garden
  db.garden.drop()
  ```
- Garden records store child Gardens
- Child Gardens are now configured through a config file. Default location is `./children`
- Garden Admin page overhauled
- Scheduled checks to ensure that all child gardens are publishing
- Child Gardens receiving/publishing connections can be started and stopped from the Admin Garden page. This only starts/stops the accepting
or publishing from the Parent, not disable a remote API.
- UI now iterates over local Garden children to determine list of Systems
- If Garden is disabled or not configured, it's and it's child garden Systems will not be visible on the UI
- If a child garden is not reporting a Recieving connection, but can be tasked, upgrade the child. Older 3.X releases do not report sourcing and 
 this is utilized to determine the Receiving connections.


# 3.23.1

12/29/2023

- Fixed issue where replicated messages were not fanned out to all replicated Beer Gardens
- Fixed bug where restart instance was not checking if process is currently running. Now
  it properly kills the running instance during restart.
- Split apart functionality of Start and Restart instance into two API operations. 

# 3.23.0

12/27/2023

- Added missing Request Status filter for "Invalid"
- Adding default icon on System Admin page for undefined or null system.icon_name
- Fixed bug where Publish/Subscribe events would carry over request properties across the various topics mapped
- New API to support PUT Requests, this API will only spawn REQUEST_UPDATE events
- Upgraded Brewtils version to [3.23.0](https://github.com/beer-garden/brewtils/releases/tag/3.23.0)

# 3.22.0

12/13/2023

- Replication of all events, when configured, except for Garden Sync events. Garden sync events spawn off additional events that will be replicated properly.
- Add support for commands to have tags, used for filtering on the commands index page
- Publish Instance Status changed to Instance default topic {Namespace}.{System}.{Version}.{Instance}
- Upgraded Brewtils version to [3.22.0](https://github.com/beer-garden/brewtils/releases/tag/3.22.0)

# 3.21.0

12/05/2023

- When Beer-Garden is replicated, publishes required events to RabbitMQ keep the environments in sync.
- On Request Index page, the prefix NOT is supported to invert string query or search for empty strings. 
- Adding "?showNav=false" to the end of any UI page will remove the navigation bar
- Upgrading unstable docker images to install Brewtils develop branch

# 3.20.0

11/16/2023

- Adds the ability to delete Requests by Plugin on the System Admin page within the plugin sub-menu. These are local deletes only
- Adds Is Alive check for Entry Points, if sub process is killed externally then it is restarted
- Add error handling if Subscriber Request has exception at creation
- Updates request validation to support allow_any_kwargs on commands
- Upgraded Brewtils version to [3.21.0](https://github.com/beer-garden/brewtils/releases/tag/3.21.0)

# 3.19.1

11/9/2023

- Rolls back to Python 3.11 until [cpython ticket](https://github.com/python/cpython/issues/111615) is resolved, expected 3.12.1
- Expands docker build to include various versions of Python
- Fixed bug in Topics to require full matching for subscriptions, not substrings
- Expanded pub/sub testing
- Upgraded Brewtils version to [3.20.2](https://github.com/beer-garden/brewtils/releases/tag/3.20.2)

## 3.19.0

11/7/2023

- Adds support for Published Event Requests
- Adds support for Requests to spawn Publish Request
- Upgraded Brewtils version to [3.20.1](https://github.com/beer-garden/brewtils/releases/tag/3.20.1)
- Updated testing baseline to support Python 3.12, and requirements build off 3.10
- All docker images support Python 3.12
- RPM build is against Python 3.12
- Updated Command Type Icons
- Updated tooltips on Command Types
- Added icon for Subscription based Command/Requests
- Updated Request View page to show Namespace

## 3.18.1

10/20/2023

- Fixed auto brew conf to support NAME/VERSION parameters
- Fixed auto brew to support PLUGIN_ARGS
- Fixed missing default home
- Upgraded Brewtils version to [3.19.0](https://github.com/beer-garden/brewtils/releases/tag/3.19.0)

## 3.18.0

10/13/23

- Can set any page as the home page
- Add command type TEMP that is pruned after parent request is completed or 
  when it completes if it is the top level request
- Add Auto Decorator feature for classes without annoations

## 3.17.2

10/10/23

- Add Request Pruner for command type Admin
- Add batching for large pruner
- Add multithreading for pruner

## 3.17.1

7/20/23

### Other Changes

- Update RPM build process to use Node 18

## 3.17.0

7/19/23

### Other Changes

- Updated preview version of the new UI with better support for commands with
  dynamic parameters
- Bumped dependency versions

## 3.16.2

2/1/23

### Other Changes

- Preview version of the new UI now has intended feature parity with the
  existing UI.

## 3.16.1

1/10/23

### Other Changes

- Miscellaneous updates to the preview version of the new the UI

## 3.16.0

11/15/22

### Added Features

- A preview of the new UI is now bundled into the official release RPM. This new
  UI built on a more modern framework, but is largely intended to look and feel
  similar to the existing UI. When using the configuration provided in the RPM,
  the preview UI can be reached by appending /preview to the base beergarden URL
  in your browser.

## 3.15.0

8/31/22

### Added Features

- A new configuration option, `db.ttl.in_progress`, is now available for timing
  out requests. Any request still in the `IN_PROGRESS` or `CREATED` status after
  the configured timeout (set in minutes) will be marked as `CANCELLED`, making
  it eligible for pruning.

### Bug Fixes

- Viewing instance logs for systems on a local garden now works correctly.
- The Clear All Queues option on the system admin page now works correctly.
  **NOTE:** This is supported for the local garden only.
- Fixed an issue where clearing the queue of an instance with non-word
  characters in the instance name would raise an error. Queues can now be
  cleared properly, regardless of the instance name.

### Other Changes

- Reduced redundancy in the API calls made by the UI.
- Removed lingering internal references to beer garden v2 naming conventions.

## 3.14.0

6/28/22

### Added Features

- The request output page now provides an option to render output that exceeds
  the display size threshold. Note that the ability to successfully render such
  output depends on both the output size and the client's available resources.
  (Issue #1338)
- A Command Publishing Blocklist is now available. Commands on remote gardens
  that are added to this list will not have their results published back up to
  the parent. (Issue #1310)
- When launching a garden for the first time, the default user for running
  plugins is now distinct from the default admin user. (Issue #1309)
- Improved display of multiline comments on requests. (Issue #242)
- Improved feedback when performing a garden sync. (Issue #1299)
- Roles are now synced to downstream gardens when performing a user sync. (Issue
  #1302)

### Bug Fixes

- The namespaces and systems are now correctly displayed for the local garden in
  both the API response and the garden admin view. (Issue #1300)
- Sensitive message queue connection information is no longer returned with the
  systems API endpoint response. (Issue #1301)

### Other Changes

- The superuser role is now internally managed and no longer needs to be
  specifically listed in the role definition file. (Issue #1306)

## 3.13.0

4/12/22

**NOTE:** This release fixes an issue where client certificates would not be
sent to rabbitmq, even if beer garden was configured to do so. Connecting to
rabbitmq with certificates currently requires that the provided certificate be a
key and certificate bundle. Please be aware that in certain configurations where
the certificate is already set and is not a bundle, your connection to rabbitmq
may fail under this release. To fix this, switch your certificate to be a bundle
that also includes the key.

### Bug Fixes

- Client certificates are now properly used when connecting to rabbitmq (Issue
  #1288).
- Column filtering headers on the Request page are now properly aligned (Issue
  #1286)
- Login form now provides feedback when entering invalid credentials (Issue
  #1280)

### Other Changes

- The bgio/beer-garden:3-debian image and related images have been modified to
  more closely align with the alpine image. Usage of the debian image should now
  be the same as that of the alpine image.

## 3.12.0

3/21/22

### Added Features

- A "Change Password" option has been added to the ☰ in the top right of the UI.
  (Issue #1262)
- User management has been added to the UI for creating users and managing their
  role assignments. This is available via a new "Users" option under the admin
  menu. (Issue #1262)
- Requests now list the user that initiated the request. (Issue #1263)
- Users are now granted implicit access to any requests that they create. (Issue
  #1264)
- It is now possible to sync users and their role assignments between gardens.
  (Issue #1265)
- A default admin user and superuser role will now be created during the first
  startup of a new garden. (Issue #1274)

### Bug Fixes

- Overly noisy "ERROR" event messages have been eliminated from the logs. These
  had been especially prevalent in setups with remote gardens that were more
  than a single hop away (i.e. "grandchildren"). (Issue #1271)

### Other Changes

- A [security](https://beer-garden.io/docs/app/security/) section has been added
  to the documentation on beer-garden.io, detailing how to use many of the User
  management related features in this release.

## 3.11.0

2/9/22

### Added Features

- Updates in status in the user interface (via WebSockets) are now filtered
  according to a user's authorization, the same as HTTP API requests. (Issue
  #1243)
- The user interface now preemptively refreshes user access tokens so that a
  user will not be automatically logged out after a short period of inactivity.
  (Issue #1247)
- User interface elements are now hidden or displayed according to a user's
  authorization to access their functionality. (Issue #1179 & Issue #1250)
- Users can now import and export Garden connection configurations via the user
  interface. (Issue #1192 & Issue #1141)

### Bug Fixes

- The Job error count now correctly also reflects those Jobs that fail due to an
  exception, (Issue #1225)
- Job scheduler request handling now properly keeps track of which requests have
  finished. (Issue #1214)

### Other Changes

- Added basic documentation for authentication and authorization features added
  to Beer-garden in previous releases. (Issue #1241)

## 3.10.0

1/4/22

### Added Features

- File parameters on requests are now cleaned up by the pruner per the
  `db.ttl.file` setting. (Issue #1215)
- File parameters are now cleaned up when the corresponding request is removed.
  (Issue #1215)
- Reduce log noise generated from ERROR events. (Issue #1213)

### Bug Fixes

- Request parameter and output data stored in GridFS no longer gets duplicated
  throughout the life of a request. (Issue #1216)
- Request `status_updated_at` field on requests from child gardens is now
  properly preserved. (Issue #1143)
- The DELETE method on the /api/v1/gardens endpoint has been restored. (Issue
  #1230)

### Other Changes

- Added backend support for a command publishing blocklist that prevents
  requests from listed commands from being published up to a parent garden. User
  access to this feature will follow in a future release. (Issue #877)

## 3.9.0

12/8/21

### Added Features

- The `status_updated_at` timestamp is now displayed on the Request view page.
  (Issue #1142)
- The `/api/v1/job/<id>/execute` endpoint now takes an optional `reset_interval`
  parameter which, when set to true, will update the next run time of an
  interval trigger job to be based on the current adhoc execution, rather than
  keeping the next run time that was based on the previously scheduled
  execution. (Issue #1173)
- Command parameters of type `Bytes` are now rendered as a file upload dialog in
  the tasking interface. Files provided this way will be properly sent down to
  remote gardens for tasking, unlike the `Base64` paramter type. For this
  reason, it is recommended that `Bytes` be used for parameters that intend to
  take a file as input. (Issue #1165)

### Bug Fixes

- Child requests are once again properly returned via the `/api/v1/request`
  endpoint and properly displayed on the request page in the UI (Issue #1218)

### Other Changes

- Added the following for use in future authorization related features:
  - A trusted header login handler for authenticating users based on request
    headers that indicate the username and a list of group memberships. (Issue
    #1198)
  - Improved handling of refresh tokens in the UI (Issue #1187)
  - Add authorization checks to the `/api/v1/forward` endpoint. (Issue #1207)

## 3.8.1

12/7/21

### Bug Fixes

- Fixed an issue that prevented tasking of commands without parameters on remote
  gardens (Issue #1209)

## 3.8.0

11/18/21

### Added Features

- Requests now have a `status_updated_at` field representing the time of the
  last status change. (Issue #1132)
- Added the ability to import and export jobs via the Scheduler page on the UI
  (Issue #1034)
- Added the ability to do ad-hoc runs of scheduled jobs via both the API and UI
  (Issues #1062, #1066)

### Bug Fixes

- Properly validate input on the job import API (`/api/v1/import/job`) (Issue
  #1178)
- Dependency versions for development and deployment are now consistent (Issue
  #1182)

### Other Changes

- Added the following for use in future authorization related features:
  - Refresh token support (Issue #1171)
  - The ability to enable permissions based authorization checks to the API
    endpoints (Issues #1154, #1170)
  - Various changes to the UI to support login / logout and refresh token
    handling (Issue #1147)
  - Added a concept of "global" permissions (Issue #1168)

## 3.7.1

10/15/21

### Added Features

- Login endpoint added allowing user/password entry to receive a _JWT_ auth
  token (Issue #1134)
- The `get_current_user` method in the `BaseHandler` class now gets the `User`
  object based on the _JWT_ auth token (Issue #1144)
- Local and remote plugin logging config files now separated (Issue #817)
- Helper functions created to determine a user's permissions (Issue #1122)

### Bug Fixes

- Hidden files in a plugin directory no longer show an error in the logs (Issue
  #1097)
- File parameters are now handled correctly and a file posted to a child garden
  from the parent is correctly encoded and compressed for transport (Issue
  #1055)
- Dead runners on a child garden now correctly show their status on the parent's
  UI (Issue #809)
- Stale systems are now removed when syncing child gardens (Issue #1101)
- Large requests now better determined whether they need to be stored in GridFS
  (Issue #1038)

### Other Changes

- Project is now able to accept pull requests from those who are working from a
  fork
- Contribution guide updated

## 3.6.0

9/22/21

### Added Features

- Added new api endpoints for importing and exporting jobs (Issue #1067)

### Bug Fixes

- It is no longer possible to create multiple gardens sharing the same name
  (Issue #727)
- GET and DELETE against the garden api endpoint now return the correct response
  codes (Issue #1110)
- Fixed an issue where internal event processors were incorrectly modifying
  events (Issue #978)
- Garden connection configuration is now properly displayed in the UI when
  default values are being used (Issue #1104)
- Connection reliability fixes for the stomp entrypoint (Issue #1102)

### Other Changes

- Added the following for use in future authorization related features:
  - Authorization related database models (Issue #1089)
  - The ability to load role definitions from a configuration file (Issue #1091)
- Updated library dependency versions

## 3.5.0

8/18/21

### Added Features

- Command-based choices request will now time out after 30 seconds
- Theme selection now persisted in browser storage
- Added config option for changing commands of non-dev systems

### Bug Fixes

- Command-based choices now wait for an instance to be selected
- Read-log requests now fully formed
- Fixed issue where gardens with certain characters in their name could not be
  accessed
- Republishing a modified event when child request changes
- Fixed operations being routed to incorrect gardens in certain cases
- Command-based choices now show an indication when request fails

### Other Changes

- Setting timezone to UTC in docker image

## 3.4.1

8/2/21

### Bug Fixes

- Jobs removed during an execution no longer respawn upon completion (Issue
  #1081/ PR #1084)

## 3.4.0

6/24/21

### Added Features

- Scheduled jobs now have a timeout field (Issue #1046 / PR #1049)
- Forwarding REST calls now support `blocking` and `timeout` parameters (Issue
  #895 / PR #325)
- Bytes-type parameters are now supported (Issue #991 / PR #996)
- Systems can now have UI templates (Issue #997 / PR #1005)
- Commands now have a metadata field (Issue #358 / PR #998)

### Bug Fixes

- Scheduled job now displays next run time correctly (Issue #972 / PR #1059)
- Handling request cancellation events from child gardens (Issue #932 / PR
  #1056)
- Better error handling when HTTP connection from child to parent garden fails
  (Issue #1035 / PR #1037)
- Changed standard nginx config to allow for larger request output (Issue #1027
  / PR #1032)
- Large child output no longer prevents parent output from being displayed
  (Issue #1026 / PR #1030)
- Better error message when creating a Request with an incorrect namespace
  (Issue #1017 / PR #1024)
- System attributes (like description) can now be cleared (Issue #1002 / PR
  #1003)
- Fixed issue with plugin log reads immediately timing out (Issue #999 / PR
  #1000)

### Other Changes

- Moved status icon on request view page (Issue #1041 / PR #1042)

## 3.3.0

4/23/21

### Added Features

- Can now modify scheduled jobs (Issue #294 / PR #988)

### Bug Fixes

- Fixed file parameters regression (Issue #992 / PR #995)
- Better handling for out-of-order request updates from child gardens (Issue
  #982 / PR #993)

## 3.2.3

4/16/21

### Bug Fixes

- Fixed regression where headers were not set when sending STOMP messages (Issue
  #969 / PR #970)
- System creation events should now be handled by all entry points (Issue #949 /
  PR #971)
- Stomp entry point no longer mangles event objects (Issue #978 / PR #979)
- Child request view starts as collapsed on request view page (Issue #984 / PR
  #985)

### Other Changes

- Changed STOMP configuration items (PR #968)

## 3.2.2

4/12/21

### Bug Fixes

- Fixed error where certain database models would hold onto references (Issue
  #959 / PR #960)
- Fixed various issues with TLS stomp connections (Issue #946 / PR #947)
- Garden sync operations now work more consistently (Issue #941 / PR #961)

### Other Changes

- Change to how child garden connection parameters are stored (Issue #912 / PR
  #962)

## 3.2.1

4/9/21

### Bug Fixes

- Scheduled jobs now work without a namespace (Issue #952 / PR #954)

### Other Changes

- UI image no longer uses IPv6 by default (Issue #950 / PR #951)

## 3.2.0

4/1/21

### Bug Fixes

- Better error message when request choices validation times out (Issue #938 /
  PR #945)
- Fixes to STOMP connection behavior (Issue #914 / PR #917, #935)
- No longer possible to define a Garden connection type as Local (Issue #906 /
  PR #909)
- Fixed case where incorrect STOMP config could prevent startup (Issue #907 / PR
  #910)
- Errors when changing garden connection info will be displayed (Issue #903 / PR
  #908)
- Request creation no longer generating extraneous error logs (Issue #902 / PR
  #911)
- Creating request for a child garden no longer shows UI error (Issue #893 / PR
  #894)
- Preventing incorrect namespace value from breaking notifications (Issue #890 /
  PR #892)
- Fixed problems with HTTP parent/child connection parameters (Issue #878, #879,
  #897 / PR #884, #899, #901)
- Garden names now support Unicode (Issue #875 / PR #885)
- Improved error logging for HTTP parent/child communication errors (Issue #873
  / PR #889)

### Added Features

- Added descriptions to system admin page (Issue #840 / PR #843)

### Other Changes

- Event notifications are always wrapped in Operations (Issue #918 / PR #920)

## 3.1.1

2/5/21

### Bug Fixes

- Database migration script no longer requires has_parent field (Issue #868 / PR
  #869)

## 3.1.0

2/5/21

### Bug Fixes

- Improved the position of the popover shown for a parent request (Issue #862 /
  PR #865)
- Checkbox label on commands page now works correctly (Issue #860 / PR #866)
- Fixing incorrect Request collection name (Issue #833 / PR #834)

### Added Features

- Requests based on a hidden command will now be marked as hidden themselves
  (Issue #414 / PR #849)

### Other Changes

- Request index page checkbox labels have been tweaked (Issue #861 / PR #864)
- Beer-garden systemd process now runs with umask 0002 (Issue #816 / PR #844)

## 3.0.5

1/11/21

### Bug Fixes

- System Queue Management Not Working on Admin Page(Issue #823 / PR #824)
- Scheduler Not Rendering Trigger Form (Issue #819 / PR #821)
- Local plugin runner not removed during system purge (Issue #810 / PR #822)
- Unassociated Runner not displayed when there are no systems (Issue #805 / PR
  #808)
- Now able to delete System when Child Garden is down (Issue #749 / PR #798)
- Regigersty empty command list on existing System resulted in no changes to
  commands list (Issue #806 / PR #807)
- Fixed issue where Garden updates failed if no Configuration was provided (PR
  #801)
- Moved metadata field into STOMP shutdown event properly (PR #802)

### Added Features

- Run systemd service as beer-garden user (Issue #816 / PR #818)
- Warn when beer.conf results in no instances (Issue #796 / PR #804)
- Entry Points now emit Brewtils Event when started (PR #800)
- Adding Checkers for Code Complexity and Security to PR Actions (PR #812)
- Self-closing non-void tags are not great in HTML5 (PR #814)
- Adding log message when logging config file is changed (PR #826)

## 3.0.4

12/22/20

### Bug Fixes

- Fixed issue with entry point status event publishing

## 3.0.3

12/22/20

### Added Features

- Parent and child gardens can now use Stomp-based communication (#761)
- Can now create a child garden using the UI (#726)

### Bug Fixes

- Fixed regression that made it impossible to removed remote plugins (#794)
- Better error handling during system removal (#749, #771)

## 3.0.2

12/15/20

### Added Features

- Unassociated runners are now shown on the System Admin page (#708)
- Can now pass files as parameters (#368)

### Bug Fixes

- Shutdown procedure is more robust when running under systemd (#770)
- Corrected tooltip for System Admin page start button (#768)
- Stopped certain events from generating UI console errors (#764)
- Better error information when using Pour it Again on a removed command (#624)

## 3.0.1

11/12/20

### Bug Fixes

- Fix issue preventing clean shutdown on Python 3.7 (#738)

## 3.0.0

11/10/20

Note: This is a major release. Please check out the
[site](https://beer-garden.io/) for more in-depth documentation.

### Added Features

- Scheduler now supports triggering from file events (#647)
- jquery and lodash objects are now available when creating custom templates
  (#589)
- Table page length selections in UI are persisted in browser storage (#560)
- Local plugins can now use an alternate python interpreter (#492)
- Request output with a size greater than 16MB is now supported (#407)
- Button added to Request View page for downloading output (#361)
- Additional REST endpoint for Request output (#361)
- Systems can now be grouped by namespace (#284)
- Can now mark commands as hidden (#269)
- The UI Output and Parameters displays can now be expanded (#170)
- Separate gardens can now communicate via REST API
- Actions can be initiated with STOMP messages in addition to the REST API
- Plugin logs can now be retrieved and displayed on the UI System Admin page
- All plugins automatically request a logging configuration from Beer-garden

### Other Changes

- UI Queue Admin functionality has been moved into System Admin page (#533)
- Drop official support for CentOS 6 (#225)
- Logging config files are now yaml by default (#89)
- Brew-view & Bartender have been merged into a single Beer-garden application
  (#87)
- UI has been pulled out into a separate application
- Default `max_instances` value for plugins is -1 (no maximum)
- User interface has been streamlined
- Python version bundled with rpm is now 3.7 instead of 3.6
- Commands no longer have an ID field

### Removed

- Publishing events to RabbitMQ and Mongo has been removed (#681)
- Authentication / Authorization functionality: Users, Roles, Login, etc.

## 2.4.18

10/27/20 Brew-view 2.4.19, Bartender 2.4.8, BG-utils 2.4.10

### Added Features

- Can now inject specific host environment variables into local plugin processes
  (#686)

## 2.4.17

10/13/20 Brew-view 2.4.19, Bartender 2.4.7, BG-utils 2.4.10

### Bug Fixes

- Fixed command invocation error when request has no parameters (#351)

## 2.4.16

9/23/20 Brew-view 2.4.19, Bartender 2.4.7, BG-utils 2.4.10

### Bug Fixes

- Removed mongo model caching from Pruner. Releasing memory once the delete is
  completed (#604)

## 2.4.15

2/20/20 Brew-view 2.4.19, Bartender 2.4.6, BG-utils 2.4.10

### Bug Fixes

- Start and end dates are correctly applied to new interval jobs (#431)

## 2.4.14

1/30/20 Brew-view 2.4.18, Bartender 2.4.6, BG-utils 2.4.9

### Bug Fixes

- Returning 418 status code when a model is too large to save (#308)

## 2.4.13

1/14/20 Brew-view 2.4.17, Bartender 2.4.6, BG-utils 2.4.9

### Bug Fixes

- Fixed issue where scheduler would not work with self-signed cert (#391)

## 2.4.12

12/5/19 Brew-view 2.4.16, Bartender 2.4.6, BG-utils 2.4.9

### Added Features

- Added configuration flag to allow rendering unsanitized output (#360)

## 2.4.11

11/12/19 Brew-view 2.4.15, Bartender 2.4.6, BG-utils 2.4.9

### Bug Fixes

- Requests should now survive a broker restart (#352)
- Fixed issue where admin role and user pages could fail to update (#345)

### Other Changes

- Admin queues are now durable (#356)
- Admin queues are no longer created with the auto-delete flag (#350)

## 2.4.10

9/27/19 Brew-view 2.4.14, Bartender 2.4.5, BG-utils 2.4.8

### Bug Fixes

- Static choices with alternate display text no longer fail validation (#325)

### Other Changes

- Typeahead parameters now use a scrollable display (#318)
- Better stacktrace logging for local plugins (#317)

## 2.4.9

9/5/19 Brew-view 2.4.13, Bartender 2.4.4, BG-utils 2.4.8

### Bug Fixes

- HTML output is now rendered correctly (#312)

### Other Changes

- Now using npm instead of yarn

## 2.4.8

6/27/19 Brew-view 2.4.12, Bartender 2.4.4, BG-utils 2.4.8

### Bug Fixes

- Semicolon in request index page filters no longer breaks (#302)
- Granfana link descriptions on about page respect application name (#301)
- Frontend websocket connection now handles non-default base path (#298)

### Added Features

- Support for Pika v1 (#305)
- Scheduled jobs can now specify a max number of concurrent executions (#209)
- Interval jobs can now reschedule based on prior run completion (#209)

## 2.4.7

4/24/19 Brew-view 2.4.11, Bartender 2.4.3, BG-utils 2.4.7

### Bug Fixes

- Fixed configuration generation regression caused by #224 (#254)
- Child requests cannot be created after the parent is completed (#252)
- When mongo pruner removes a request the children are also removed (#246)
- Fixed issue that could cause mongo pruner to not run (#245)
- Mongo pruner will only directly remove top-level requests (#244)

### Added Features

- Toggle for displaying child requests on the index page (#248)
- Added button for refreshing request index without reloading the page (#236)
- Show a notification on request index page when changes occur (#180)

## 2.4.6

2/22/19 Brew-view 2.4.10, Bartender 2.4.2, BG-utils 2.4.6

### Bug Fixes

- Request index page overall search no longer specifies a hint (#235)
- Bartender errors correctly propagate back through thrift interface (#229)
- Removed unique index with potential to cause system registration issues (#222)
- Dynamic choices URL source works correctly with a list of strings (#218)
- All files correctly removed when upgrading using the rpm (#215)

### Added Features

- Config file upgrades can now be converted between json and yaml (#72)
- Centos 7 rpm install now uses real systemd unit files (#17)

### Other Changes

- Config file extensions for rpm install are now .yaml, not .yml (#226)
- Config files no longer contain bootstrap entries (#224)

## 2.4.5

1/11/19 Brew-view 2.4.7, Bartender 2.4.1, BG-utils 2.4.2

### Bug Fixes

- Bartender avoids extra network call if shut down while still starting (#214)
- Correct Brew-view startup failure when authentication is enabled (#207)
- No longer hanging if Rabbit broker runs out of resources (#203)
- Errors loading a local plugin will no longer affect subsequent plugins (#202)
- Fixed UI bug where more than one plugin version was considered 'latest' (#200)
- Better error handling for simultaneous index creation (#198)
- Initializing Prometheus counts correctly on startup (#197)
- Accounted for magic comment when building local rpm (#196)
- Styling fix for Systems Management page (#174)
- Changing choices configuration no longer requires removing System (#58)

### Added Features

- Request view page will show spinner while request is in progress (#204)

### Other Changes

- Increased default Bartender timeout to 13 seconds (#182)
- Added additional indexes to increase Request Index page performance (#105)

## 2.4.4

10/9/18 Brew-view 2.4.6, Bartender 2.4.0 BG-utils 2.4.0

### Bug Fixes

- Fixed a race that could cause request creation to wait forever (#195)

### Added Features

- Added Instance deletion endpoint to REST API

## 2.4.3

9/25/18 Brew-view 2.4.5, Bartender 2.4.0, BG-utils 2.4.0

### Bug Fixes

- Corrected problem with brew-view escalating CPU usage (#187)
- Select boxes in the UI now have a maximum height (#169)

## 2.4.2

9/25/18 Brew-view 2.4.4, Bartender 2.4.0, BG-utils 2.4.0

### Bug Fixes

- Request create timeout is now -1 by default to match pre-2.4 behavior (#183)
- The landing page now links newly-created systems correctly (#181)

### Other Changes

- Changed use of newly-reserved 'async' keyword to support Python 3.7 (#175)

## 2.4.1

9/5/18 Brew-view 2.4.1, Bartender 2.4.0, BG-utils 2.4.0

### Bug Fixes

- Fixed issue with spinner always being shown on some pages (#172)

## 2.4.0

9/5/18 Brew-view 2.4.0, Bartender 2.4.0, BG-utils 2.4.0

### Added Features

- 'Created' filtering in request index view now supports second precision (#153)
- Browser window title now reflects current page (#145)
- Brew-view responses now have a header specifying the beer-garden version (#85)
- Webapp no longer relies on IDs in the URL (#98)
- Configuration file will be updated on application startup (#79)
- Connections to RabbitMQ can now be TLS (#74)
- System list endpoint can now return only certain system fields (#70)
- Prometheus metrics and Grafana dashboards (#68, #69)
- Actions on the system management page are more responsive (#67)
- Configuration files can now be yaml (#66)
- Dynamic choices can now use the instance name as an input (#45)
- User / authentication support (#35)
- Request creation can now wait for completion without polling (brew-view #16)
- Periodic request scheduler (#10)

### Bug Fixes

- Bartender checks for connection to Brew-view before Mongo to fix a race (#160)
- Corrected condition that could cause 'Error: ' to flash on request view (#151)
- Request view will continue to refresh even if a child has errored (#122)
- Fixed issue where /var/run/beer-garden was removed after rpm install (#113)
- Setting queue-level TTL for admin queue messages (#101)
- Data persisted in the webapp using local storage instead of cookies (#92)
- Bartender will error if SSL error occurs during Brew-view check (#65)
- Local plugins are better about logging stacktraces (#57)
- Date on request index page is always UTC (brew-view #56)
- Fixing support for Unicode string values when using Python 2 (#54)
- Nested request display looks better when using slate theme (#41)

### Other Changes

- Request index spinner icon looks better on slate theme (#155)
- Split system and instance columns on request index page (#103)

## 2.3.9

6/14/18 Brew-view 2.3.10, Bartender 2.3.7, BG-utils 2.3.6

### Bug Fixes

- Re-added Request indexes that were removed in 2.3.7

## 2.3.8

6/12/18 Brew-view 2.3.9, Bartender 2.3.6, BG-utils 2.3.4

### Bug Fixes

- Fixed problem with new versions of Marshmallow causing empty requests to be
  returned from the request list endpoint

## 2.3.7

6/7/18 Brew-view 2.3.8, Bartender 2.3.6, BG-utils 2.3.4

This release addresses two critical problems with database performance. To
support the fix an additional field was added to the Request model and the
indexes for the Request collection were updated.

**When updating to this version the Request collection will be updated to
reflect these changes.** This will happen automatically and requires no action
on the part of administrator. Status messages will be logged at the WARNING
level as the upgrade occurs.

See issue #84 for a detailed explanation.

### Bug Fixes

- Database operations sometimes timed out on slow networks due to configuration
  error (#84)

### Other Changes

- Reworked database indexes so Request queries are more efficient (#84)

## 2.3.6

4/6/18 Brew-view 2.3.6, Bartender 2.3.5, BG-utils 2.3.3

### Added Features

- Using RabbitMQ publisher confirms when publishing requests (#37)
- Brew-view accepts ca_cert, ca_path, and client_cert_verify configuration
  options (beer-garden/brew-view#43)
- Bartender now explictly checks for connectivity to Mongo and RabbitMQ admin
  interface on startup (#38, #48)

### Bug Fixes

- Status monitor no longer continuously restarts when RabbitMQ connectivity is
  lost
- Clearing queues now works with Rabbit 3.7
- Child rows in nested request display now show correct created time
- Command-based dynamic choices now work without a 'default' instance (#47)

### Other Changes

- Adding explict support for Python 3.4
- Using non-Brewmaster exceptions from Brewtils
- Using pytest instead of nose to run tests

## 2.3.5

4/3/18 Brew-view 2.3.5, Bartender 2.3.4, BG-utils 2.3.3

### Added Features

- Attempting to update a completed request without actually modifiying data is
  no longer an error (beer-garden/brew-view#49)

### Bug Fixes

- Configuration file generation fix for Python 2

## 2.3.3

2/21/18 Brew-view 2.3.3, Bartender 2.3.3, BG-utils 2.3.2

### Bug Fixes

- Bartender shutdown will now be clean even before making Brew-view and RabbitMQ
  connections

### Other Changes

- Using [Yapconf] for configuration loading
- Running Flake8 linting on source and tests

## 2.3.1

2/5/18 Brew-view 2.3.1, Bartender 2.3.0, BG-utils 2.3.0

### Bug Fixes

- Fixing issue with manual request creation targeting incorrect system

## 2.3.0

1/26/18

### Added Features

- Bartender can now be configured to skip server certificate verification when
  making HTTPS requests
- Added Bartender custom CA certificate configuration option
- Timestamps now have true millisecond precision on platforms that support it
- Plugins can now specify `max_instances` as a keyword parameter without needing
  to define a System
- Command Index page now supports pagination, cosmetic changes
- Added ability to specify a textarea be used as the input for a Parameter
- System Admin page now has links to the individual System pages
- Requests that incorrectly fail frontend validation can now be modified and
  sent manually
- Reworked fronted sidebar to be clearer when multiple verions of a System are
  registered
- Dark theme for frontend
- New Parameter types: date and datetime
- Searching Request index by 'created' field now uses datepickers
- REST API can now be served with a URL prefix
- Notifications are now published to RabbitMQ and/or a specified URL when
  significant events occur

### Bug Fixes

- Multi Parameters that are type 'Dictionary' now work correctly
- Corrected RabbitMQ users - the 'normal' user is now only used by plugins and
  only needs read permission
- 'Any' Parameters that are also multi no longer disappear when transitioning
  from valid to invalid
- Fixed possible temporary error when deleting a system
- Better support for large number of concurrent plugin startups
- Corrected the validation icon and close button overlap for string parameters
  inside an array

### Other Changes

- Systems can no longer be registered with the same display name and version as
  an existing System
- The attempt to update a Request after its processed now has a maximum retry
  count
- Better data integrity by only allowing certain Request status transitions

## 2.1.1

11/21/17

### Bug Fixes

- Modified System deletion procedure so it works correctly on Systems with no
  Instances
- Fixed bug where validation error during first-time System registration
  resulted in an empty System

## 2.1.0

10/23/17

### Added Features

- Added popover icon with an explanation for a Request's status to the Request
  View page
- 'Make it Happen!' buttons are now middle-clickable
- Added sorting to Queue Management table
- ACTION-type requests can now be aged off similar to INFO-type requests
- Command descriptions can now be changed without updating the System version
- Added `updated_at` field to `Request` model
- Added `admin`, `queues`, and `config` endpoints to Swagger
- Brewtils: `SystemClient` now allows specifying a `client_cert`
- Brewtils: `RestClient` now reuses the same session for subsequent connections
- Typeaheads immediately display choices when focused
- Standardized Remote Plugin logging configuration
- Choices providers can now return a simple list
- PATCH requests no longer need to be wrapped in an `operations` envelope
- UI will display a warning banner when attempting to make a request on a
  non-RUNNING instance
- Request creation endpoint now includes a header with the instance status in
  the response
- Available choices for one parameter can now depend on the current value of
  another parameter
- Brewtils: Added domain-specific language for dynamic choices configuration
- Brewtils: `SystemClient` can now make non-blocking requests
- Search functionality on the Command Index page
- Added `metadata` field to Instance model
- Brewtils: `RestClient` and `EasyClient` now support PATCHing a `System`

### Bug Fixes

- Link to RabbitMQ Admin page now works correctly with non-default virtual host
- Large (>4MB) output no longer causes a Request to fail to complete
- Better handling of timeout failures during Request creation
- Number types no longer need be be selected in a Typeahead
- Removed default model values that could cause serialization inconsistencies
- System descriptors (description, display name, icon name, metadata) now always
  updated during startup
- Corrected display for a multi string Parameter with choices
- Stricter type validation when making a request with string, integer, or
  boolean parameters
- Added TTL to Admin messages so they don't persist forever
- Better handling of null values in the frontend
- Validating instance_name during request creation
- Reworked message processing to remove the possibility of a failed request
  being stuck in 'IN_PROGRESS'
- Correctly handle custom form definitions with a top-level array
- Increased startup reliability for Systems with many (>15) Instances
- Bartender helper threads can no longer hang shutdown
- POST and PATCH requests without a `content-type` header now return status code
  400
- Better select control placeholder text
- Requests with output type 'JSON' will now have JSON error messages
- Smarter reconnect logic when the RabbitMQ connection fails
- Attempting to remove 'orphaned' commands if any are found during a query

### Deprecations / Removals

- The following API endpoints are deprecated:
  - POST `/api/v1/admin/system`
  - GET `/api/v1/admin/queues`
  - DELETE `/api/v1/admin/queues`
  - DELETE `/api/v1/admin/queues/{queue_name}`
- Brewtils: `multithreaded` argument to `PluginBase` has been superseded by
  `max_concurrent`
- Brewtils: These decorators are now deprecated:
  - `@command_registrar`, instead use `@system`
  - `@plugin_param`, instead use `@parameter`
  - `@register`, instead use `@command`
- These classes are now deprecated:
  - `BrewmasterSchemaParser`, instead use `SchemaParser`
  - `BrewmasterRestClient`, instead use `RestClient`
  - `BrewmasterEasyClient`, instead use `EasyClient`
  - `BrewmasterSystemClient`, instead use `SystemClient`

### Other Changes

- Searching on Request Index page no longer searches request output
- Reset button on the Command View page ignore 'Pour it Again' values and always
  reset to defaults
- Brewtils: Request processing now occurs inside of a `ThreadPoolExecutor`
  thread
- Using Webpack to bundle frontend resources
- Removed dependencies on compiled Python packages (#196) and Flask
- Using the `subprocess32` module to run Local Plugins
- Local plugins no longer run in their own separate process groups
- Local and Remote plugins are now functionally identical
- Improved concurrency by making all Thrift calls asynchronous

## 2.0.4

8/04/17

### Bug Fixes

- Corrected typo in request index page that prevented filtering for IN_PROGRESS
  requests from working

## 2.0.3

8/01/17

### Bug Fixes

- Reworked request index query to address performance bottleneck

## 2.0.2

7/26/17

### Bug Fixes

- Fixed frontend validation problem for a nullable boolean parameter with a null
  default

## 2.0.1

7/14/17

### Bug Fixes

- Added Object.assign shim for compatability with older browsers

## 2.0.0

7/5/17

### Added Features

- Support for remote plugins
- Support for custom HTML templates on request pages
- Support for Dynamic choices
- Support for starting/stopping individual Instances
- Support for display names of a plugin
- Support for metadata for a plugin
- Support for Python 3

### Bug Fixes

- Optional model with default values
- Bug where nested parameters would not get checked in system validation
- GUI bug where timestamps for child request didnt look right
- Bug with optional list arguments
- Bug where nested request output type didnt look right

### Other Changes

- Added better exception handling to API
- Better error reporting for serialization failures
- The system model has changed
- The command model has changed
- RabbitMQ now uses a topic instead of an exchange

### Security

- All Docker images have been upgraded
- We now build CentOS 6 and CentOS7 RPMs

## 1.1.0

### Added Features

- Support for auto-reconnect to brew-view if it is down on startup
- Support for stopping, starting and reloading plugins
- Support for dynamically deploying new plugins
- Support for output_type for Requests
- This changelog

## 1.0.4

7/19/2016

### Added Features

- Support for Multi-threaded, single instance plugins
- Support for nested requests
- Support for INFO Command Types
- Support for comments on requests
- Support for purging INFO commands

### Bug Fixes

- Bug where RPMs would not get correctly updated

### Other Changes

- Join times for threads to be non-zero. This greatly reduces CPU utilization

## 1.0.3

12/30/2015

### Bug Fixes

- Bug where Plugins would not work with non-ssl enabled versions of brew-view

## 1.0.2

12/3/15

### Security

- Added SSL Support

## 1.0.1

11/10/15

### Other Changes

- Bumped bg-utils version

## 1.0.0

10/2/15

### Added Features

- Support for Local Plugins
- Initial Build of the Backend Threads
- Support for Validating Requests
- Support for Processing Requests
- Support for clearing a queue
- Support for getting a System state
- Support for Stopping a System
- Support for Starting a System
- Support for Restarting a System
- Support for killing a System
- Support for Stopping All Systems
- Support for Starting All Systems
- Support for Killing All Systems
- Support for getting Bartender version
- Support for ping
- Support for building/deploying as an RPM
- Support for easily generating logging and configuration files

[yapconf]: https://github.com/loganasherjones/yapconf<|MERGE_RESOLUTION|>--- conflicted
+++ resolved
@@ -11,12 +11,9 @@
 - Updated Publish/Subscribe Request to only support Systems that are in the `RUNNING` status. 
 - Updated Topics API to support upserting topics
 - Changed various log levels
-<<<<<<< HEAD
 - Fixed monitoring of Plugin Runners
 - Added notification icons to Instances on System Admin page to reflect current status of runner
-=======
 - Updated Child Request handling to update missing Command Types
->>>>>>> 63561e7f
 
 # 3.26.0
 
