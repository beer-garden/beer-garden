--- conflicted
+++ resolved
@@ -4,11 +4,8 @@
 
 TBD
 
-<<<<<<< HEAD
 - Added logging messages for Garden rescan operation
-=======
 - Added router checking for configuration files in children folder if child garden is not loaded yet
->>>>>>> c119f7ed
 - Fixed issue where child requests were not getting cancelled when the parent is cancelled
 - Fixed issue where Topic delete was called with `args` instead of `kwargs`
 - Updated each `handle_event` function to be processed in independent threads
