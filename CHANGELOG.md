# Beer Garden Changelog

# 3.27.0

TBD

<<<<<<< HEAD
- Expanded the Topics API to support `api/v1/topics/name/` for passing `topic.name` as a variable instead of `topic.id`
=======
- Add counter support for Topics/Subscribers that are triggered to generate requests
>>>>>>> 8059a9df
- New feature to track the last N heartbeats timestamps for Instances and Gardens. The range to history stored is 
  controlled by configurations `garden.status_history` and `plugin.status_history`
- Added Replication Awareness to ensure only one Replicated instance can process the scheduled jobs.

## Overhauled User Authentication Logic
- Roles allow filtering on combinations of Garden/Namespace/System Name/System Version/Instance/Command
- User Alias mapping will update the Requester on Child Garden requests based on their alias. Maps requests
  spawned from Child Garden to the local User account if Alias mapping matches.
- When User has Alias accounts, Roles that can be applied to that Child Garden will be forwarded as UpstreamRoles. 
  This is to ensure admin's at the Child Garden can see the permissions utilized to execute Request
- Updated Permission accesses on UI with new Role schema
- Updated API Permission access with new Role schema
- API filters returned data based on User Roles
- Access Token have custom Access and Refresh timeouts based on Users Max Permission that are controlled in the config
- Users and Roles can be loaded through configuration files, and are protected models
- New UI pages for User and Role management
- Upgraded Brewtils version to [3.27.0](https://github.com/beer-garden/brewtils/releases/tag/3.27.0)

# 3.26.4

7/12/2024

- Fixed bug where job updates did not maintian counters
- Fixed bug where bulk job import did not support updates

# 3.26.3

7/10/2024

- Fixed bug that prevented Autobrew Kwargs from being properly passed to the class object
- Supporting Subscriber Types for Generated/Annotated/Dynamic, all stored in Topics Collection for quick reference
- Optimized internal event processing to support API only events
- Updated About page to support new tab for links
- Command publishing blocklist UI and REST API removed
- Fixed Command Index UI bug where breadcrumbs were not shown if Namespace and System Name matched

# 3.26.2

6/6/2024

- Fixed bug where Request View would fail loading Dynamic Choices for TEMP commands
- Fixed bug where configured receiving connections for child Gardens duplicated at restart
- Defaulted all Dynamically loaded commands from the Request View to TEMP

# 3.26.1

5/24/2024

- Fixed icon padding
- Updated Garden Admin page to only update page data based on Local Garden Update Events and notify when a child sync is being processed 
- Fixed logging statement
- Fixed icon order of Child Requests on Request View page
- Updated Publish/Subscribe Request to only support Systems that are in the `RUNNING` status. 
- Updated Topics API to support upserting topics
- Changed various log levels
- Fixed monitoring of Plugin Runners
- Added notification icons to Instances on System Admin page to reflect current status of runner
- Updated Child Request handling to update missing Command Types

# 3.26.0

5/16/2024

- Fixed large output handling when updating parent requests
- Upgraded Font-Awesome to Free version of 6.5.x
- Refactored Mongo pruner to use APScheduler
- Autobrew supports args and kwargs provided to client class
- Updated order of Hidden and Command Type icons on Command Index and Request View pages
- Migrates `Latest` system version from SystemClient to Request API supported
- Adds support for filtering `SystemsList` API on `filter_latest` to return only latest version of each system
- Updated Garden Syncs to include sync of targeted garden children
- Updated Garden Admin page to not show duplicative info alerts
- Updated Garden Update/Delete/Create events to trigger Publish Garden Sync
- Fixed bug in routing logic when syncing Garden 2+ hops away
- Fixed bug where downstream garden deletes on 1-hop did not reflect locally
- Fixed bug where Garden Events caused duplicate Gardens to appear if event came from 2+ hops away

# 3.25.1

5/3/2024

- Added auto refresh checkbox to requests page
- Added support for cross-server parent/child requests
- Reuse existing rabbit admin queue by purging messages instead of creating new queue
- Fixed bug where Auto brew plugins did not parse NAME/VERSION properly from the beer.conf
- Fixed bug where unresponsive Garden API was referencing a non existing configuration for default. New default is -1.
- Fixed bug where Garden unresponsive metadata was cleared during child garden shutdown
- Fixed bug where tailing plugin logs fails if the logs are not updating
- Fixed bug where locally connected plugin commands ran as TEMP did not auto delete after completion
- Fixed bug where commands page did not load properly if opened up directly
- Fixed bug where `Pour It Again` on Request View page was generated before Systems were loaded from API
- Fixed bug where Autobrew plugins passed PLUGIN_ARGS to Client class
- Fixed bug where outstanding Requests will prevent Plugin from shutting down. 

# 3.25.0

4/11/2024

- Added Topics API and classes to support dynamic topic subscribers
- Now show alert on Garden Admin page when a Sync event is seen
- Garden Sync events will update heartbeat status of Receiving Garden APIs
- Utilized the TTL for In_Progress requests to set Expiration windows for Requests on PIKA, to handle backups of requests that Beer Garden has already cancelled.
- Optimized UI Rest calls to load only Local Garden with Children
- Optimized Child Request Event handeling
- Updated how STOMP URL preview is formatted on Garden Admin page
- Configuration update: Prometheus metrics (`metrics.prometheus.enabled`) is now disabled by default
- Configuration update: Default directory for child configs (`children.directory`) is now `./children`
- Configuration update: Default for `ui.cors_enabled` is now True to match example configuration and default behavior of UI docker images
- Fixed order of Gardens and Connections on Garden Admin page
- Fixed bug where STOMP connections for children did not start with Beer Garden startup
- Fixed bug where Child Garden Publishers appeared as Upstream on Garden Admin Page
- Fixed bug where outbound filtering removing Username/Password from STOMP connections for internal events
- Fixed bug where Disabled STOMP Receiving connection could be re-enabled if it is shared and unresponsive
- Fixed bug where child garden plugins are treated like local plugins on the System Admin page
- Fixed bug where pruner dies if it is unable to update cancelled request
- Fixed bug where child requests were stored in database without parent request
- Fixed bug where removing a parent garden failed to remove both parent and child

# 3.24.4

3/11/2024

- Fixed bug where child STOMP Recieving connections where not being saved or configured to listen

# 3.24.3

3/8/2024

- Fixed bug where Stomp Headers were not being parsed into Dictionaries

# 3.24.2

2/28/24

- Fixed bug where setting the heartbeat for recieving garden connections would override changes from Instance Updates in seperate threads
- Fixed bug where heartbeat did not update the status to `RECEVING` for the receiving connection type
- Backup current config on rpm update when config changes are present
- Fixed bug where Admin Garden page did not update page based on events until page was interacted with
- Fixed bug where Plugins assocaited with a runner would appear after a refresh
- Fixed bug where child unresponsive runners appeared in the list of unresponsive runners
- Upgraded Brewtils version to [3.24.1](https://github.com/beer-garden/brewtils/releases/tag/3.24.1)

# 3.24.1

2/21/2024

- Fixed pip config trusted-host on rpm build
- Fixed bug where the Garden Connection Stop button did not request the connection to be disabled if the current status is a valid running status.
- Cleaned up logging statements left from debugging
- Fixed bug where the modal for reading Instance Logs was not appearing
- Updated System Instance "Get Logs" to support live polling
- Expanded Instance Logs requests to allow for routing to child gardens

# 3.24.0

2/13/2024

- Updated icons on System Admin page
- Fixed bug where `blocking=true` on Request API returned `IN PROGRESS` status for requests sourced from downstream gardens. Delay added to 
  allow Beer Garden to process the event.
- Request API utilizes Futures for `blocking=true`, returning back the completed request from the Event, instead of querying the database
- Fixed bug where pruned In-Progress Requests that were scheduled never completed in scheduler, so max concurrency would be reached.
- Expanded counters for Scheduled Jobs to include Requests skipped and canceled. 

## BREAKING CHANGES
- The Garden table needs to be dropped from the database to support new model changes
  ```
  mongo
  use beer_garden
  db.garden.drop()
  ```
- Garden records store child Gardens
- Child Gardens are now configured through a config file. Default location is `./children`
- Garden Admin page overhauled
- Scheduled checks to ensure that all child gardens are publishing
- Child Gardens receiving/publishing connections can be started and stopped from the Admin Garden page. This only starts/stops the accepting
or publishing from the Parent, not disable a remote API.
- UI now iterates over local Garden children to determine list of Systems
- If Garden is disabled or not configured, it's and it's child garden Systems will not be visible on the UI
- If a child garden is not reporting a Recieving connection, but can be tasked, upgrade the child. Older 3.X releases do not report sourcing and 
 this is utilized to determine the Receiving connections.


# 3.23.1

12/29/2023

- Fixed issue where replicated messages were not fanned out to all replicated Beer Gardens
- Fixed bug where restart instance was not checking if process is currently running. Now
  it properly kills the running instance during restart.
- Split apart functionality of Start and Restart instance into two API operations. 

# 3.23.0

12/27/2023

- Added missing Request Status filter for "Invalid"
- Adding default icon on System Admin page for undefined or null system.icon_name
- Fixed bug where Publish/Subscribe events would carry over request properties across the various topics mapped
- New API to support PUT Requests, this API will only spawn REQUEST_UPDATE events
- Upgraded Brewtils version to [3.23.0](https://github.com/beer-garden/brewtils/releases/tag/3.23.0)

# 3.22.0

12/13/2023

- Replication of all events, when configured, except for Garden Sync events. Garden sync events spawn off additional events that will be replicated properly.
- Add support for commands to have tags, used for filtering on the commands index page
- Publish Instance Status changed to Instance default topic {Namespace}.{System}.{Version}.{Instance}
- Upgraded Brewtils version to [3.22.0](https://github.com/beer-garden/brewtils/releases/tag/3.22.0)

# 3.21.0

12/05/2023

- When Beer-Garden is replicated, publishes required events to RabbitMQ keep the environments in sync.
- On Request Index page, the prefix NOT is supported to invert string query or search for empty strings. 
- Adding "?showNav=false" to the end of any UI page will remove the navigation bar
- Upgrading unstable docker images to install Brewtils develop branch

# 3.20.0

11/16/2023

- Adds the ability to delete Requests by Plugin on the System Admin page within the plugin sub-menu. These are local deletes only
- Adds Is Alive check for Entry Points, if sub process is killed externally then it is restarted
- Add error handling if Subscriber Request has exception at creation
- Updates request validation to support allow_any_kwargs on commands
- Upgraded Brewtils version to [3.21.0](https://github.com/beer-garden/brewtils/releases/tag/3.21.0)

# 3.19.1

11/9/2023

- Rolls back to Python 3.11 until [cpython ticket](https://github.com/python/cpython/issues/111615) is resolved, expected 3.12.1
- Expands docker build to include various versions of Python
- Fixed bug in Topics to require full matching for subscriptions, not substrings
- Expanded pub/sub testing
- Upgraded Brewtils version to [3.20.2](https://github.com/beer-garden/brewtils/releases/tag/3.20.2)

## 3.19.0

11/7/2023

- Adds support for Published Event Requests
- Adds support for Requests to spawn Publish Request
- Upgraded Brewtils version to [3.20.1](https://github.com/beer-garden/brewtils/releases/tag/3.20.1)
- Updated testing baseline to support Python 3.12, and requirements build off 3.10
- All docker images support Python 3.12
- RPM build is against Python 3.12
- Updated Command Type Icons
- Updated tooltips on Command Types
- Added icon for Subscription based Command/Requests
- Updated Request View page to show Namespace

## 3.18.1

10/20/2023

- Fixed auto brew conf to support NAME/VERSION parameters
- Fixed auto brew to support PLUGIN_ARGS
- Fixed missing default home
- Upgraded Brewtils version to [3.19.0](https://github.com/beer-garden/brewtils/releases/tag/3.19.0)

## 3.18.0

10/13/23

- Can set any page as the home page
- Add command type TEMP that is pruned after parent request is completed or 
  when it completes if it is the top level request
- Add Auto Decorator feature for classes without annoations

## 3.17.2

10/10/23

- Add Request Pruner for command type Admin
- Add batching for large pruner
- Add multithreading for pruner

## 3.17.1

7/20/23

### Other Changes

- Update RPM build process to use Node 18

## 3.17.0

7/19/23

### Other Changes

- Updated preview version of the new UI with better support for commands with
  dynamic parameters
- Bumped dependency versions

## 3.16.2

2/1/23

### Other Changes

- Preview version of the new UI now has intended feature parity with the
  existing UI.

## 3.16.1

1/10/23

### Other Changes

- Miscellaneous updates to the preview version of the new the UI

## 3.16.0

11/15/22

### Added Features

- A preview of the new UI is now bundled into the official release RPM. This new
  UI built on a more modern framework, but is largely intended to look and feel
  similar to the existing UI. When using the configuration provided in the RPM,
  the preview UI can be reached by appending /preview to the base beergarden URL
  in your browser.

## 3.15.0

8/31/22

### Added Features

- A new configuration option, `db.ttl.in_progress`, is now available for timing
  out requests. Any request still in the `IN_PROGRESS` or `CREATED` status after
  the configured timeout (set in minutes) will be marked as `CANCELLED`, making
  it eligible for pruning.

### Bug Fixes

- Viewing instance logs for systems on a local garden now works correctly.
- The Clear All Queues option on the system admin page now works correctly.
  **NOTE:** This is supported for the local garden only.
- Fixed an issue where clearing the queue of an instance with non-word
  characters in the instance name would raise an error. Queues can now be
  cleared properly, regardless of the instance name.

### Other Changes

- Reduced redundancy in the API calls made by the UI.
- Removed lingering internal references to beer garden v2 naming conventions.

## 3.14.0

6/28/22

### Added Features

- The request output page now provides an option to render output that exceeds
  the display size threshold. Note that the ability to successfully render such
  output depends on both the output size and the client's available resources.
  (Issue #1338)
- A Command Publishing Blocklist is now available. Commands on remote gardens
  that are added to this list will not have their results published back up to
  the parent. (Issue #1310)
- When launching a garden for the first time, the default user for running
  plugins is now distinct from the default admin user. (Issue #1309)
- Improved display of multiline comments on requests. (Issue #242)
- Improved feedback when performing a garden sync. (Issue #1299)
- Roles are now synced to downstream gardens when performing a user sync. (Issue
  #1302)

### Bug Fixes

- The namespaces and systems are now correctly displayed for the local garden in
  both the API response and the garden admin view. (Issue #1300)
- Sensitive message queue connection information is no longer returned with the
  systems API endpoint response. (Issue #1301)

### Other Changes

- The superuser role is now internally managed and no longer needs to be
  specifically listed in the role definition file. (Issue #1306)

## 3.13.0

4/12/22

**NOTE:** This release fixes an issue where client certificates would not be
sent to rabbitmq, even if beer garden was configured to do so. Connecting to
rabbitmq with certificates currently requires that the provided certificate be a
key and certificate bundle. Please be aware that in certain configurations where
the certificate is already set and is not a bundle, your connection to rabbitmq
may fail under this release. To fix this, switch your certificate to be a bundle
that also includes the key.

### Bug Fixes

- Client certificates are now properly used when connecting to rabbitmq (Issue
  #1288).
- Column filtering headers on the Request page are now properly aligned (Issue
  #1286)
- Login form now provides feedback when entering invalid credentials (Issue
  #1280)

### Other Changes

- The bgio/beer-garden:3-debian image and related images have been modified to
  more closely align with the alpine image. Usage of the debian image should now
  be the same as that of the alpine image.

## 3.12.0

3/21/22

### Added Features

- A "Change Password" option has been added to the ☰ in the top right of the UI.
  (Issue #1262)
- User management has been added to the UI for creating users and managing their
  role assignments. This is available via a new "Users" option under the admin
  menu. (Issue #1262)
- Requests now list the user that initiated the request. (Issue #1263)
- Users are now granted implicit access to any requests that they create. (Issue
  #1264)
- It is now possible to sync users and their role assignments between gardens.
  (Issue #1265)
- A default admin user and superuser role will now be created during the first
  startup of a new garden. (Issue #1274)

### Bug Fixes

- Overly noisy "ERROR" event messages have been eliminated from the logs. These
  had been especially prevalent in setups with remote gardens that were more
  than a single hop away (i.e. "grandchildren"). (Issue #1271)

### Other Changes

- A [security](https://beer-garden.io/docs/app/security/) section has been added
  to the documentation on beer-garden.io, detailing how to use many of the User
  management related features in this release.

## 3.11.0

2/9/22

### Added Features

- Updates in status in the user interface (via WebSockets) are now filtered
  according to a user's authorization, the same as HTTP API requests. (Issue
  #1243)
- The user interface now preemptively refreshes user access tokens so that a
  user will not be automatically logged out after a short period of inactivity.
  (Issue #1247)
- User interface elements are now hidden or displayed according to a user's
  authorization to access their functionality. (Issue #1179 & Issue #1250)
- Users can now import and export Garden connection configurations via the user
  interface. (Issue #1192 & Issue #1141)

### Bug Fixes

- The Job error count now correctly also reflects those Jobs that fail due to an
  exception, (Issue #1225)
- Job scheduler request handling now properly keeps track of which requests have
  finished. (Issue #1214)

### Other Changes

- Added basic documentation for authentication and authorization features added
  to Beer-garden in previous releases. (Issue #1241)

## 3.10.0

1/4/22

### Added Features

- File parameters on requests are now cleaned up by the pruner per the
  `db.ttl.file` setting. (Issue #1215)
- File parameters are now cleaned up when the corresponding request is removed.
  (Issue #1215)
- Reduce log noise generated from ERROR events. (Issue #1213)

### Bug Fixes

- Request parameter and output data stored in GridFS no longer gets duplicated
  throughout the life of a request. (Issue #1216)
- Request `status_updated_at` field on requests from child gardens is now
  properly preserved. (Issue #1143)
- The DELETE method on the /api/v1/gardens endpoint has been restored. (Issue
  #1230)

### Other Changes

- Added backend support for a command publishing blocklist that prevents
  requests from listed commands from being published up to a parent garden. User
  access to this feature will follow in a future release. (Issue #877)

## 3.9.0

12/8/21

### Added Features

- The `status_updated_at` timestamp is now displayed on the Request view page.
  (Issue #1142)
- The `/api/v1/job/<id>/execute` endpoint now takes an optional `reset_interval`
  parameter which, when set to true, will update the next run time of an
  interval trigger job to be based on the current adhoc execution, rather than
  keeping the next run time that was based on the previously scheduled
  execution. (Issue #1173)
- Command parameters of type `Bytes` are now rendered as a file upload dialog in
  the tasking interface. Files provided this way will be properly sent down to
  remote gardens for tasking, unlike the `Base64` paramter type. For this
  reason, it is recommended that `Bytes` be used for parameters that intend to
  take a file as input. (Issue #1165)

### Bug Fixes

- Child requests are once again properly returned via the `/api/v1/request`
  endpoint and properly displayed on the request page in the UI (Issue #1218)

### Other Changes

- Added the following for use in future authorization related features:
  - A trusted header login handler for authenticating users based on request
    headers that indicate the username and a list of group memberships. (Issue
    #1198)
  - Improved handling of refresh tokens in the UI (Issue #1187)
  - Add authorization checks to the `/api/v1/forward` endpoint. (Issue #1207)

## 3.8.1

12/7/21

### Bug Fixes

- Fixed an issue that prevented tasking of commands without parameters on remote
  gardens (Issue #1209)

## 3.8.0

11/18/21

### Added Features

- Requests now have a `status_updated_at` field representing the time of the
  last status change. (Issue #1132)
- Added the ability to import and export jobs via the Scheduler page on the UI
  (Issue #1034)
- Added the ability to do ad-hoc runs of scheduled jobs via both the API and UI
  (Issues #1062, #1066)

### Bug Fixes

- Properly validate input on the job import API (`/api/v1/import/job`) (Issue
  #1178)
- Dependency versions for development and deployment are now consistent (Issue
  #1182)

### Other Changes

- Added the following for use in future authorization related features:
  - Refresh token support (Issue #1171)
  - The ability to enable permissions based authorization checks to the API
    endpoints (Issues #1154, #1170)
  - Various changes to the UI to support login / logout and refresh token
    handling (Issue #1147)
  - Added a concept of "global" permissions (Issue #1168)

## 3.7.1

10/15/21

### Added Features

- Login endpoint added allowing user/password entry to receive a _JWT_ auth
  token (Issue #1134)
- The `get_current_user` method in the `BaseHandler` class now gets the `User`
  object based on the _JWT_ auth token (Issue #1144)
- Local and remote plugin logging config files now separated (Issue #817)
- Helper functions created to determine a user's permissions (Issue #1122)

### Bug Fixes

- Hidden files in a plugin directory no longer show an error in the logs (Issue
  #1097)
- File parameters are now handled correctly and a file posted to a child garden
  from the parent is correctly encoded and compressed for transport (Issue
  #1055)
- Dead runners on a child garden now correctly show their status on the parent's
  UI (Issue #809)
- Stale systems are now removed when syncing child gardens (Issue #1101)
- Large requests now better determined whether they need to be stored in GridFS
  (Issue #1038)

### Other Changes

- Project is now able to accept pull requests from those who are working from a
  fork
- Contribution guide updated

## 3.6.0

9/22/21

### Added Features

- Added new api endpoints for importing and exporting jobs (Issue #1067)

### Bug Fixes

- It is no longer possible to create multiple gardens sharing the same name
  (Issue #727)
- GET and DELETE against the garden api endpoint now return the correct response
  codes (Issue #1110)
- Fixed an issue where internal event processors were incorrectly modifying
  events (Issue #978)
- Garden connection configuration is now properly displayed in the UI when
  default values are being used (Issue #1104)
- Connection reliability fixes for the stomp entrypoint (Issue #1102)

### Other Changes

- Added the following for use in future authorization related features:
  - Authorization related database models (Issue #1089)
  - The ability to load role definitions from a configuration file (Issue #1091)
- Updated library dependency versions

## 3.5.0

8/18/21

### Added Features

- Command-based choices request will now time out after 30 seconds
- Theme selection now persisted in browser storage
- Added config option for changing commands of non-dev systems

### Bug Fixes

- Command-based choices now wait for an instance to be selected
- Read-log requests now fully formed
- Fixed issue where gardens with certain characters in their name could not be
  accessed
- Republishing a modified event when child request changes
- Fixed operations being routed to incorrect gardens in certain cases
- Command-based choices now show an indication when request fails

### Other Changes

- Setting timezone to UTC in docker image

## 3.4.1

8/2/21

### Bug Fixes

- Jobs removed during an execution no longer respawn upon completion (Issue
  #1081/ PR #1084)

## 3.4.0

6/24/21

### Added Features

- Scheduled jobs now have a timeout field (Issue #1046 / PR #1049)
- Forwarding REST calls now support `blocking` and `timeout` parameters (Issue
  #895 / PR #325)
- Bytes-type parameters are now supported (Issue #991 / PR #996)
- Systems can now have UI templates (Issue #997 / PR #1005)
- Commands now have a metadata field (Issue #358 / PR #998)

### Bug Fixes

- Scheduled job now displays next run time correctly (Issue #972 / PR #1059)
- Handling request cancellation events from child gardens (Issue #932 / PR
  #1056)
- Better error handling when HTTP connection from child to parent garden fails
  (Issue #1035 / PR #1037)
- Changed standard nginx config to allow for larger request output (Issue #1027
  / PR #1032)
- Large child output no longer prevents parent output from being displayed
  (Issue #1026 / PR #1030)
- Better error message when creating a Request with an incorrect namespace
  (Issue #1017 / PR #1024)
- System attributes (like description) can now be cleared (Issue #1002 / PR
  #1003)
- Fixed issue with plugin log reads immediately timing out (Issue #999 / PR
  #1000)

### Other Changes

- Moved status icon on request view page (Issue #1041 / PR #1042)

## 3.3.0

4/23/21

### Added Features

- Can now modify scheduled jobs (Issue #294 / PR #988)

### Bug Fixes

- Fixed file parameters regression (Issue #992 / PR #995)
- Better handling for out-of-order request updates from child gardens (Issue
  #982 / PR #993)

## 3.2.3

4/16/21

### Bug Fixes

- Fixed regression where headers were not set when sending STOMP messages (Issue
  #969 / PR #970)
- System creation events should now be handled by all entry points (Issue #949 /
  PR #971)
- Stomp entry point no longer mangles event objects (Issue #978 / PR #979)
- Child request view starts as collapsed on request view page (Issue #984 / PR
  #985)

### Other Changes

- Changed STOMP configuration items (PR #968)

## 3.2.2

4/12/21

### Bug Fixes

- Fixed error where certain database models would hold onto references (Issue
  #959 / PR #960)
- Fixed various issues with TLS stomp connections (Issue #946 / PR #947)
- Garden sync operations now work more consistently (Issue #941 / PR #961)

### Other Changes

- Change to how child garden connection parameters are stored (Issue #912 / PR
  #962)

## 3.2.1

4/9/21

### Bug Fixes

- Scheduled jobs now work without a namespace (Issue #952 / PR #954)

### Other Changes

- UI image no longer uses IPv6 by default (Issue #950 / PR #951)

## 3.2.0

4/1/21

### Bug Fixes

- Better error message when request choices validation times out (Issue #938 /
  PR #945)
- Fixes to STOMP connection behavior (Issue #914 / PR #917, #935)
- No longer possible to define a Garden connection type as Local (Issue #906 /
  PR #909)
- Fixed case where incorrect STOMP config could prevent startup (Issue #907 / PR
  #910)
- Errors when changing garden connection info will be displayed (Issue #903 / PR
  #908)
- Request creation no longer generating extraneous error logs (Issue #902 / PR
  #911)
- Creating request for a child garden no longer shows UI error (Issue #893 / PR
  #894)
- Preventing incorrect namespace value from breaking notifications (Issue #890 /
  PR #892)
- Fixed problems with HTTP parent/child connection parameters (Issue #878, #879,
  #897 / PR #884, #899, #901)
- Garden names now support Unicode (Issue #875 / PR #885)
- Improved error logging for HTTP parent/child communication errors (Issue #873
  / PR #889)

### Added Features

- Added descriptions to system admin page (Issue #840 / PR #843)

### Other Changes

- Event notifications are always wrapped in Operations (Issue #918 / PR #920)

## 3.1.1

2/5/21

### Bug Fixes

- Database migration script no longer requires has_parent field (Issue #868 / PR
  #869)

## 3.1.0

2/5/21

### Bug Fixes

- Improved the position of the popover shown for a parent request (Issue #862 /
  PR #865)
- Checkbox label on commands page now works correctly (Issue #860 / PR #866)
- Fixing incorrect Request collection name (Issue #833 / PR #834)

### Added Features

- Requests based on a hidden command will now be marked as hidden themselves
  (Issue #414 / PR #849)

### Other Changes

- Request index page checkbox labels have been tweaked (Issue #861 / PR #864)
- Beer-garden systemd process now runs with umask 0002 (Issue #816 / PR #844)

## 3.0.5

1/11/21

### Bug Fixes

- System Queue Management Not Working on Admin Page(Issue #823 / PR #824)
- Scheduler Not Rendering Trigger Form (Issue #819 / PR #821)
- Local plugin runner not removed during system purge (Issue #810 / PR #822)
- Unassociated Runner not displayed when there are no systems (Issue #805 / PR
  #808)
- Now able to delete System when Child Garden is down (Issue #749 / PR #798)
- Regigersty empty command list on existing System resulted in no changes to
  commands list (Issue #806 / PR #807)
- Fixed issue where Garden updates failed if no Configuration was provided (PR
  #801)
- Moved metadata field into STOMP shutdown event properly (PR #802)

### Added Features

- Run systemd service as beer-garden user (Issue #816 / PR #818)
- Warn when beer.conf results in no instances (Issue #796 / PR #804)
- Entry Points now emit Brewtils Event when started (PR #800)
- Adding Checkers for Code Complexity and Security to PR Actions (PR #812)
- Self-closing non-void tags are not great in HTML5 (PR #814)
- Adding log message when logging config file is changed (PR #826)

## 3.0.4

12/22/20

### Bug Fixes

- Fixed issue with entry point status event publishing

## 3.0.3

12/22/20

### Added Features

- Parent and child gardens can now use Stomp-based communication (#761)
- Can now create a child garden using the UI (#726)

### Bug Fixes

- Fixed regression that made it impossible to removed remote plugins (#794)
- Better error handling during system removal (#749, #771)

## 3.0.2

12/15/20

### Added Features

- Unassociated runners are now shown on the System Admin page (#708)
- Can now pass files as parameters (#368)

### Bug Fixes

- Shutdown procedure is more robust when running under systemd (#770)
- Corrected tooltip for System Admin page start button (#768)
- Stopped certain events from generating UI console errors (#764)
- Better error information when using Pour it Again on a removed command (#624)

## 3.0.1

11/12/20

### Bug Fixes

- Fix issue preventing clean shutdown on Python 3.7 (#738)

## 3.0.0

11/10/20

Note: This is a major release. Please check out the
[site](https://beer-garden.io/) for more in-depth documentation.

### Added Features

- Scheduler now supports triggering from file events (#647)
- jquery and lodash objects are now available when creating custom templates
  (#589)
- Table page length selections in UI are persisted in browser storage (#560)
- Local plugins can now use an alternate python interpreter (#492)
- Request output with a size greater than 16MB is now supported (#407)
- Button added to Request View page for downloading output (#361)
- Additional REST endpoint for Request output (#361)
- Systems can now be grouped by namespace (#284)
- Can now mark commands as hidden (#269)
- The UI Output and Parameters displays can now be expanded (#170)
- Separate gardens can now communicate via REST API
- Actions can be initiated with STOMP messages in addition to the REST API
- Plugin logs can now be retrieved and displayed on the UI System Admin page
- All plugins automatically request a logging configuration from Beer-garden

### Other Changes

- UI Queue Admin functionality has been moved into System Admin page (#533)
- Drop official support for CentOS 6 (#225)
- Logging config files are now yaml by default (#89)
- Brew-view & Bartender have been merged into a single Beer-garden application
  (#87)
- UI has been pulled out into a separate application
- Default `max_instances` value for plugins is -1 (no maximum)
- User interface has been streamlined
- Python version bundled with rpm is now 3.7 instead of 3.6
- Commands no longer have an ID field

### Removed

- Publishing events to RabbitMQ and Mongo has been removed (#681)
- Authentication / Authorization functionality: Users, Roles, Login, etc.

## 2.4.18

10/27/20 Brew-view 2.4.19, Bartender 2.4.8, BG-utils 2.4.10

### Added Features

- Can now inject specific host environment variables into local plugin processes
  (#686)

## 2.4.17

10/13/20 Brew-view 2.4.19, Bartender 2.4.7, BG-utils 2.4.10

### Bug Fixes

- Fixed command invocation error when request has no parameters (#351)

## 2.4.16

9/23/20 Brew-view 2.4.19, Bartender 2.4.7, BG-utils 2.4.10

### Bug Fixes

- Removed mongo model caching from Pruner. Releasing memory once the delete is
  completed (#604)

## 2.4.15

2/20/20 Brew-view 2.4.19, Bartender 2.4.6, BG-utils 2.4.10

### Bug Fixes

- Start and end dates are correctly applied to new interval jobs (#431)

## 2.4.14

1/30/20 Brew-view 2.4.18, Bartender 2.4.6, BG-utils 2.4.9

### Bug Fixes

- Returning 418 status code when a model is too large to save (#308)

## 2.4.13

1/14/20 Brew-view 2.4.17, Bartender 2.4.6, BG-utils 2.4.9

### Bug Fixes

- Fixed issue where scheduler would not work with self-signed cert (#391)

## 2.4.12

12/5/19 Brew-view 2.4.16, Bartender 2.4.6, BG-utils 2.4.9

### Added Features

- Added configuration flag to allow rendering unsanitized output (#360)

## 2.4.11

11/12/19 Brew-view 2.4.15, Bartender 2.4.6, BG-utils 2.4.9

### Bug Fixes

- Requests should now survive a broker restart (#352)
- Fixed issue where admin role and user pages could fail to update (#345)

### Other Changes

- Admin queues are now durable (#356)
- Admin queues are no longer created with the auto-delete flag (#350)

## 2.4.10

9/27/19 Brew-view 2.4.14, Bartender 2.4.5, BG-utils 2.4.8

### Bug Fixes

- Static choices with alternate display text no longer fail validation (#325)

### Other Changes

- Typeahead parameters now use a scrollable display (#318)
- Better stacktrace logging for local plugins (#317)

## 2.4.9

9/5/19 Brew-view 2.4.13, Bartender 2.4.4, BG-utils 2.4.8

### Bug Fixes

- HTML output is now rendered correctly (#312)

### Other Changes

- Now using npm instead of yarn

## 2.4.8

6/27/19 Brew-view 2.4.12, Bartender 2.4.4, BG-utils 2.4.8

### Bug Fixes

- Semicolon in request index page filters no longer breaks (#302)
- Granfana link descriptions on about page respect application name (#301)
- Frontend websocket connection now handles non-default base path (#298)

### Added Features

- Support for Pika v1 (#305)
- Scheduled jobs can now specify a max number of concurrent executions (#209)
- Interval jobs can now reschedule based on prior run completion (#209)

## 2.4.7

4/24/19 Brew-view 2.4.11, Bartender 2.4.3, BG-utils 2.4.7

### Bug Fixes

- Fixed configuration generation regression caused by #224 (#254)
- Child requests cannot be created after the parent is completed (#252)
- When mongo pruner removes a request the children are also removed (#246)
- Fixed issue that could cause mongo pruner to not run (#245)
- Mongo pruner will only directly remove top-level requests (#244)

### Added Features

- Toggle for displaying child requests on the index page (#248)
- Added button for refreshing request index without reloading the page (#236)
- Show a notification on request index page when changes occur (#180)

## 2.4.6

2/22/19 Brew-view 2.4.10, Bartender 2.4.2, BG-utils 2.4.6

### Bug Fixes

- Request index page overall search no longer specifies a hint (#235)
- Bartender errors correctly propagate back through thrift interface (#229)
- Removed unique index with potential to cause system registration issues (#222)
- Dynamic choices URL source works correctly with a list of strings (#218)
- All files correctly removed when upgrading using the rpm (#215)

### Added Features

- Config file upgrades can now be converted between json and yaml (#72)
- Centos 7 rpm install now uses real systemd unit files (#17)

### Other Changes

- Config file extensions for rpm install are now .yaml, not .yml (#226)
- Config files no longer contain bootstrap entries (#224)

## 2.4.5

1/11/19 Brew-view 2.4.7, Bartender 2.4.1, BG-utils 2.4.2

### Bug Fixes

- Bartender avoids extra network call if shut down while still starting (#214)
- Correct Brew-view startup failure when authentication is enabled (#207)
- No longer hanging if Rabbit broker runs out of resources (#203)
- Errors loading a local plugin will no longer affect subsequent plugins (#202)
- Fixed UI bug where more than one plugin version was considered 'latest' (#200)
- Better error handling for simultaneous index creation (#198)
- Initializing Prometheus counts correctly on startup (#197)
- Accounted for magic comment when building local rpm (#196)
- Styling fix for Systems Management page (#174)
- Changing choices configuration no longer requires removing System (#58)

### Added Features

- Request view page will show spinner while request is in progress (#204)

### Other Changes

- Increased default Bartender timeout to 13 seconds (#182)
- Added additional indexes to increase Request Index page performance (#105)

## 2.4.4

10/9/18 Brew-view 2.4.6, Bartender 2.4.0 BG-utils 2.4.0

### Bug Fixes

- Fixed a race that could cause request creation to wait forever (#195)

### Added Features

- Added Instance deletion endpoint to REST API

## 2.4.3

9/25/18 Brew-view 2.4.5, Bartender 2.4.0, BG-utils 2.4.0

### Bug Fixes

- Corrected problem with brew-view escalating CPU usage (#187)
- Select boxes in the UI now have a maximum height (#169)

## 2.4.2

9/25/18 Brew-view 2.4.4, Bartender 2.4.0, BG-utils 2.4.0

### Bug Fixes

- Request create timeout is now -1 by default to match pre-2.4 behavior (#183)
- The landing page now links newly-created systems correctly (#181)

### Other Changes

- Changed use of newly-reserved 'async' keyword to support Python 3.7 (#175)

## 2.4.1

9/5/18 Brew-view 2.4.1, Bartender 2.4.0, BG-utils 2.4.0

### Bug Fixes

- Fixed issue with spinner always being shown on some pages (#172)

## 2.4.0

9/5/18 Brew-view 2.4.0, Bartender 2.4.0, BG-utils 2.4.0

### Added Features

- 'Created' filtering in request index view now supports second precision (#153)
- Browser window title now reflects current page (#145)
- Brew-view responses now have a header specifying the beer-garden version (#85)
- Webapp no longer relies on IDs in the URL (#98)
- Configuration file will be updated on application startup (#79)
- Connections to RabbitMQ can now be TLS (#74)
- System list endpoint can now return only certain system fields (#70)
- Prometheus metrics and Grafana dashboards (#68, #69)
- Actions on the system management page are more responsive (#67)
- Configuration files can now be yaml (#66)
- Dynamic choices can now use the instance name as an input (#45)
- User / authentication support (#35)
- Request creation can now wait for completion without polling (brew-view #16)
- Periodic request scheduler (#10)

### Bug Fixes

- Bartender checks for connection to Brew-view before Mongo to fix a race (#160)
- Corrected condition that could cause 'Error: ' to flash on request view (#151)
- Request view will continue to refresh even if a child has errored (#122)
- Fixed issue where /var/run/beer-garden was removed after rpm install (#113)
- Setting queue-level TTL for admin queue messages (#101)
- Data persisted in the webapp using local storage instead of cookies (#92)
- Bartender will error if SSL error occurs during Brew-view check (#65)
- Local plugins are better about logging stacktraces (#57)
- Date on request index page is always UTC (brew-view #56)
- Fixing support for Unicode string values when using Python 2 (#54)
- Nested request display looks better when using slate theme (#41)

### Other Changes

- Request index spinner icon looks better on slate theme (#155)
- Split system and instance columns on request index page (#103)

## 2.3.9

6/14/18 Brew-view 2.3.10, Bartender 2.3.7, BG-utils 2.3.6

### Bug Fixes

- Re-added Request indexes that were removed in 2.3.7

## 2.3.8

6/12/18 Brew-view 2.3.9, Bartender 2.3.6, BG-utils 2.3.4

### Bug Fixes

- Fixed problem with new versions of Marshmallow causing empty requests to be
  returned from the request list endpoint

## 2.3.7

6/7/18 Brew-view 2.3.8, Bartender 2.3.6, BG-utils 2.3.4

This release addresses two critical problems with database performance. To
support the fix an additional field was added to the Request model and the
indexes for the Request collection were updated.

**When updating to this version the Request collection will be updated to
reflect these changes.** This will happen automatically and requires no action
on the part of administrator. Status messages will be logged at the WARNING
level as the upgrade occurs.

See issue #84 for a detailed explanation.

### Bug Fixes

- Database operations sometimes timed out on slow networks due to configuration
  error (#84)

### Other Changes

- Reworked database indexes so Request queries are more efficient (#84)

## 2.3.6

4/6/18 Brew-view 2.3.6, Bartender 2.3.5, BG-utils 2.3.3

### Added Features

- Using RabbitMQ publisher confirms when publishing requests (#37)
- Brew-view accepts ca_cert, ca_path, and client_cert_verify configuration
  options (beer-garden/brew-view#43)
- Bartender now explictly checks for connectivity to Mongo and RabbitMQ admin
  interface on startup (#38, #48)

### Bug Fixes

- Status monitor no longer continuously restarts when RabbitMQ connectivity is
  lost
- Clearing queues now works with Rabbit 3.7
- Child rows in nested request display now show correct created time
- Command-based dynamic choices now work without a 'default' instance (#47)

### Other Changes

- Adding explict support for Python 3.4
- Using non-Brewmaster exceptions from Brewtils
- Using pytest instead of nose to run tests

## 2.3.5

4/3/18 Brew-view 2.3.5, Bartender 2.3.4, BG-utils 2.3.3

### Added Features

- Attempting to update a completed request without actually modifiying data is
  no longer an error (beer-garden/brew-view#49)

### Bug Fixes

- Configuration file generation fix for Python 2

## 2.3.3

2/21/18 Brew-view 2.3.3, Bartender 2.3.3, BG-utils 2.3.2

### Bug Fixes

- Bartender shutdown will now be clean even before making Brew-view and RabbitMQ
  connections

### Other Changes

- Using [Yapconf] for configuration loading
- Running Flake8 linting on source and tests

## 2.3.1

2/5/18 Brew-view 2.3.1, Bartender 2.3.0, BG-utils 2.3.0

### Bug Fixes

- Fixing issue with manual request creation targeting incorrect system

## 2.3.0

1/26/18

### Added Features

- Bartender can now be configured to skip server certificate verification when
  making HTTPS requests
- Added Bartender custom CA certificate configuration option
- Timestamps now have true millisecond precision on platforms that support it
- Plugins can now specify `max_instances` as a keyword parameter without needing
  to define a System
- Command Index page now supports pagination, cosmetic changes
- Added ability to specify a textarea be used as the input for a Parameter
- System Admin page now has links to the individual System pages
- Requests that incorrectly fail frontend validation can now be modified and
  sent manually
- Reworked fronted sidebar to be clearer when multiple verions of a System are
  registered
- Dark theme for frontend
- New Parameter types: date and datetime
- Searching Request index by 'created' field now uses datepickers
- REST API can now be served with a URL prefix
- Notifications are now published to RabbitMQ and/or a specified URL when
  significant events occur

### Bug Fixes

- Multi Parameters that are type 'Dictionary' now work correctly
- Corrected RabbitMQ users - the 'normal' user is now only used by plugins and
  only needs read permission
- 'Any' Parameters that are also multi no longer disappear when transitioning
  from valid to invalid
- Fixed possible temporary error when deleting a system
- Better support for large number of concurrent plugin startups
- Corrected the validation icon and close button overlap for string parameters
  inside an array

### Other Changes

- Systems can no longer be registered with the same display name and version as
  an existing System
- The attempt to update a Request after its processed now has a maximum retry
  count
- Better data integrity by only allowing certain Request status transitions

## 2.1.1

11/21/17

### Bug Fixes

- Modified System deletion procedure so it works correctly on Systems with no
  Instances
- Fixed bug where validation error during first-time System registration
  resulted in an empty System

## 2.1.0

10/23/17

### Added Features

- Added popover icon with an explanation for a Request's status to the Request
  View page
- 'Make it Happen!' buttons are now middle-clickable
- Added sorting to Queue Management table
- ACTION-type requests can now be aged off similar to INFO-type requests
- Command descriptions can now be changed without updating the System version
- Added `updated_at` field to `Request` model
- Added `admin`, `queues`, and `config` endpoints to Swagger
- Brewtils: `SystemClient` now allows specifying a `client_cert`
- Brewtils: `RestClient` now reuses the same session for subsequent connections
- Typeaheads immediately display choices when focused
- Standardized Remote Plugin logging configuration
- Choices providers can now return a simple list
- PATCH requests no longer need to be wrapped in an `operations` envelope
- UI will display a warning banner when attempting to make a request on a
  non-RUNNING instance
- Request creation endpoint now includes a header with the instance status in
  the response
- Available choices for one parameter can now depend on the current value of
  another parameter
- Brewtils: Added domain-specific language for dynamic choices configuration
- Brewtils: `SystemClient` can now make non-blocking requests
- Search functionality on the Command Index page
- Added `metadata` field to Instance model
- Brewtils: `RestClient` and `EasyClient` now support PATCHing a `System`

### Bug Fixes

- Link to RabbitMQ Admin page now works correctly with non-default virtual host
- Large (>4MB) output no longer causes a Request to fail to complete
- Better handling of timeout failures during Request creation
- Number types no longer need be be selected in a Typeahead
- Removed default model values that could cause serialization inconsistencies
- System descriptors (description, display name, icon name, metadata) now always
  updated during startup
- Corrected display for a multi string Parameter with choices
- Stricter type validation when making a request with string, integer, or
  boolean parameters
- Added TTL to Admin messages so they don't persist forever
- Better handling of null values in the frontend
- Validating instance_name during request creation
- Reworked message processing to remove the possibility of a failed request
  being stuck in 'IN_PROGRESS'
- Correctly handle custom form definitions with a top-level array
- Increased startup reliability for Systems with many (>15) Instances
- Bartender helper threads can no longer hang shutdown
- POST and PATCH requests without a `content-type` header now return status code
  400
- Better select control placeholder text
- Requests with output type 'JSON' will now have JSON error messages
- Smarter reconnect logic when the RabbitMQ connection fails
- Attempting to remove 'orphaned' commands if any are found during a query

### Deprecations / Removals

- The following API endpoints are deprecated:
  - POST `/api/v1/admin/system`
  - GET `/api/v1/admin/queues`
  - DELETE `/api/v1/admin/queues`
  - DELETE `/api/v1/admin/queues/{queue_name}`
- Brewtils: `multithreaded` argument to `PluginBase` has been superseded by
  `max_concurrent`
- Brewtils: These decorators are now deprecated:
  - `@command_registrar`, instead use `@system`
  - `@plugin_param`, instead use `@parameter`
  - `@register`, instead use `@command`
- These classes are now deprecated:
  - `BrewmasterSchemaParser`, instead use `SchemaParser`
  - `BrewmasterRestClient`, instead use `RestClient`
  - `BrewmasterEasyClient`, instead use `EasyClient`
  - `BrewmasterSystemClient`, instead use `SystemClient`

### Other Changes

- Searching on Request Index page no longer searches request output
- Reset button on the Command View page ignore 'Pour it Again' values and always
  reset to defaults
- Brewtils: Request processing now occurs inside of a `ThreadPoolExecutor`
  thread
- Using Webpack to bundle frontend resources
- Removed dependencies on compiled Python packages (#196) and Flask
- Using the `subprocess32` module to run Local Plugins
- Local plugins no longer run in their own separate process groups
- Local and Remote plugins are now functionally identical
- Improved concurrency by making all Thrift calls asynchronous

## 2.0.4

8/04/17

### Bug Fixes

- Corrected typo in request index page that prevented filtering for IN_PROGRESS
  requests from working

## 2.0.3

8/01/17

### Bug Fixes

- Reworked request index query to address performance bottleneck

## 2.0.2

7/26/17

### Bug Fixes

- Fixed frontend validation problem for a nullable boolean parameter with a null
  default

## 2.0.1

7/14/17

### Bug Fixes

- Added Object.assign shim for compatability with older browsers

## 2.0.0

7/5/17

### Added Features

- Support for remote plugins
- Support for custom HTML templates on request pages
- Support for Dynamic choices
- Support for starting/stopping individual Instances
- Support for display names of a plugin
- Support for metadata for a plugin
- Support for Python 3

### Bug Fixes

- Optional model with default values
- Bug where nested parameters would not get checked in system validation
- GUI bug where timestamps for child request didnt look right
- Bug with optional list arguments
- Bug where nested request output type didnt look right

### Other Changes

- Added better exception handling to API
- Better error reporting for serialization failures
- The system model has changed
- The command model has changed
- RabbitMQ now uses a topic instead of an exchange

### Security

- All Docker images have been upgraded
- We now build CentOS 6 and CentOS7 RPMs

## 1.1.0

### Added Features

- Support for auto-reconnect to brew-view if it is down on startup
- Support for stopping, starting and reloading plugins
- Support for dynamically deploying new plugins
- Support for output_type for Requests
- This changelog

## 1.0.4

7/19/2016

### Added Features

- Support for Multi-threaded, single instance plugins
- Support for nested requests
- Support for INFO Command Types
- Support for comments on requests
- Support for purging INFO commands

### Bug Fixes

- Bug where RPMs would not get correctly updated

### Other Changes

- Join times for threads to be non-zero. This greatly reduces CPU utilization

## 1.0.3

12/30/2015

### Bug Fixes

- Bug where Plugins would not work with non-ssl enabled versions of brew-view

## 1.0.2

12/3/15

### Security

- Added SSL Support

## 1.0.1

11/10/15

### Other Changes

- Bumped bg-utils version

## 1.0.0

10/2/15

### Added Features

- Support for Local Plugins
- Initial Build of the Backend Threads
- Support for Validating Requests
- Support for Processing Requests
- Support for clearing a queue
- Support for getting a System state
- Support for Stopping a System
- Support for Starting a System
- Support for Restarting a System
- Support for killing a System
- Support for Stopping All Systems
- Support for Starting All Systems
- Support for Killing All Systems
- Support for getting Bartender version
- Support for ping
- Support for building/deploying as an RPM
- Support for easily generating logging and configuration files

[yapconf]: https://github.com/loganasherjones/yapconf<|MERGE_RESOLUTION|>--- conflicted
+++ resolved
@@ -4,11 +4,8 @@
 
 TBD
 
-<<<<<<< HEAD
 - Expanded the Topics API to support `api/v1/topics/name/` for passing `topic.name` as a variable instead of `topic.id`
-=======
 - Add counter support for Topics/Subscribers that are triggered to generate requests
->>>>>>> 8059a9df
 - New feature to track the last N heartbeats timestamps for Instances and Gardens. The range to history stored is 
   controlled by configurations `garden.status_history` and `plugin.status_history`
 - Added Replication Awareness to ensure only one Replicated instance can process the scheduled jobs.
