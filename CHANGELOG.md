# Beer Garden Changelog

# 3.27.2

TBD

<<<<<<< HEAD
- Updated each `handle_event` function to be processed in independent threads
=======
- Beer Garden will only emit locally generated events to any listening or configured APIs. 
- Fixed bug where Garden Sync response doesn't null check before evaluating API response
- Fixed issue where if user sync with child garden fails at startup will stop Beer Garden
- Fixed issue where Requester was added to requests when auth was disabled
>>>>>>> 83c66a50

# 3.27.1

8/21/2024

- Added REQUIRES list and REQUIRES_TIMEOUT in beer.conf. Plugins will wait for system dependencies before starting.
- Fixed APM Service name to clean string based with only alphanumeric characters, spaces, underscores, and dashes
- Fixed issue where Dead runners did not appear on the Unassociated Runners list
- Start support for Python 3.12.2+: [cpython ticket](https://github.com/python/cpython/issues/111615) has been resolved
- Expanded index checks at the start of Beer Garden to include User, Role, User Tokens, Topics, and Replication
- Fixed issue where invalid requests threw errors in Request handler for REQUEST_UPDATE

# 3.26.5

8/20/2024

- Backdating Patch: Fixed issue where Dead runners did not appear on the Unassociated Runners list (Not included in 3.27.0 Release)

# 3.27.0

8/13/2024

- Added file trigger jobs to scheduler to monitor directory for file changes. If a watched file change event occurs, it will fire the
specified request. File trigger can be customized using regex, recursively monitoring sub-directories, or by watching one or more file
change events (i.e. create, modify, move, or delete).
- Request auto refresh configurable through `ui.auto_refresh` config option.
- Added additional matching for topic subscriptions to include full string, empty, None, and regular expressions.
- Fixed Request system version to return actual system version instead of parsed version when using latest.
- Expanded the Topics API to support `api/v1/topics/name/` for passing `topic.name` as a variable instead of `topic.id`
- Add counter support for Topics/Subscribers that are triggered to generate requests
- New feature to track the last N heartbeats timestamps for Instances and Gardens. The range to history stored is 
  controlled by configurations `garden.status_history` and `plugin.status_history`
- Added Replication Awareness to ensure only one Replicated instance can process the scheduled jobs.
- Adds Model Checks for DB collections to ensure classes can properly load between upgrades.
- If Beer Garden catches an exception during shutdown, it will os.exit the application after all shutdown procedures are completed.
- Added new metrics collection support for publishing data to Elastic APM for APIs, Router, and Event Handling

## Overhauled User Authentication Logic
- Roles allow filtering on combinations of Garden/Namespace/System Name/System Version/Instance/Command
- User Alias mapping will update the Requester on Child Garden requests based on their alias. Maps requests
  spawned from Child Garden to the local User account if Alias mapping matches.
- When User has Alias accounts, Roles that can be applied to that Child Garden will be forwarded as UpstreamRoles. 
  This is to ensure admin's at the Child Garden can see the permissions utilized to execute Request
- Updated Permission accesses on UI with new Role schema
- Updated API Permission access with new Role schema
- API filters returned data based on User Roles
- Access Token have custom Access and Refresh timeouts based on Users Max Permission that are controlled in the config
- Users and Roles can be loaded through configuration files, and are protected models
- New UI pages for User and Role management
- Upgraded Brewtils version to [3.27.0](https://github.com/beer-garden/brewtils/releases/tag/3.27.0)

# 3.26.4

7/12/2024

- Fixed bug where job updates did not maintian counters
- Fixed bug where bulk job import did not support updates

# 3.26.3

7/10/2024

- Fixed bug that prevented Autobrew Kwargs from being properly passed to the class object
- Supporting Subscriber Types for Generated/Annotated/Dynamic, all stored in Topics Collection for quick reference
- Optimized internal event processing to support API only events
- Updated About page to support new tab for links
- Command publishing blocklist UI and REST API removed
- Fixed Command Index UI bug where breadcrumbs were not shown if Namespace and System Name matched

# 3.26.2

6/6/2024

- Fixed bug where Request View would fail loading Dynamic Choices for TEMP commands
- Fixed bug where configured receiving connections for child Gardens duplicated at restart
- Defaulted all Dynamically loaded commands from the Request View to TEMP

# 3.26.1

5/24/2024

- Fixed icon padding
- Updated Garden Admin page to only update page data based on Local Garden Update Events and notify when a child sync is being processed 
- Fixed logging statement
- Fixed icon order of Child Requests on Request View page
- Updated Publish/Subscribe Request to only support Systems that are in the `RUNNING` status. 
- Updated Topics API to support upserting topics
- Changed various log levels
- Fixed monitoring of Plugin Runners
- Added notification icons to Instances on System Admin page to reflect current status of runner
- Updated Child Request handling to update missing Command Types

# 3.26.0

5/16/2024

- Fixed large output handling when updating parent requests
- Upgraded Font-Awesome to Free version of 6.5.x
- Refactored Mongo pruner to use APScheduler
- Autobrew supports args and kwargs provided to client class
- Updated order of Hidden and Command Type icons on Command Index and Request View pages
- Migrates `Latest` system version from SystemClient to Request API supported
- Adds support for filtering `SystemsList` API on `filter_latest` to return only latest version of each system
- Updated Garden Syncs to include sync of targeted garden children
- Updated Garden Admin page to not show duplicative info alerts
- Updated Garden Update/Delete/Create events to trigger Publish Garden Sync
- Fixed bug in routing logic when syncing Garden 2+ hops away
- Fixed bug where downstream garden deletes on 1-hop did not reflect locally
- Fixed bug where Garden Events caused duplicate Gardens to appear if event came from 2+ hops away

# 3.25.1

5/3/2024

- Added auto refresh checkbox to requests page
- Added support for cross-server parent/child requests
- Reuse existing rabbit admin queue by purging messages instead of creating new queue
- Fixed bug where Auto brew plugins did not parse NAME/VERSION properly from the beer.conf
- Fixed bug where unresponsive Garden API was referencing a non existing configuration for default. New default is -1.
- Fixed bug where Garden unresponsive metadata was cleared during child garden shutdown
- Fixed bug where tailing plugin logs fails if the logs are not updating
- Fixed bug where locally connected plugin commands ran as TEMP did not auto delete after completion
- Fixed bug where commands page did not load properly if opened up directly
- Fixed bug where `Pour It Again` on Request View page was generated before Systems were loaded from API
- Fixed bug where Autobrew plugins passed PLUGIN_ARGS to Client class
- Fixed bug where outstanding Requests will prevent Plugin from shutting down. 

# 3.25.0

4/11/2024

- Added Topics API and classes to support dynamic topic subscribers
- Now show alert on Garden Admin page when a Sync event is seen
- Garden Sync events will update heartbeat status of Receiving Garden APIs
- Utilized the TTL for In_Progress requests to set Expiration windows for Requests on PIKA, to handle backups of requests that Beer Garden has already cancelled.
- Optimized UI Rest calls to load only Local Garden with Children
- Optimized Child Request Event handeling
- Updated how STOMP URL preview is formatted on Garden Admin page
- Configuration update: Prometheus metrics (`metrics.prometheus.enabled`) is now disabled by default
- Configuration update: Default directory for child configs (`children.directory`) is now `./children`
- Configuration update: Default for `ui.cors_enabled` is now True to match example configuration and default behavior of UI docker images
- Fixed order of Gardens and Connections on Garden Admin page
- Fixed bug where STOMP connections for children did not start with Beer Garden startup
- Fixed bug where Child Garden Publishers appeared as Upstream on Garden Admin Page
- Fixed bug where outbound filtering removing Username/Password from STOMP connections for internal events
- Fixed bug where Disabled STOMP Receiving connection could be re-enabled if it is shared and unresponsive
- Fixed bug where child garden plugins are treated like local plugins on the System Admin page
- Fixed bug where pruner dies if it is unable to update cancelled request
- Fixed bug where child requests were stored in database without parent request
- Fixed bug where removing a parent garden failed to remove both parent and child

# 3.24.4

3/11/2024

- Fixed bug where child STOMP Recieving connections where not being saved or configured to listen

# 3.24.3

3/8/2024

- Fixed bug where Stomp Headers were not being parsed into Dictionaries

# 3.24.2

2/28/24

- Fixed bug where setting the heartbeat for recieving garden connections would override changes from Instance Updates in seperate threads
- Fixed bug where heartbeat did not update the status to `RECEVING` for the receiving connection type
- Backup current config on rpm update when config changes are present
- Fixed bug where Admin Garden page did not update page based on events until page was interacted with
- Fixed bug where Plugins assocaited with a runner would appear after a refresh
- Fixed bug where child unresponsive runners appeared in the list of unresponsive runners
- Upgraded Brewtils version to [3.24.1](https://github.com/beer-garden/brewtils/releases/tag/3.24.1)

# 3.24.1

2/21/2024

- Fixed pip config trusted-host on rpm build
- Fixed bug where the Garden Connection Stop button did not request the connection to be disabled if the current status is a valid running status.
- Cleaned up logging statements left from debugging
- Fixed bug where the modal for reading Instance Logs was not appearing
- Updated System Instance "Get Logs" to support live polling
- Expanded Instance Logs requests to allow for routing to child gardens

# 3.24.0

2/13/2024

- Updated icons on System Admin page
- Fixed bug where `blocking=true` on Request API returned `IN PROGRESS` status for requests sourced from downstream gardens. Delay added to 
  allow Beer Garden to process the event.
- Request API utilizes Futures for `blocking=true`, returning back the completed request from the Event, instead of querying the database
- Fixed bug where pruned In-Progress Requests that were scheduled never completed in scheduler, so max concurrency would be reached.
- Expanded counters for Scheduled Jobs to include Requests skipped and canceled. 

## BREAKING CHANGES
- The Garden table needs to be dropped from the database to support new model changes
  ```
  mongo
  use beer_garden
  db.garden.drop()
  ```
- Garden records store child Gardens
- Child Gardens are now configured through a config file. Default location is `./children`
- Garden Admin page overhauled
- Scheduled checks to ensure that all child gardens are publishing
- Child Gardens receiving/publishing connections can be started and stopped from the Admin Garden page. This only starts/stops the accepting
or publishing from the Parent, not disable a remote API.
- UI now iterates over local Garden children to determine list of Systems
- If Garden is disabled or not configured, it's and it's child garden Systems will not be visible on the UI
- If a child garden is not reporting a Recieving connection, but can be tasked, upgrade the child. Older 3.X releases do not report sourcing and 
 this is utilized to determine the Receiving connections.


# 3.23.1

12/29/2023

- Fixed issue where replicated messages were not fanned out to all replicated Beer Gardens
- Fixed bug where restart instance was not checking if process is currently running. Now
  it properly kills the running instance during restart.
- Split apart functionality of Start and Restart instance into two API operations. 

# 3.23.0

12/27/2023

- Added missing Request Status filter for "Invalid"
- Adding default icon on System Admin page for undefined or null system.icon_name
- Fixed bug where Publish/Subscribe events would carry over request properties across the various topics mapped
- New API to support PUT Requests, this API will only spawn REQUEST_UPDATE events
- Upgraded Brewtils version to [3.23.0](https://github.com/beer-garden/brewtils/releases/tag/3.23.0)

# 3.22.0

12/13/2023

- Replication of all events, when configured, except for Garden Sync events. Garden sync events spawn off additional events that will be replicated properly.
- Add support for commands to have tags, used for filtering on the commands index page
- Publish Instance Status changed to Instance default topic {Namespace}.{System}.{Version}.{Instance}
- Upgraded Brewtils version to [3.22.0](https://github.com/beer-garden/brewtils/releases/tag/3.22.0)

# 3.21.0

12/05/2023

- When Beer-Garden is replicated, publishes required events to RabbitMQ keep the environments in sync.
- On Request Index page, the prefix NOT is supported to invert string query or search for empty strings. 
- Adding "?showNav=false" to the end of any UI page will remove the navigation bar
- Upgrading unstable docker images to install Brewtils develop branch

# 3.20.0

11/16/2023

- Adds the ability to delete Requests by Plugin on the System Admin page within the plugin sub-menu. These are local deletes only
- Adds Is Alive check for Entry Points, if sub process is killed externally then it is restarted
- Add error handling if Subscriber Request has exception at creation
- Updates request validation to support allow_any_kwargs on commands
- Upgraded Brewtils version to [3.21.0](https://github.com/beer-garden/brewtils/releases/tag/3.21.0)

# 3.19.1

11/9/2023

- Rolls back to Python 3.11 until [cpython ticket](https://github.com/python/cpython/issues/111615) is resolved, expected 3.12.1
- Expands docker build to include various versions of Python
- Fixed bug in Topics to require full matching for subscriptions, not substrings
- Expanded pub/sub testing
- Upgraded Brewtils version to [3.20.2](https://github.com/beer-garden/brewtils/releases/tag/3.20.2)

## 3.19.0

11/7/2023

- Adds support for Published Event Requests
- Adds support for Requests to spawn Publish Request
- Upgraded Brewtils version to [3.20.1](https://github.com/beer-garden/brewtils/releases/tag/3.20.1)
- Updated testing baseline to support Python 3.12, and requirements build off 3.10
- All docker images support Python 3.12
- RPM build is against Python 3.12
- Updated Command Type Icons
- Updated tooltips on Command Types
- Added icon for Subscription based Command/Requests
- Updated Request View page to show Namespace

## 3.18.1

10/20/2023

- Fixed auto brew conf to support NAME/VERSION parameters
- Fixed auto brew to support PLUGIN_ARGS
- Fixed missing default home
- Upgraded Brewtils version to [3.19.0](https://github.com/beer-garden/brewtils/releases/tag/3.19.0)

## 3.18.0

10/13/23

- Can set any page as the home page
- Add command type TEMP that is pruned after parent request is completed or 
  when it completes if it is the top level request
- Add Auto Decorator feature for classes without annoations

## 3.17.2

10/10/23

- Add Request Pruner for command type Admin
- Add batching for large pruner
- Add multithreading for pruner

## 3.17.1

7/20/23

### Other Changes

- Update RPM build process to use Node 18

## 3.17.0

7/19/23

### Other Changes

- Updated preview version of the new UI with better support for commands with
  dynamic parameters
- Bumped dependency versions

## 3.16.2

2/1/23

### Other Changes

- Preview version of the new UI now has intended feature parity with the
  existing UI.

## 3.16.1

1/10/23

### Other Changes

- Miscellaneous updates to the preview version of the new the UI

## 3.16.0

11/15/22

### Added Features

- A preview of the new UI is now bundled into the official release RPM. This new
  UI built on a more modern framework, but is largely intended to look and feel
  similar to the existing UI. When using the configuration provided in the RPM,
  the preview UI can be reached by appending /preview to the base beergarden URL
  in your browser.

## 3.15.0

8/31/22

### Added Features

- A new configuration option, `db.ttl.in_progress`, is now available for timing
  out requests. Any request still in the `IN_PROGRESS` or `CREATED` status after
  the configured timeout (set in minutes) will be marked as `CANCELLED`, making
  it eligible for pruning.

### Bug Fixes

- Viewing instance logs for systems on a local garden now works correctly.
- The Clear All Queues option on the system admin page now works correctly.
  **NOTE:** This is supported for the local garden only.
- Fixed an issue where clearing the queue of an instance with non-word
  characters in the instance name would raise an error. Queues can now be
  cleared properly, regardless of the instance name.

### Other Changes

- Reduced redundancy in the API calls made by the UI.
- Removed lingering internal references to beer garden v2 naming conventions.

## 3.14.0

6/28/22

### Added Features

- The request output page now provides an option to render output that exceeds
  the display size threshold. Note that the ability to successfully render such
  output depends on both the output size and the client's available resources.
  (Issue #1338)
- A Command Publishing Blocklist is now available. Commands on remote gardens
  that are added to this list will not have their results published back up to
  the parent. (Issue #1310)
- When launching a garden for the first time, the default user for running
  plugins is now distinct from the default admin user. (Issue #1309)
- Improved display of multiline comments on requests. (Issue #242)
- Improved feedback when performing a garden sync. (Issue #1299)
- Roles are now synced to downstream gardens when performing a user sync. (Issue
  #1302)

### Bug Fixes

- The namespaces and systems are now correctly displayed for the local garden in
  both the API response and the garden admin view. (Issue #1300)
- Sensitive message queue connection information is no longer returned with the
  systems API endpoint response. (Issue #1301)

### Other Changes

- The superuser role is now internally managed and no longer needs to be
  specifically listed in the role definition file. (Issue #1306)

## 3.13.0

4/12/22

**NOTE:** This release fixes an issue where client certificates would not be
sent to rabbitmq, even if beer garden was configured to do so. Connecting to
rabbitmq with certificates currently requires that the provided certificate be a
key and certificate bundle. Please be aware that in certain configurations where
the certificate is already set and is not a bundle, your connection to rabbitmq
may fail under this release. To fix this, switch your certificate to be a bundle
that also includes the key.

### Bug Fixes

- Client certificates are now properly used when connecting to rabbitmq (Issue
  #1288).
- Column filtering headers on the Request page are now properly aligned (Issue
  #1286)
- Login form now provides feedback when entering invalid credentials (Issue
  #1280)

### Other Changes

- The bgio/beer-garden:3-debian image and related images have been modified to
  more closely align with the alpine image. Usage of the debian image should now
  be the same as that of the alpine image.

## 3.12.0

3/21/22

### Added Features

- A "Change Password" option has been added to the ☰ in the top right of the UI.
  (Issue #1262)
- User management has been added to the UI for creating users and managing their
  role assignments. This is available via a new "Users" option under the admin
  menu. (Issue #1262)
- Requests now list the user that initiated the request. (Issue #1263)
- Users are now granted implicit access to any requests that they create. (Issue
  #1264)
- It is now possible to sync users and their role assignments between gardens.
  (Issue #1265)
- A default admin user and superuser role will now be created during the first
  startup of a new garden. (Issue #1274)

### Bug Fixes

- Overly noisy "ERROR" event messages have been eliminated from the logs. These
  had been especially prevalent in setups with remote gardens that were more
  than a single hop away (i.e. "grandchildren"). (Issue #1271)

### Other Changes

- A [security](https://beer-garden.io/docs/app/security/) section has been added
  to the documentation on beer-garden.io, detailing how to use many of the User
  management related features in this release.

## 3.11.0

2/9/22

### Added Features

- Updates in status in the user interface (via WebSockets) are now filtered
  according to a user's authorization, the same as HTTP API requests. (Issue
  #1243)
- The user interface now preemptively refreshes user access tokens so that a
  user will not be automatically logged out after a short period of inactivity.
  (Issue #1247)
- User interface elements are now hidden or displayed according to a user's
  authorization to access their functionality. (Issue #1179 & Issue #1250)
- Users can now import and export Garden connection configurations via the user
  interface. (Issue #1192 & Issue #1141)

### Bug Fixes

- The Job error count now correctly also reflects those Jobs that fail due to an
  exception, (Issue #1225)
- Job scheduler request handling now properly keeps track of which requests have
  finished. (Issue #1214)

### Other Changes

- Added basic documentation for authentication and authorization features added
  to Beer-garden in previous releases. (Issue #1241)

## 3.10.0

1/4/22

### Added Features

- File parameters on requests are now cleaned up by the pruner per the
  `db.ttl.file` setting. (Issue #1215)
- File parameters are now cleaned up when the corresponding request is removed.
  (Issue #1215)
- Reduce log noise generated from ERROR events. (Issue #1213)

### Bug Fixes

- Request parameter and output data stored in GridFS no longer gets duplicated
  throughout the life of a request. (Issue #1216)
- Request `status_updated_at` field on requests from child gardens is now
  properly preserved. (Issue #1143)
- The DELETE method on the /api/v1/gardens endpoint has been restored. (Issue
  #1230)

### Other Changes

- Added backend support for a command publishing blocklist that prevents
  requests from listed commands from being published up to a parent garden. User
  access to this feature will follow in a future release. (Issue #877)

## 3.9.0

12/8/21

### Added Features

- The `status_updated_at` timestamp is now displayed on the Request view page.
  (Issue #1142)
- The `/api/v1/job/<id>/execute` endpoint now takes an optional `reset_interval`
  parameter which, when set to true, will update the next run time of an
  interval trigger job to be based on the current adhoc execution, rather than
  keeping the next run time that was based on the previously scheduled
  execution. (Issue #1173)
- Command parameters of type `Bytes` are now rendered as a file upload dialog in
  the tasking interface. Files provided this way will be properly sent down to
  remote gardens for tasking, unlike the `Base64` paramter type. For this
  reason, it is recommended that `Bytes` be used for parameters that intend to
  take a file as input. (Issue #1165)

### Bug Fixes

- Child requests are once again properly returned via the `/api/v1/request`
  endpoint and properly displayed on the request page in the UI (Issue #1218)

### Other Changes

- Added the following for use in future authorization related features:
  - A trusted header login handler for authenticating users based on request
    headers that indicate the username and a list of group memberships. (Issue
    #1198)
  - Improved handling of refresh tokens in the UI (Issue #1187)
  - Add authorization checks to the `/api/v1/forward` endpoint. (Issue #1207)

## 3.8.1

12/7/21

### Bug Fixes

- Fixed an issue that prevented tasking of commands without parameters on remote
  gardens (Issue #1209)

## 3.8.0

11/18/21

### Added Features

- Requests now have a `status_updated_at` field representing the time of the
  last status change. (Issue #1132)
- Added the ability to import and export jobs via the Scheduler page on the UI
  (Issue #1034)
- Added the ability to do ad-hoc runs of scheduled jobs via both the API and UI
  (Issues #1062, #1066)

### Bug Fixes

- Properly validate input on the job import API (`/api/v1/import/job`) (Issue
  #1178)
- Dependency versions for development and deployment are now consistent (Issue
  #1182)

### Other Changes

- Added the following for use in future authorization related features:
  - Refresh token support (Issue #1171)
  - The ability to enable permissions based authorization checks to the API
    endpoints (Issues #1154, #1170)
  - Various changes to the UI to support login / logout and refresh token
    handling (Issue #1147)
  - Added a concept of "global" permissions (Issue #1168)

## 3.7.1

10/15/21

### Added Features

- Login endpoint added allowing user/password entry to receive a _JWT_ auth
  token (Issue #1134)
- The `get_current_user` method in the `BaseHandler` class now gets the `User`
  object based on the _JWT_ auth token (Issue #1144)
- Local and remote plugin logging config files now separated (Issue #817)
- Helper functions created to determine a user's permissions (Issue #1122)

### Bug Fixes

- Hidden files in a plugin directory no longer show an error in the logs (Issue
  #1097)
- File parameters are now handled correctly and a file posted to a child garden
  from the parent is correctly encoded and compressed for transport (Issue
  #1055)
- Dead runners on a child garden now correctly show their status on the parent's
  UI (Issue #809)
- Stale systems are now removed when syncing child gardens (Issue #1101)
- Large requests now better determined whether they need to be stored in GridFS
  (Issue #1038)

### Other Changes

- Project is now able to accept pull requests from those who are working from a
  fork
- Contribution guide updated

## 3.6.0

9/22/21

### Added Features

- Added new api endpoints for importing and exporting jobs (Issue #1067)

### Bug Fixes

- It is no longer possible to create multiple gardens sharing the same name
  (Issue #727)
- GET and DELETE against the garden api endpoint now return the correct response
  codes (Issue #1110)
- Fixed an issue where internal event processors were incorrectly modifying
  events (Issue #978)
- Garden connection configuration is now properly displayed in the UI when
  default values are being used (Issue #1104)
- Connection reliability fixes for the stomp entrypoint (Issue #1102)

### Other Changes

- Added the following for use in future authorization related features:
  - Authorization related database models (Issue #1089)
  - The ability to load role definitions from a configuration file (Issue #1091)
- Updated library dependency versions

## 3.5.0

8/18/21

### Added Features

- Command-based choices request will now time out after 30 seconds
- Theme selection now persisted in browser storage
- Added config option for changing commands of non-dev systems

### Bug Fixes

- Command-based choices now wait for an instance to be selected
- Read-log requests now fully formed
- Fixed issue where gardens with certain characters in their name could not be
  accessed
- Republishing a modified event when child request changes
- Fixed operations being routed to incorrect gardens in certain cases
- Command-based choices now show an indication when request fails

### Other Changes

- Setting timezone to UTC in docker image

## 3.4.1

8/2/21

### Bug Fixes

- Jobs removed during an execution no longer respawn upon completion (Issue
  #1081/ PR #1084)

## 3.4.0

6/24/21

### Added Features

- Scheduled jobs now have a timeout field (Issue #1046 / PR #1049)
- Forwarding REST calls now support `blocking` and `timeout` parameters (Issue
  #895 / PR #325)
- Bytes-type parameters are now supported (Issue #991 / PR #996)
- Systems can now have UI templates (Issue #997 / PR #1005)
- Commands now have a metadata field (Issue #358 / PR #998)

### Bug Fixes

- Scheduled job now displays next run time correctly (Issue #972 / PR #1059)
- Handling request cancellation events from child gardens (Issue #932 / PR
  #1056)
- Better error handling when HTTP connection from child to parent garden fails
  (Issue #1035 / PR #1037)
- Changed standard nginx config to allow for larger request output (Issue #1027
  / PR #1032)
- Large child output no longer prevents parent output from being displayed
  (Issue #1026 / PR #1030)
- Better error message when creating a Request with an incorrect namespace
  (Issue #1017 / PR #1024)
- System attributes (like description) can now be cleared (Issue #1002 / PR
  #1003)
- Fixed issue with plugin log reads immediately timing out (Issue #999 / PR
  #1000)

### Other Changes

- Moved status icon on request view page (Issue #1041 / PR #1042)

## 3.3.0

4/23/21

### Added Features

- Can now modify scheduled jobs (Issue #294 / PR #988)

### Bug Fixes

- Fixed file parameters regression (Issue #992 / PR #995)
- Better handling for out-of-order request updates from child gardens (Issue
  #982 / PR #993)

## 3.2.3

4/16/21

### Bug Fixes

- Fixed regression where headers were not set when sending STOMP messages (Issue
  #969 / PR #970)
- System creation events should now be handled by all entry points (Issue #949 /
  PR #971)
- Stomp entry point no longer mangles event objects (Issue #978 / PR #979)
- Child request view starts as collapsed on request view page (Issue #984 / PR
  #985)

### Other Changes

- Changed STOMP configuration items (PR #968)

## 3.2.2

4/12/21

### Bug Fixes

- Fixed error where certain database models would hold onto references (Issue
  #959 / PR #960)
- Fixed various issues with TLS stomp connections (Issue #946 / PR #947)
- Garden sync operations now work more consistently (Issue #941 / PR #961)

### Other Changes

- Change to how child garden connection parameters are stored (Issue #912 / PR
  #962)

## 3.2.1

4/9/21

### Bug Fixes

- Scheduled jobs now work without a namespace (Issue #952 / PR #954)

### Other Changes

- UI image no longer uses IPv6 by default (Issue #950 / PR #951)

## 3.2.0

4/1/21

### Bug Fixes

- Better error message when request choices validation times out (Issue #938 /
  PR #945)
- Fixes to STOMP connection behavior (Issue #914 / PR #917, #935)
- No longer possible to define a Garden connection type as Local (Issue #906 /
  PR #909)
- Fixed case where incorrect STOMP config could prevent startup (Issue #907 / PR
  #910)
- Errors when changing garden connection info will be displayed (Issue #903 / PR
  #908)
- Request creation no longer generating extraneous error logs (Issue #902 / PR
  #911)
- Creating request for a child garden no longer shows UI error (Issue #893 / PR
  #894)
- Preventing incorrect namespace value from breaking notifications (Issue #890 /
  PR #892)
- Fixed problems with HTTP parent/child connection parameters (Issue #878, #879,
  #897 / PR #884, #899, #901)
- Garden names now support Unicode (Issue #875 / PR #885)
- Improved error logging for HTTP parent/child communication errors (Issue #873
  / PR #889)

### Added Features

- Added descriptions to system admin page (Issue #840 / PR #843)

### Other Changes

- Event notifications are always wrapped in Operations (Issue #918 / PR #920)

## 3.1.1

2/5/21

### Bug Fixes

- Database migration script no longer requires has_parent field (Issue #868 / PR
  #869)

## 3.1.0

2/5/21

### Bug Fixes

- Improved the position of the popover shown for a parent request (Issue #862 /
  PR #865)
- Checkbox label on commands page now works correctly (Issue #860 / PR #866)
- Fixing incorrect Request collection name (Issue #833 / PR #834)

### Added Features

- Requests based on a hidden command will now be marked as hidden themselves
  (Issue #414 / PR #849)

### Other Changes

- Request index page checkbox labels have been tweaked (Issue #861 / PR #864)
- Beer-garden systemd process now runs with umask 0002 (Issue #816 / PR #844)

## 3.0.5

1/11/21

### Bug Fixes

- System Queue Management Not Working on Admin Page(Issue #823 / PR #824)
- Scheduler Not Rendering Trigger Form (Issue #819 / PR #821)
- Local plugin runner not removed during system purge (Issue #810 / PR #822)
- Unassociated Runner not displayed when there are no systems (Issue #805 / PR
  #808)
- Now able to delete System when Child Garden is down (Issue #749 / PR #798)
- Regigersty empty command list on existing System resulted in no changes to
  commands list (Issue #806 / PR #807)
- Fixed issue where Garden updates failed if no Configuration was provided (PR
  #801)
- Moved metadata field into STOMP shutdown event properly (PR #802)

### Added Features

- Run systemd service as beer-garden user (Issue #816 / PR #818)
- Warn when beer.conf results in no instances (Issue #796 / PR #804)
- Entry Points now emit Brewtils Event when started (PR #800)
- Adding Checkers for Code Complexity and Security to PR Actions (PR #812)
- Self-closing non-void tags are not great in HTML5 (PR #814)
- Adding log message when logging config file is changed (PR #826)

## 3.0.4

12/22/20

### Bug Fixes

- Fixed issue with entry point status event publishing

## 3.0.3

12/22/20

### Added Features

- Parent and child gardens can now use Stomp-based communication (#761)
- Can now create a child garden using the UI (#726)

### Bug Fixes

- Fixed regression that made it impossible to removed remote plugins (#794)
- Better error handling during system removal (#749, #771)

## 3.0.2

12/15/20

### Added Features

- Unassociated runners are now shown on the System Admin page (#708)
- Can now pass files as parameters (#368)

### Bug Fixes

- Shutdown procedure is more robust when running under systemd (#770)
- Corrected tooltip for System Admin page start button (#768)
- Stopped certain events from generating UI console errors (#764)
- Better error information when using Pour it Again on a removed command (#624)

## 3.0.1

11/12/20

### Bug Fixes

- Fix issue preventing clean shutdown on Python 3.7 (#738)

## 3.0.0

11/10/20

Note: This is a major release. Please check out the
[site](https://beer-garden.io/) for more in-depth documentation.

### Added Features

- Scheduler now supports triggering from file events (#647)
- jquery and lodash objects are now available when creating custom templates
  (#589)
- Table page length selections in UI are persisted in browser storage (#560)
- Local plugins can now use an alternate python interpreter (#492)
- Request output with a size greater than 16MB is now supported (#407)
- Button added to Request View page for downloading output (#361)
- Additional REST endpoint for Request output (#361)
- Systems can now be grouped by namespace (#284)
- Can now mark commands as hidden (#269)
- The UI Output and Parameters displays can now be expanded (#170)
- Separate gardens can now communicate via REST API
- Actions can be initiated with STOMP messages in addition to the REST API
- Plugin logs can now be retrieved and displayed on the UI System Admin page
- All plugins automatically request a logging configuration from Beer-garden

### Other Changes

- UI Queue Admin functionality has been moved into System Admin page (#533)
- Drop official support for CentOS 6 (#225)
- Logging config files are now yaml by default (#89)
- Brew-view & Bartender have been merged into a single Beer-garden application
  (#87)
- UI has been pulled out into a separate application
- Default `max_instances` value for plugins is -1 (no maximum)
- User interface has been streamlined
- Python version bundled with rpm is now 3.7 instead of 3.6
- Commands no longer have an ID field

### Removed

- Publishing events to RabbitMQ and Mongo has been removed (#681)
- Authentication / Authorization functionality: Users, Roles, Login, etc.

## 2.4.18

10/27/20 Brew-view 2.4.19, Bartender 2.4.8, BG-utils 2.4.10

### Added Features

- Can now inject specific host environment variables into local plugin processes
  (#686)

## 2.4.17

10/13/20 Brew-view 2.4.19, Bartender 2.4.7, BG-utils 2.4.10

### Bug Fixes

- Fixed command invocation error when request has no parameters (#351)

## 2.4.16

9/23/20 Brew-view 2.4.19, Bartender 2.4.7, BG-utils 2.4.10

### Bug Fixes

- Removed mongo model caching from Pruner. Releasing memory once the delete is
  completed (#604)

## 2.4.15

2/20/20 Brew-view 2.4.19, Bartender 2.4.6, BG-utils 2.4.10

### Bug Fixes

- Start and end dates are correctly applied to new interval jobs (#431)

## 2.4.14

1/30/20 Brew-view 2.4.18, Bartender 2.4.6, BG-utils 2.4.9

### Bug Fixes

- Returning 418 status code when a model is too large to save (#308)

## 2.4.13

1/14/20 Brew-view 2.4.17, Bartender 2.4.6, BG-utils 2.4.9

### Bug Fixes

- Fixed issue where scheduler would not work with self-signed cert (#391)

## 2.4.12

12/5/19 Brew-view 2.4.16, Bartender 2.4.6, BG-utils 2.4.9

### Added Features

- Added configuration flag to allow rendering unsanitized output (#360)

## 2.4.11

11/12/19 Brew-view 2.4.15, Bartender 2.4.6, BG-utils 2.4.9

### Bug Fixes

- Requests should now survive a broker restart (#352)
- Fixed issue where admin role and user pages could fail to update (#345)

### Other Changes

- Admin queues are now durable (#356)
- Admin queues are no longer created with the auto-delete flag (#350)

## 2.4.10

9/27/19 Brew-view 2.4.14, Bartender 2.4.5, BG-utils 2.4.8

### Bug Fixes

- Static choices with alternate display text no longer fail validation (#325)

### Other Changes

- Typeahead parameters now use a scrollable display (#318)
- Better stacktrace logging for local plugins (#317)

## 2.4.9

9/5/19 Brew-view 2.4.13, Bartender 2.4.4, BG-utils 2.4.8

### Bug Fixes

- HTML output is now rendered correctly (#312)

### Other Changes

- Now using npm instead of yarn

## 2.4.8

6/27/19 Brew-view 2.4.12, Bartender 2.4.4, BG-utils 2.4.8

### Bug Fixes

- Semicolon in request index page filters no longer breaks (#302)
- Granfana link descriptions on about page respect application name (#301)
- Frontend websocket connection now handles non-default base path (#298)

### Added Features

- Support for Pika v1 (#305)
- Scheduled jobs can now specify a max number of concurrent executions (#209)
- Interval jobs can now reschedule based on prior run completion (#209)

## 2.4.7

4/24/19 Brew-view 2.4.11, Bartender 2.4.3, BG-utils 2.4.7

### Bug Fixes

- Fixed configuration generation regression caused by #224 (#254)
- Child requests cannot be created after the parent is completed (#252)
- When mongo pruner removes a request the children are also removed (#246)
- Fixed issue that could cause mongo pruner to not run (#245)
- Mongo pruner will only directly remove top-level requests (#244)

### Added Features

- Toggle for displaying child requests on the index page (#248)
- Added button for refreshing request index without reloading the page (#236)
- Show a notification on request index page when changes occur (#180)

## 2.4.6

2/22/19 Brew-view 2.4.10, Bartender 2.4.2, BG-utils 2.4.6

### Bug Fixes

- Request index page overall search no longer specifies a hint (#235)
- Bartender errors correctly propagate back through thrift interface (#229)
- Removed unique index with potential to cause system registration issues (#222)
- Dynamic choices URL source works correctly with a list of strings (#218)
- All files correctly removed when upgrading using the rpm (#215)

### Added Features

- Config file upgrades can now be converted between json and yaml (#72)
- Centos 7 rpm install now uses real systemd unit files (#17)

### Other Changes

- Config file extensions for rpm install are now .yaml, not .yml (#226)
- Config files no longer contain bootstrap entries (#224)

## 2.4.5

1/11/19 Brew-view 2.4.7, Bartender 2.4.1, BG-utils 2.4.2

### Bug Fixes

- Bartender avoids extra network call if shut down while still starting (#214)
- Correct Brew-view startup failure when authentication is enabled (#207)
- No longer hanging if Rabbit broker runs out of resources (#203)
- Errors loading a local plugin will no longer affect subsequent plugins (#202)
- Fixed UI bug where more than one plugin version was considered 'latest' (#200)
- Better error handling for simultaneous index creation (#198)
- Initializing Prometheus counts correctly on startup (#197)
- Accounted for magic comment when building local rpm (#196)
- Styling fix for Systems Management page (#174)
- Changing choices configuration no longer requires removing System (#58)

### Added Features

- Request view page will show spinner while request is in progress (#204)

### Other Changes

- Increased default Bartender timeout to 13 seconds (#182)
- Added additional indexes to increase Request Index page performance (#105)

## 2.4.4

10/9/18 Brew-view 2.4.6, Bartender 2.4.0 BG-utils 2.4.0

### Bug Fixes

- Fixed a race that could cause request creation to wait forever (#195)

### Added Features

- Added Instance deletion endpoint to REST API

## 2.4.3

9/25/18 Brew-view 2.4.5, Bartender 2.4.0, BG-utils 2.4.0

### Bug Fixes

- Corrected problem with brew-view escalating CPU usage (#187)
- Select boxes in the UI now have a maximum height (#169)

## 2.4.2

9/25/18 Brew-view 2.4.4, Bartender 2.4.0, BG-utils 2.4.0

### Bug Fixes

- Request create timeout is now -1 by default to match pre-2.4 behavior (#183)
- The landing page now links newly-created systems correctly (#181)

### Other Changes

- Changed use of newly-reserved 'async' keyword to support Python 3.7 (#175)

## 2.4.1

9/5/18 Brew-view 2.4.1, Bartender 2.4.0, BG-utils 2.4.0

### Bug Fixes

- Fixed issue with spinner always being shown on some pages (#172)

## 2.4.0

9/5/18 Brew-view 2.4.0, Bartender 2.4.0, BG-utils 2.4.0

### Added Features

- 'Created' filtering in request index view now supports second precision (#153)
- Browser window title now reflects current page (#145)
- Brew-view responses now have a header specifying the beer-garden version (#85)
- Webapp no longer relies on IDs in the URL (#98)
- Configuration file will be updated on application startup (#79)
- Connections to RabbitMQ can now be TLS (#74)
- System list endpoint can now return only certain system fields (#70)
- Prometheus metrics and Grafana dashboards (#68, #69)
- Actions on the system management page are more responsive (#67)
- Configuration files can now be yaml (#66)
- Dynamic choices can now use the instance name as an input (#45)
- User / authentication support (#35)
- Request creation can now wait for completion without polling (brew-view #16)
- Periodic request scheduler (#10)

### Bug Fixes

- Bartender checks for connection to Brew-view before Mongo to fix a race (#160)
- Corrected condition that could cause 'Error: ' to flash on request view (#151)
- Request view will continue to refresh even if a child has errored (#122)
- Fixed issue where /var/run/beer-garden was removed after rpm install (#113)
- Setting queue-level TTL for admin queue messages (#101)
- Data persisted in the webapp using local storage instead of cookies (#92)
- Bartender will error if SSL error occurs during Brew-view check (#65)
- Local plugins are better about logging stacktraces (#57)
- Date on request index page is always UTC (brew-view #56)
- Fixing support for Unicode string values when using Python 2 (#54)
- Nested request display looks better when using slate theme (#41)

### Other Changes

- Request index spinner icon looks better on slate theme (#155)
- Split system and instance columns on request index page (#103)

## 2.3.9

6/14/18 Brew-view 2.3.10, Bartender 2.3.7, BG-utils 2.3.6

### Bug Fixes

- Re-added Request indexes that were removed in 2.3.7

## 2.3.8

6/12/18 Brew-view 2.3.9, Bartender 2.3.6, BG-utils 2.3.4

### Bug Fixes

- Fixed problem with new versions of Marshmallow causing empty requests to be
  returned from the request list endpoint

## 2.3.7

6/7/18 Brew-view 2.3.8, Bartender 2.3.6, BG-utils 2.3.4

This release addresses two critical problems with database performance. To
support the fix an additional field was added to the Request model and the
indexes for the Request collection were updated.

**When updating to this version the Request collection will be updated to
reflect these changes.** This will happen automatically and requires no action
on the part of administrator. Status messages will be logged at the WARNING
level as the upgrade occurs.

See issue #84 for a detailed explanation.

### Bug Fixes

- Database operations sometimes timed out on slow networks due to configuration
  error (#84)

### Other Changes

- Reworked database indexes so Request queries are more efficient (#84)

## 2.3.6

4/6/18 Brew-view 2.3.6, Bartender 2.3.5, BG-utils 2.3.3

### Added Features

- Using RabbitMQ publisher confirms when publishing requests (#37)
- Brew-view accepts ca_cert, ca_path, and client_cert_verify configuration
  options (beer-garden/brew-view#43)
- Bartender now explictly checks for connectivity to Mongo and RabbitMQ admin
  interface on startup (#38, #48)

### Bug Fixes

- Status monitor no longer continuously restarts when RabbitMQ connectivity is
  lost
- Clearing queues now works with Rabbit 3.7
- Child rows in nested request display now show correct created time
- Command-based dynamic choices now work without a 'default' instance (#47)

### Other Changes

- Adding explict support for Python 3.4
- Using non-Brewmaster exceptions from Brewtils
- Using pytest instead of nose to run tests

## 2.3.5

4/3/18 Brew-view 2.3.5, Bartender 2.3.4, BG-utils 2.3.3

### Added Features

- Attempting to update a completed request without actually modifiying data is
  no longer an error (beer-garden/brew-view#49)

### Bug Fixes

- Configuration file generation fix for Python 2

## 2.3.3

2/21/18 Brew-view 2.3.3, Bartender 2.3.3, BG-utils 2.3.2

### Bug Fixes

- Bartender shutdown will now be clean even before making Brew-view and RabbitMQ
  connections

### Other Changes

- Using [Yapconf] for configuration loading
- Running Flake8 linting on source and tests

## 2.3.1

2/5/18 Brew-view 2.3.1, Bartender 2.3.0, BG-utils 2.3.0

### Bug Fixes

- Fixing issue with manual request creation targeting incorrect system

## 2.3.0

1/26/18

### Added Features

- Bartender can now be configured to skip server certificate verification when
  making HTTPS requests
- Added Bartender custom CA certificate configuration option
- Timestamps now have true millisecond precision on platforms that support it
- Plugins can now specify `max_instances` as a keyword parameter without needing
  to define a System
- Command Index page now supports pagination, cosmetic changes
- Added ability to specify a textarea be used as the input for a Parameter
- System Admin page now has links to the individual System pages
- Requests that incorrectly fail frontend validation can now be modified and
  sent manually
- Reworked fronted sidebar to be clearer when multiple verions of a System are
  registered
- Dark theme for frontend
- New Parameter types: date and datetime
- Searching Request index by 'created' field now uses datepickers
- REST API can now be served with a URL prefix
- Notifications are now published to RabbitMQ and/or a specified URL when
  significant events occur

### Bug Fixes

- Multi Parameters that are type 'Dictionary' now work correctly
- Corrected RabbitMQ users - the 'normal' user is now only used by plugins and
  only needs read permission
- 'Any' Parameters that are also multi no longer disappear when transitioning
  from valid to invalid
- Fixed possible temporary error when deleting a system
- Better support for large number of concurrent plugin startups
- Corrected the validation icon and close button overlap for string parameters
  inside an array

### Other Changes

- Systems can no longer be registered with the same display name and version as
  an existing System
- The attempt to update a Request after its processed now has a maximum retry
  count
- Better data integrity by only allowing certain Request status transitions

## 2.1.1

11/21/17

### Bug Fixes

- Modified System deletion procedure so it works correctly on Systems with no
  Instances
- Fixed bug where validation error during first-time System registration
  resulted in an empty System

## 2.1.0

10/23/17

### Added Features

- Added popover icon with an explanation for a Request's status to the Request
  View page
- 'Make it Happen!' buttons are now middle-clickable
- Added sorting to Queue Management table
- ACTION-type requests can now be aged off similar to INFO-type requests
- Command descriptions can now be changed without updating the System version
- Added `updated_at` field to `Request` model
- Added `admin`, `queues`, and `config` endpoints to Swagger
- Brewtils: `SystemClient` now allows specifying a `client_cert`
- Brewtils: `RestClient` now reuses the same session for subsequent connections
- Typeaheads immediately display choices when focused
- Standardized Remote Plugin logging configuration
- Choices providers can now return a simple list
- PATCH requests no longer need to be wrapped in an `operations` envelope
- UI will display a warning banner when attempting to make a request on a
  non-RUNNING instance
- Request creation endpoint now includes a header with the instance status in
  the response
- Available choices for one parameter can now depend on the current value of
  another parameter
- Brewtils: Added domain-specific language for dynamic choices configuration
- Brewtils: `SystemClient` can now make non-blocking requests
- Search functionality on the Command Index page
- Added `metadata` field to Instance model
- Brewtils: `RestClient` and `EasyClient` now support PATCHing a `System`

### Bug Fixes

- Link to RabbitMQ Admin page now works correctly with non-default virtual host
- Large (>4MB) output no longer causes a Request to fail to complete
- Better handling of timeout failures during Request creation
- Number types no longer need be be selected in a Typeahead
- Removed default model values that could cause serialization inconsistencies
- System descriptors (description, display name, icon name, metadata) now always
  updated during startup
- Corrected display for a multi string Parameter with choices
- Stricter type validation when making a request with string, integer, or
  boolean parameters
- Added TTL to Admin messages so they don't persist forever
- Better handling of null values in the frontend
- Validating instance_name during request creation
- Reworked message processing to remove the possibility of a failed request
  being stuck in 'IN_PROGRESS'
- Correctly handle custom form definitions with a top-level array
- Increased startup reliability for Systems with many (>15) Instances
- Bartender helper threads can no longer hang shutdown
- POST and PATCH requests without a `content-type` header now return status code
  400
- Better select control placeholder text
- Requests with output type 'JSON' will now have JSON error messages
- Smarter reconnect logic when the RabbitMQ connection fails
- Attempting to remove 'orphaned' commands if any are found during a query

### Deprecations / Removals

- The following API endpoints are deprecated:
  - POST `/api/v1/admin/system`
  - GET `/api/v1/admin/queues`
  - DELETE `/api/v1/admin/queues`
  - DELETE `/api/v1/admin/queues/{queue_name}`
- Brewtils: `multithreaded` argument to `PluginBase` has been superseded by
  `max_concurrent`
- Brewtils: These decorators are now deprecated:
  - `@command_registrar`, instead use `@system`
  - `@plugin_param`, instead use `@parameter`
  - `@register`, instead use `@command`
- These classes are now deprecated:
  - `BrewmasterSchemaParser`, instead use `SchemaParser`
  - `BrewmasterRestClient`, instead use `RestClient`
  - `BrewmasterEasyClient`, instead use `EasyClient`
  - `BrewmasterSystemClient`, instead use `SystemClient`

### Other Changes

- Searching on Request Index page no longer searches request output
- Reset button on the Command View page ignore 'Pour it Again' values and always
  reset to defaults
- Brewtils: Request processing now occurs inside of a `ThreadPoolExecutor`
  thread
- Using Webpack to bundle frontend resources
- Removed dependencies on compiled Python packages (#196) and Flask
- Using the `subprocess32` module to run Local Plugins
- Local plugins no longer run in their own separate process groups
- Local and Remote plugins are now functionally identical
- Improved concurrency by making all Thrift calls asynchronous

## 2.0.4

8/04/17

### Bug Fixes

- Corrected typo in request index page that prevented filtering for IN_PROGRESS
  requests from working

## 2.0.3

8/01/17

### Bug Fixes

- Reworked request index query to address performance bottleneck

## 2.0.2

7/26/17

### Bug Fixes

- Fixed frontend validation problem for a nullable boolean parameter with a null
  default

## 2.0.1

7/14/17

### Bug Fixes

- Added Object.assign shim for compatability with older browsers

## 2.0.0

7/5/17

### Added Features

- Support for remote plugins
- Support for custom HTML templates on request pages
- Support for Dynamic choices
- Support for starting/stopping individual Instances
- Support for display names of a plugin
- Support for metadata for a plugin
- Support for Python 3

### Bug Fixes

- Optional model with default values
- Bug where nested parameters would not get checked in system validation
- GUI bug where timestamps for child request didnt look right
- Bug with optional list arguments
- Bug where nested request output type didnt look right

### Other Changes

- Added better exception handling to API
- Better error reporting for serialization failures
- The system model has changed
- The command model has changed
- RabbitMQ now uses a topic instead of an exchange

### Security

- All Docker images have been upgraded
- We now build CentOS 6 and CentOS7 RPMs

## 1.1.0

### Added Features

- Support for auto-reconnect to brew-view if it is down on startup
- Support for stopping, starting and reloading plugins
- Support for dynamically deploying new plugins
- Support for output_type for Requests
- This changelog

## 1.0.4

7/19/2016

### Added Features

- Support for Multi-threaded, single instance plugins
- Support for nested requests
- Support for INFO Command Types
- Support for comments on requests
- Support for purging INFO commands

### Bug Fixes

- Bug where RPMs would not get correctly updated

### Other Changes

- Join times for threads to be non-zero. This greatly reduces CPU utilization

## 1.0.3

12/30/2015

### Bug Fixes

- Bug where Plugins would not work with non-ssl enabled versions of brew-view

## 1.0.2

12/3/15

### Security

- Added SSL Support

## 1.0.1

11/10/15

### Other Changes

- Bumped bg-utils version

## 1.0.0

10/2/15

### Added Features

- Support for Local Plugins
- Initial Build of the Backend Threads
- Support for Validating Requests
- Support for Processing Requests
- Support for clearing a queue
- Support for getting a System state
- Support for Stopping a System
- Support for Starting a System
- Support for Restarting a System
- Support for killing a System
- Support for Stopping All Systems
- Support for Starting All Systems
- Support for Killing All Systems
- Support for getting Bartender version
- Support for ping
- Support for building/deploying as an RPM
- Support for easily generating logging and configuration files

[yapconf]: https://github.com/loganasherjones/yapconf<|MERGE_RESOLUTION|>--- conflicted
+++ resolved
@@ -4,14 +4,11 @@
 
 TBD
 
-<<<<<<< HEAD
 - Updated each `handle_event` function to be processed in independent threads
-=======
 - Beer Garden will only emit locally generated events to any listening or configured APIs. 
 - Fixed bug where Garden Sync response doesn't null check before evaluating API response
 - Fixed issue where if user sync with child garden fails at startup will stop Beer Garden
 - Fixed issue where Requester was added to requests when auth was disabled
->>>>>>> 83c66a50
 
 # 3.27.1
 
