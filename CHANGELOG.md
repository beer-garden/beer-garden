--- conflicted
+++ resolved
@@ -8,11 +8,8 @@
 - Reuse existing rabbit admin queue by purging messages instead of creating new queue
 - Fixed bug where Auto brew plugins did not parse NAME/VERSION properly from the beer.conf
 - Fixed bug where unresponsive Garden API was referencing a non existing configuration for default. New default is -1.
-<<<<<<< HEAD
 - Fixed bug where Garden unresponsive metadata was cleared during child garden shutdown
-=======
 - Fixed bug where tailing plugin logs fails if the logs are not updating
->>>>>>> 1856ef3c
 - Fixed bug where locally connected plugin commands ran as TEMP did not auto delete after completion
 
 # 3.25.0
