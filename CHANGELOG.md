--- conflicted
+++ resolved
@@ -6,11 +6,8 @@
 
 - Added max_concurrent support for config.yml under `plugin.local.max_concurrent`
 - Added max concurrent support for beer.conf under `MAX_CONCURRENT`
-<<<<<<< HEAD
 - Added feature to cancel an ongoing request or delete a completed request
-=======
 - Fixed API swagger docs for Job execution
->>>>>>> 25fb54eb
 - Fixed issue where using local systems with a Namespace not the Garden name would not be treated as a local
   Request for internal features
 - Added config option to import scheduled jobs file at startup
