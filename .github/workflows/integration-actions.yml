name: Integration-Actions

on: pull_request # Used only for testing

<<<<<<< HEAD
# This will only run on the Default/Base Branch OR when a Tag is created
#on:
#  schedule:
#    - cron: '0 0 * * *' # Every Day at Midnight
=======
on:
  schedule:
    - cron: '0 0 * * *' # Every Day at Midnight
>>>>>>> bf4f0ea7

jobs:
  Setup-Release-Info:
    runs-on: ubuntu-latest

    steps:
      - uses: actions/checkout@v2

    outputs:
      python-versions: "[ '2.7', '3.4', '3.5', '3.6', '3.7', '3.8', '3.9']"
      python-default: "['3.7']"
      brewtils-versions: "['3.0.0','3.0.1','3.0.2','3.1.0','3.2.0','latest']"
      brewtils-default: "['latest']"
      beer-garden-docker-images: "['3.0.0','3.0.1','3.0.2','3.0.3','3.0.4','3.0.5','3.1.0','3.1.1','3.2.0','3','latest']"
      beer-garden-docker-default: "['latest']"
      os-default: "['ubuntu-18.04']"

  Remote-Plugin-Testing:
    needs: Setup-Release-Info
    runs-on: ${{ matrix.os }}
#    if: "false"

    strategy:
      matrix:
        python-version: ${{fromJson(needs.Setup-Release-Info.outputs.python-versions)}}
        brewtils: ${{fromJson(needs.Setup-Release-Info.outputs.brewtils-versions)}}
        os: ${{fromJson(needs.Setup-Release-Info.outputs.os-default)}}
#        For Debugging
#        python-version: ${{fromJson(needs.Setup-Release-Info.outputs.python-default)}}
#        plugin-brewtils: ${{fromJson(needs.Setup-Release-Info.outputs.brewtils-default)}}
      fail-fast: false

    name: Remote Plugins - Brewtils ${{matrix.brewtils}} - Python ${{ matrix.python-version }}
    steps:
      - uses: actions/checkout@v2

      - name: Setup python
        uses: actions/setup-python@v2
        with:
          python-version: 3.4

      - name: Build Local Beer Garden Docker
        run: make docker-build-unstable
        working-directory: ./src/app

      - name: Setup python
        uses: actions/setup-python@v2
        with:
          python-version: ${{ matrix.python-version }}

      - name: Update Docker Compose
        run: cp test/conf/docker-compose.yml docker/docker-compose/docker-compose.yml
        working-directory: ./

      - name: Run Docker Beer Garden
        run: docker-compose up -d beer-garden
        working-directory: ./docker/docker-compose

      - name: Check If Beer Garden is Operational
        uses: nick-invision/retry@v2
        with:
          timeout_seconds: 30
          max_attempts: 20
          retry_on: error
          retry_wait_seconds: 5
          command: curl http://localhost:2337/version

      - name: Grab logs from Beer-Garden
        run: docker-compose logs --tail 100 beer-garden
        working-directory: ./docker/docker-compose

      - name: Uninstall Brewtils
        run: pip${{ matrix.python-version }} uninstall brewtils

      - name: Install Test Version of Brewtils
        if: ${{matrix.brewtils != 'latest'}}
        run: pip${{ matrix.python-version }} install brewtils==${{matrix.brewtils}}

      - name: Install Test Latest of Brewtils
        if: ${{matrix.brewtils == 'latest'}}
        run: pip${{ matrix.python-version }} install brewtils

      - name: Install Python Deps
        run: pip${{ matrix.python-version }} install -r requirements.txt
        working-directory: ./test/integration

      - name: Test Plugins
        run: python${{ matrix.python-version }} -m pytest remote_plugins/
        working-directory: ./test/integration

      - name: Shutdown Docker Containers
        run: docker-compose stop
        working-directory: ./docker/docker-compose

  Local-Plugin-Testing:
    needs: Setup-Release-Info
    runs-on: ${{ matrix.os }}
#    if: "false"

    strategy:
      matrix:
        python-version: ${{fromJson(needs.Setup-Release-Info.outputs.python-default)}}
        os: ${{fromJson(needs.Setup-Release-Info.outputs.os-default)}}
        brewtils: ${{fromJson(needs.Setup-Release-Info.outputs.brewtils-default)}}
      fail-fast: false

    name: Local Plugins - Python ${{ matrix.python-version }}
    steps:
      - uses: actions/checkout@v2

      - name: Setup python
        uses: actions/setup-python@v2
        with:
          python-version: 3.4

      - name: Build Local Beer Garden Docker
        run: make docker-build-unstable
        working-directory: ./src/app

      - name: Setup python
        uses: actions/setup-python@v2
        with:
          python-version: ${{ matrix.python-version }}

      - name: Update Docker Compose
        run: cp test/conf/docker-compose.yml docker/docker-compose/docker-compose.yml
        working-directory: ./

      - name: Checkout Local Plugins
        uses: actions/checkout@v2
        with:
          repository: beer-garden/example-plugins
          path: ./docker/docker-compose/data/localplugins

      - name: Verify Local Plugins
        run: ls ./docker/docker-compose/data/localplugins

      - name: Run Docker Beer Garden
        run: docker-compose up -d beer-garden
        working-directory: ./docker/docker-compose

      - name: Check If Beer Garden is Operational
        uses: nick-invision/retry@v2
        with:
          timeout_seconds: 30
          max_attempts: 20
          retry_on: error
          retry_wait_seconds: 5
          command: curl http://localhost:2337/version

      - name: Grab logs from Beer-Garden
        run: docker-compose logs --tail 100 beer-garden
        working-directory: ./docker/docker-compose

      - name: Install Test Version of Brewtils
        if: ${{matrix.brewtils != 'latest'}}
        run: pip${{ matrix.python-version }} install brewtils==${{matrix.brewtils}}

      - name: Install Test Latest of Brewtils
        if: ${{matrix.brewtils == 'latest'}}
        run: pip${{ matrix.python-version }} install brewtils

      - name: Install Python Deps
        run: pip${{ matrix.python-version }} install -r requirements.txt
        working-directory: ./test/integration

      - name: Test Plugins
        run: python${{ matrix.python-version }} -m pytest local_plugins
        working-directory: ./test/integration

      - name: Shutdown Docker Containers
        run: docker-compose stop
        working-directory: ./docker/docker-compose

  Garden-HTTP-Testing:
    needs: Setup-Release-Info
    runs-on: ${{ matrix.os }}
#    if: "false"

    strategy:
      matrix:
        os: ${{fromJson(needs.Setup-Release-Info.outputs.os-default)}}
        python-version: ${{fromJson(needs.Setup-Release-Info.outputs.python-default)}}
        child-garden: ${{fromJson(needs.Setup-Release-Info.outputs.beer-garden-docker-images)}}
        brewtils: ${{fromJson(needs.Setup-Release-Info.outputs.brewtils-default)}}
#        For Debugging
#        child-garden: ${{fromJson(needs.Setup-Release-Info.outputs.beer-garden-docker-default)}}
      fail-fast: false

    name: Garden - HTTP - Child ${{matrix.child-garden}}
    steps:
        - uses: actions/checkout@v2

        - name: Setup python
          uses: actions/setup-python@v2
          with:
            python-version: 3.4

        - name: Build Local Beer Garden Docker
          run: make docker-build-unstable
          working-directory: ./src/app

        - name: Setup python
          uses: actions/setup-python@v2
          with:
            python-version: ${{ matrix.python-version }}

        - name: Update Docker Compose
          run: cp test/conf/docker-compose.yml docker/docker-compose/docker-compose.yml
          working-directory: ./

        - name: Checkout Local Plugins
          uses: actions/checkout@v2
          with:
            repository: beer-garden/example-plugins
            path: ./tmp

        - name: Move Subset of Test Plugins
          run: |
            cp -r ./tmp/echo ./docker/docker-compose/data/localplugins

        - name: Verify Local Plugins
          run: ls ./docker/docker-compose/data/localplugins

        - name: Run Docker Beer Garden Child
          run: RELEASE=${{matrix.child-garden}} docker-compose up -d beer-garden-child
          working-directory: ./docker/docker-compose

        - name: Check If Beer Garden is Operational
          uses: nick-invision/retry@v2
          with:
            timeout_seconds: 30
            max_attempts: 20
            retry_on: error
            retry_wait_seconds: 5
            command: curl http://localhost:2337/version

        - name: Check Docker Containers
          run: docker ps

        - name: Grab logs from Child Beer-Garden
          run: RELEASE=${{matrix.child-garden}} docker-compose logs --tail 100 beer-garden-child
          working-directory: ./docker/docker-compose

        - name: Grab logs from Beer-Garden
          run: docker-compose logs --tail 100 beer-garden
          working-directory: ./docker/docker-compose

        - name: Install Python Deps
          run: pip${{ matrix.python-version }} install -r requirements.txt
          working-directory: ./test/integration

        - name: Install Test Version of Brewtils
          if: ${{matrix.brewtils != 'latest'}}
          run: pip${{ matrix.python-version }} install brewtils==${{matrix.brewtils}}

        - name: Install Test Latest of Brewtils
          if: ${{matrix.brewtils == 'latest'}}
          run: pip${{ matrix.python-version }} install brewtils

        - name: Test Gardens
          run: python${{ matrix.python-version }} -m pytest gardens_http/
          working-directory: ./test/integration

        - name: Shutdown Docker Containers
          run: docker-compose stop
          working-directory: ./docker/docker-compose

  Garden-Stomp-Testing:
    needs: Setup-Release-Info
    runs-on: ${{ matrix.os }}
#    if: "false"

    strategy:
      matrix:
        os: ${{fromJson(needs.Setup-Release-Info.outputs.os-default)}}
        python-version: ${{fromJson(needs.Setup-Release-Info.outputs.python-default)}}
        child-garden: ${{fromJson(needs.Setup-Release-Info.outputs.beer-garden-docker-images)}}
        brewtils: ${{fromJson(needs.Setup-Release-Info.outputs.brewtils-default)}}
#        For Debugging
#        child-garden: ${{fromJson(needs.Setup-Release-Info.outputs.beer-garden-docker-default)}}

        # Feature added in 3.0.3
        exclude:
          - child-garden: 3.0.0
          - child-garden: 3.0.1
          - child-garden: 3.0.2

      fail-fast: false

    name: Garden - STOMP - Child ${{matrix.child-garden}}
    steps:
      - uses: actions/checkout@v2

      - name: Setup python
        uses: actions/setup-python@v2
        with:
          python-version: 3.4

      - name: Build Local Beer Garden Docker
        run: make docker-build-unstable
        working-directory: ./src/app

      - name: Setup python
        uses: actions/setup-python@v2
        with:
          python-version: ${{ matrix.python-version }}

      - name: Update Docker Compose
        run: cp test/conf/docker-compose-stomp.yml docker/docker-compose/docker-compose.yml
        working-directory: ./

      - name: Checkout Local Plugins
        uses: actions/checkout@v2
        with:
          repository: beer-garden/example-plugins
          path: ./tmp

      - name: Move Subset of Test Plugins
        run: |
          cp -r ./tmp/echo ./docker/docker-compose/data/localplugins

      - name: Verify Local Plugins
        run: ls ./docker/docker-compose/data/localplugins

      - name: Run Docker Beer Garden Child
        run: RELEASE=${{matrix.child-garden}} docker-compose up -d beer-garden-child
        working-directory: ./docker/docker-compose

      - name: Check If Beer Garden is Operational
        uses: nick-invision/retry@v2
        with:
          timeout_seconds: 30
          max_attempts: 20
          retry_on: error
          retry_wait_seconds: 5
          command: curl http://localhost:2337/version

      - name: Check Docker Containers
        run: docker ps

      - name: Grab logs from Child Beer-Garden
        run: RELEASE=${{matrix.child-garden}} docker-compose logs --tail 100 beer-garden-child
        working-directory: ./docker/docker-compose

      - name: Grab logs from Beer-Garden
        run: docker-compose logs --tail 100 beer-garden
        working-directory: ./docker/docker-compose

      - name: Install Python Deps
        run: pip${{ matrix.python-version }} install -r requirements.txt
        working-directory: ./test/integration

      - name: Install Test Version of Brewtils
        if: ${{matrix.brewtils != 'latest'}}
        run: pip${{ matrix.python-version }} install brewtils==${{matrix.brewtils}}

      - name: Install Test Latest of Brewtils
        if: ${{matrix.brewtils == 'latest'}}
        run: pip${{ matrix.python-version }} install brewtils

      - name: Test Gardens
        run: python${{ matrix.python-version }} -m pytest gardens_stomp/
        working-directory: ./test/integration

      - name: Shutdown Docker Containers
        run: docker-compose stop
        working-directory: ./docker/docker-compose

  Stomp-Testing:
    needs: Setup-Release-Info
    runs-on: ${{ matrix.os }}
#    if: "false"

    strategy:
      matrix:
        os: ${{fromJson(needs.Setup-Release-Info.outputs.os-default)}}
        python-version: ${{fromJson(needs.Setup-Release-Info.outputs.python-default)}}
        brewtils: ${{fromJson(needs.Setup-Release-Info.outputs.brewtils-default)}}

      fail-fast: false

    name: Stomp Testing - Python ${{ matrix.python-version }}
    steps:
      - uses: actions/checkout@v2

      - name: Setup python
        uses: actions/setup-python@v2
        with:
          python-version: 3.4

      - name: Build Local Beer Garden Docker
        run: make docker-build-unstable
        working-directory: ./src/app

      - name: Checkout Local Plugins
        uses: actions/checkout@v2
        with:
          repository: beer-garden/example-plugins
          path: ./tmp

      - name: Move Subset of Test Plugins
        run: |
          cp -r ./tmp/echo ./docker/docker-compose/data/localplugins

      - name: Setup python
        uses: actions/setup-python@v2
        with:
          python-version: ${{ matrix.python-version }}

      - name: Update Docker Compose
        run: cp test/conf/docker-compose-stomp.yml docker/docker-compose/docker-compose.yml
        working-directory: ./

      - name: Run Docker Beer Garden
        run: docker-compose up -d beer-garden
        working-directory: ./docker/docker-compose

      - name: Check If Beer Garden is Operational
        uses: nick-invision/retry@v2
        with:
          timeout_seconds: 30
          max_attempts: 20
          retry_on: error
          retry_wait_seconds: 5
          command: curl http://localhost:2337/version

      - name: Install Test Version of Brewtils
        if: ${{matrix.brewtils != 'latest'}}
        run: pip${{ matrix.python-version }} install brewtils==${{matrix.brewtils}}

      - name: Install Test Latest of Brewtils
        if: ${{matrix.brewtils == 'latest'}}
        run: pip${{ matrix.python-version }} install brewtils

      - name: Install Stompy
        run: pip${{ matrix.python-version }} install stomp.py==6.1.0

      - name: Install Python Deps
        run: pip${{ matrix.python-version }} install -r requirements.txt
        working-directory: ./test/integration

      - name: Grab logs from Beer-Garden
        run: docker-compose logs --tail 100 beer-garden
        working-directory: ./docker/docker-compose

      - name: Test Plugins
        run: python${{ matrix.python-version }} -m pytest stomp/
        working-directory: ./test/integration

      - name: Shutdown Docker Containers
        run: docker-compose stop
        working-directory: ./docker/docker-compose<|MERGE_RESOLUTION|>--- conflicted
+++ resolved
@@ -2,16 +2,10 @@
 
 on: pull_request # Used only for testing
 
-<<<<<<< HEAD
 # This will only run on the Default/Base Branch OR when a Tag is created
 #on:
 #  schedule:
 #    - cron: '0 0 * * *' # Every Day at Midnight
-=======
-on:
-  schedule:
-    - cron: '0 0 * * *' # Every Day at Midnight
->>>>>>> bf4f0ea7
 
 jobs:
   Setup-Release-Info:
