name: Pull Request

on: pull_request

jobs:
  Linting:
    runs-on: ${{ matrix.os }}

    defaults:
      run:
        working-directory: ./src/app

    strategy:
      matrix:
        python-version: ["3.11"]
        os: ["ubuntu-latest"]

    name: Linting OS ${{ matrix.os }} - Python ${{ matrix.python-version }}
    steps:
      - uses: actions/checkout@v3

      - name: Setup python
        uses: actions/setup-python@v4
        with:
          python-version: ${{ matrix.python-version }}

      # Need to update if we support other OS's
      - name: Cache PIP Install
        uses: actions/cache@v2
        with:
          path: ~/.cache/pip
          key: ${{ runner.os }}-${{ matrix.python-version }}-pip-lint-${{ hashFiles('**/setup.py') }}-${{ hashFiles('**/requirements.txt') }}
          restore-keys: |
            ${{ runner.os }}-${{ matrix.python-version }}-pip-lint

      - name: Run Linting (src/app)
        run: |
          pip install black flake8 isort
          make lint

      - name: Run Linting (test/integration)
        working-directory: ./test/integration
        run: |
          pip install black flake8 isort
          make lint

  PyTest:
    runs-on: ${{ matrix.os }}

    env:
      brewtils: "develop"

    defaults:
      run:
        working-directory: ./src/app

    strategy:
      matrix:
        python-version: ["3.7", "3.8", "3.9","3.11"]
        os: ["ubuntu-latest"]

    name: PyTests OS ${{ matrix.os }} - Python ${{ matrix.python-version }}
    steps:
      - uses: actions/checkout@v3

      - name: Setup python
        uses: actions/setup-python@v4
        with:
          python-version: ${{ matrix.python-version }}

      # Custom tag extractor to find Brewtils Branch
      - name: Find Brewtils Branch
        uses: TheBurchLog/body-env-tag-action@1.0
        with:
          tag: "brewtils:"
          env-variable: "brewtils"
          default-value: "develop"
          tag-position: -1

      # Used the hashtag here instead of slash allow for branches to have slashes in them
      - name: Update Brewtils Branch
        run: sed -i 's#brewtils@develop#brewtils@${{env.brewtils}}#g' requirements-dev.txt

      # Need to update if we support other OS's
      - name: Cache PIP Install
        uses: actions/cache@v2
        if: env.brewtils == 'develop'
        with:
          path: ~/.cache/pip
          key: ${{ runner.os }}-${{ matrix.python-version }}-pip-install-${{ hashFiles('**/setup.py') }}-${{ hashFiles('**/requirements.txt') }}
          restore-keys: |
            ${{ runner.os }}-${{ matrix.python-version }}-pip-install-

      - name: Make Deps
        run: make deps

      - name: Run Tests
        run: make test

  CodeCoverage:
    runs-on: ${{ matrix.os }}

    defaults:
      run:
        working-directory: ./src/app

    strategy:
      matrix:
        python-version: ["3.11"]
        os: ["ubuntu-latest"]

    env:
      OS: ${{ matrix.os }}
      PYTHON: ${{ matrix.python-version }}

    name: Code Coverage OS ${{ matrix.os }} - Python ${{ matrix.python-version }}
    steps:
      - uses: actions/checkout@v3

      - name: Setup python
        uses: actions/setup-python@v4
        with:
          python-version: ${{ matrix.python-version }}

      # Custom tag extractor to find Brewtils Branch
      - name: Find Brewtils Branch
        uses: TheBurchLog/body-env-tag-action@1.0
        with:
          tag: "brewtils:"
          env-variable: "brewtils"
          default-value: "develop"
          tag-position: -1

      # Used the hashtag here instead of slash allow for branches to have slashes in them
      - name: Update Brewtils Branch
        run: sed -i 's#brewtils@develop#brewtils@${{env.brewtils}}#g' requirements-dev.txt

      # Need to update if we support other OS's
      - name: Cache PIP Install
        uses: actions/cache@v2
        with:
          path: ~/.cache/pip
          key: ${{ runner.os }}-${{ matrix.python-version }}-pip-coverage-${{ hashFiles('**/setup.py') }}-${{ hashFiles('**/requirements.txt') }}
          restore-keys: |
            ${{ runner.os }}-${{ matrix.python-version }}-pip-coverage

      - name: Make Deps
        run: |
          make deps
          pip install pytest
          pip install pytest-cov

      - name: Generate coverage report
        continue-on-error: true
        run: |
          coverage run --source beer_garden -m pytest test --tb=no
          coverage report -m
          coverage xml

      - name: Upload coverage to Codecov
        uses: codecov/codecov-action@v1

  SecurityCheck:
    runs-on: ${{ matrix.os }}

    strategy:
      matrix:
        python-version: ["3.11"]
        os: ["ubuntu-latest"]

    env:
      OS: ${{ matrix.os }}
      PYTHON: ${{ matrix.python-version }}

    name: Code Security Check OS ${{ matrix.os }} - Python ${{ matrix.python-version }}
    steps:
      - name: Setup python
        uses: actions/setup-python@v4
        with:
          python-version: ${{ matrix.python-version }}

      - name: Make Deps
        run: |
          python -m pip install --upgrade pip
          pip install "importlib-metadata<5" bandit

      - uses: actions/checkout@v3
        with:
          ref: ${{ github.base_ref }}
          path: ./old

      - uses: actions/checkout@v3
        with:
          path: ./new

      - name: Scan old security
        working-directory: ./old/src/app
        continue-on-error: true
        run: |
          bandit --format json -o ~/old_bandit.json -r beer_garden

      - name: Scan new security
        working-directory: ./new/src/app
        run: |
          bandit --baseline ~/old_bandit.json -r beer_garden

  Local-Plugin-Testing:
    runs-on: ${{ matrix.os }}

    strategy:
      matrix:
        python-version: ["3.7","3.8","3.9","3.10","3.11"]
        os: ["ubuntu-latest"]
      fail-fast: false

    name: Local Plugins - Python ${{ matrix.python-version }}
    steps:
      - uses: actions/checkout@v2

      - name: Setup python
        uses: actions/setup-python@v2
        with:
          python-version: ${{ matrix.python-version }}

      - name: Build Local Beer Garden Docker
        run: |
          python --version
          python -m pip install --upgrade pip
          pip install setuptools wheel
          make package
          make clean-python
          docker build -t bgio/beer-garden:unstable -f docker/Dockerfile.unstable --build-arg PYTHON_IMAGE=python:${{ matrix.python-version }}-alpine .
        working-directory: ./src/app

      - name: Update Docker Compose
        run: cp test/conf/docker-compose.yml docker/docker-compose/docker-compose.yml
        working-directory: ./

      - name: Checkout Local Plugins
        uses: actions/checkout@v2
        with:
          repository: beer-garden/example-plugins
          path: ./docker/docker-compose/data/localplugins

      - name: Verify Local Plugins
        run: ls ./docker/docker-compose/data/localplugins

      - name: Run Docker Mongodb and RabbitMQ
        run: docker-compose up -d mongodb rabbitmq
        working-directory: ./docker/docker-compose

      - name: Wait for Mongodb and RabbitMQ to start
        run: sleep 20s
        shell: bash

      - name: Run Docker Beer Garden
        run: BG='unstable' docker-compose up -d beer-garden
        working-directory: ./docker/docker-compose

      - name: Wait for Beer Garden to start
        run: sleep 60s
        shell: bash

      - name: Grab logs from Beer-Garden
        run: BG='unstable' docker-compose logs --tail 100 beer-garden
        working-directory: ./docker/docker-compose

      - name: Check If Beer Garden is Operational
        uses: nick-invision/retry@v2
        with:
          timeout_seconds: 30
          max_attempts: 20
          retry_on: error
          retry_wait_seconds: 5
          command: curl http://localhost:2337/config

      - name: Grab logs from Beer-Garden
        run: BG='unstable' docker-compose logs --tail 100 beer-garden
        working-directory: ./docker/docker-compose

      # Custom tag extractor to find Brewtils Branch
      - name: Find Brewtils Branch
        uses: TheBurchLog/body-env-tag-action@1.0
        with:
          tag: "brewtils:"
          env-variable: "brewtils"
          default-value: "develop"
          tag-position: -1

      - name: Install Develop Version of Brewtils
        run: pip${{ matrix.python-version }} install -e git+https://github.com/beer-garden/brewtils@${{env.brewtils}}#egg=brewtils

      - name: Install Testing Dependencies
        run: pip${{ matrix.python-version }} install -r requirements.txt
        working-directory: ./test/integration

      - name: Test Plugins
        run: python${{ matrix.python-version }} -m pytest local_plugins
        working-directory: ./test/integration

      - name: Grab logs from Beer-Garden
        if: always()
        run: BG='unstable' docker-compose logs --tail 1000 beer-garden
        working-directory: ./docker/docker-compose

      - name: Shutdown Docker Containers
        run: docker-compose stop
        working-directory: ./docker/docker-compose

<<<<<<< HEAD
  Grandchild-Testing:
=======
  Replication-Testing:
>>>>>>> f7733bb7
    runs-on: ${{ matrix.os }}

    strategy:
      matrix:
        python-version: ["3.11"]
        os: ["ubuntu-latest"]
<<<<<<< HEAD
        child: ["unstable", "3.19.1"]
        parent: ["unstable"]
      fail-fast: false

    name: Grandchild Test - unstable -> ${{ matrix.parent }} -> ${{ matrix.child }}
=======
      fail-fast: false

    name: Replicaiton Testing - Python ${{ matrix.python-version }}
>>>>>>> f7733bb7
    steps:
      - uses: actions/checkout@v2

      - name: Setup python
        uses: actions/setup-python@v2
        with:
          python-version: ${{ matrix.python-version }}

<<<<<<< HEAD
      - name: Build Beer Garden Docker
=======
      - name: Build Local Beer Garden Docker
>>>>>>> f7733bb7
        run: |
          python --version
          python -m pip install --upgrade pip
          pip install setuptools wheel
          make package
          make clean-python
<<<<<<< HEAD
          docker build -t bgio/beer-garden:unstable -f docker/Dockerfile.unstable --build-arg PYTHON_IMAGE=python:${{ matrix.python-version }}-alpine .
          docker tag bgio/beer-garden:unstable bgio/beer-garden:grandparent
          if [ "${{ matrix.parent }}" != "unstable" ]; then
            docker pull bgio/beer-garden:${{ matrix.parent }}
          fi
          docker tag bgio/beer-garden:${{ matrix.parent }} bgio/beer-garden:parent
          if [ "${{ matrix.child }}" != "unstable" ]; then
            docker pull bgio/beer-garden:${{ matrix.child }}
          fi
          docker tag bgio/beer-garden:${{ matrix.child }} bgio/beer-garden:child
        working-directory: ./src/app

      - name: Update Docker Compose  
        run: cp test/conf/docker-compose-grandparents-test.yml docker/docker-compose/docker-compose.yml
        working-directory: ./

      - name: Checkout Local Plugins
        uses: actions/checkout@v2
        with:
          repository: beer-garden/example-plugins
          path: ./docker/docker-compose/data/localplugins

      - name: Verify Local Plugins
        run: ls ./docker/docker-compose/data/localplugins

      - name: Run Docker Beer Garden
        run: docker-compose up -d beer-garden-child
        working-directory: ./docker/docker-compose
=======
          docker build -t bgio/beer-garden:test -f docker/Dockerfile.unstable --build-arg PYTHON_IMAGE=python:${{ matrix.python-version }}-alpine .
        working-directory: ./src/app

      - name: Start Docker Swarm
        run: docker swarm init

      - name: Run Docker RabbitMQ and Mongodb
        run: docker stack deploy -c docker-compose-support.yml bg_core
        working-directory: ./test/conf/swarm/

      - name: Wait for Mongodb and RabbitMQ to start
        run: sleep 20s
        shell: bash

      - name: Copy Data Files
        run: cp -r docker/docker-compose/data test/conf/swarm/
        working-directory: ./
      
      - name: Check Data Files
        run: ls test/conf/swarm/data/certs/
        working-directory: ./

      - name: Run Docker Beer Garden
        run: docker stack deploy -c docker-compose-framework.yml beer-garden
        working-directory: ./test/conf/swarm/
>>>>>>> f7733bb7

      - name: Wait for Beer Garden to start
        run: sleep 60s
        shell: bash

<<<<<<< HEAD
=======
      - name: Check services
        run: docker service ls

      - name: Check docker
        run: docker ps

      - name: Check BG
        run: docker service ps --no-trunc beer-garden_beer-garden

      - name: Check If Beer Garden is Operational
        uses: nick-invision/retry@v2
        with:
          timeout_seconds: 30
          max_attempts: 20
          retry_on: error
          retry_wait_seconds: 5
          command: curl http://127.0.0.1:2337/config

      - name: Grab logs from Beer-Garden.1
        if: always()
        run: docker logs --tail 3000 $(docker ps --filter name=beer-garden_beer-garden.1 --quiet)

      - name: Grab logs from Beer-Garden.2
        if: always()
        run: docker logs --tail 3000 $(docker ps --filter name=beer-garden_beer-garden.2 --quiet)

      - name: Grab logs from Beer-Garden.3
        if: always()
        run: docker logs --tail 3000 $(docker ps --filter name=beer-garden_beer-garden.3 --quiet)

      - name: Run Docker Beer Garden Plugins
        run: docker stack deploy -c docker-compose-plugins.yml beer-plugins
        working-directory: ./test/conf/swarm/

      - name: Wait for Plugins to start
        run: sleep 15s
        shell: bash

      - name: Grab Garden Info
        uses: nick-invision/retry@v2
        with:
          timeout_seconds: 30
          max_attempts: 20
          retry_on: error
          retry_wait_seconds: 10
          command: curl http://127.0.0.1:2337/api/v1/gardens/

      - name: Check services
        run: docker service ls

      - name: Check Publisher
        run: docker service ps --no-trunc beer-plugins_subscribe 
      
      - name: Grab logs from Publisher
        run: docker service logs --tail 100 beer-plugins_subscribe 

      - name: Grab logs from Beer-Garden
        if: always()
        run: docker service logs --tail 1000 beer-garden_beer-garden

>>>>>>> f7733bb7
      # Custom tag extractor to find Brewtils Branch
      - name: Find Brewtils Branch
        uses: TheBurchLog/body-env-tag-action@1.0
        with:
          tag: "brewtils:"
          env-variable: "brewtils"
          default-value: "develop"
          tag-position: -1

      - name: Install Develop Version of Brewtils
        run: pip${{ matrix.python-version }} install -e git+https://github.com/beer-garden/brewtils@${{env.brewtils}}#egg=brewtils

      - name: Install Testing Dependencies
        run: pip${{ matrix.python-version }} install -r requirements.txt
        working-directory: ./test/integration

      - name: Test Plugins
<<<<<<< HEAD
        run: python${{ matrix.python-version }} -m pytest grandparents_garden/
        working-directory: ./test/integration
=======
        run: python${{ matrix.python-version }} -m pytest local_plugins --ignore=local_plugins/plugins/complex_test.py --ignore=local_plugins/plugins/dynamic_test.py
        working-directory: ./test/integration
        timeout-minutes: 2

      - name: Grab logs from Beer-Garden.1
        if: always()
        run: docker logs --tail 3000 $(docker ps --filter name=beer-garden_beer-garden.1 --quiet)

      - name: Grab logs from Beer-Garden.2
        if: always()
        run: docker logs --tail 3000 $(docker ps --filter name=beer-garden_beer-garden.2 --quiet)

      - name: Grab logs from Beer-Garden.3
        if: always()
        run: docker logs --tail 3000 $(docker ps --filter name=beer-garden_beer-garden.3 --quiet)

      - name: Check services
        if: always()
        run: docker service ls
>>>>>>> f7733bb7
<|MERGE_RESOLUTION|>--- conflicted
+++ resolved
@@ -307,28 +307,18 @@
         run: docker-compose stop
         working-directory: ./docker/docker-compose
 
-<<<<<<< HEAD
   Grandchild-Testing:
-=======
-  Replication-Testing:
->>>>>>> f7733bb7
     runs-on: ${{ matrix.os }}
 
     strategy:
       matrix:
         python-version: ["3.11"]
         os: ["ubuntu-latest"]
-<<<<<<< HEAD
         child: ["unstable", "3.19.1"]
         parent: ["unstable"]
       fail-fast: false
 
     name: Grandchild Test - unstable -> ${{ matrix.parent }} -> ${{ matrix.child }}
-=======
-      fail-fast: false
-
-    name: Replicaiton Testing - Python ${{ matrix.python-version }}
->>>>>>> f7733bb7
     steps:
       - uses: actions/checkout@v2
 
@@ -337,18 +327,13 @@
         with:
           python-version: ${{ matrix.python-version }}
 
-<<<<<<< HEAD
       - name: Build Beer Garden Docker
-=======
-      - name: Build Local Beer Garden Docker
->>>>>>> f7733bb7
         run: |
           python --version
           python -m pip install --upgrade pip
           pip install setuptools wheel
           make package
           make clean-python
-<<<<<<< HEAD
           docker build -t bgio/beer-garden:unstable -f docker/Dockerfile.unstable --build-arg PYTHON_IMAGE=python:${{ matrix.python-version }}-alpine .
           docker tag bgio/beer-garden:unstable bgio/beer-garden:grandparent
           if [ "${{ matrix.parent }}" != "unstable" ]; then
@@ -377,7 +362,56 @@
       - name: Run Docker Beer Garden
         run: docker-compose up -d beer-garden-child
         working-directory: ./docker/docker-compose
-=======
+
+      - name: Wait for Beer Garden to start
+        run: sleep 60s
+        shell: bash
+
+      # Custom tag extractor to find Brewtils Branch
+      - name: Find Brewtils Branch
+        uses: TheBurchLog/body-env-tag-action@1.0
+        with:
+          tag: "brewtils:"
+          env-variable: "brewtils"
+          default-value: "develop"
+          tag-position: -1
+
+      - name: Install Develop Version of Brewtils
+        run: pip${{ matrix.python-version }} install -e git+https://github.com/beer-garden/brewtils@${{env.brewtils}}#egg=brewtils
+
+      - name: Install Testing Dependencies
+        run: pip${{ matrix.python-version }} install -r requirements.txt
+        working-directory: ./test/integration
+
+      - name: Test Plugins
+        run: python${{ matrix.python-version }} -m pytest grandparents_garden/
+        working-directory: ./test/integration
+
+Replication-Testing:
+    runs-on: ${{ matrix.os }}
+
+    strategy:
+      matrix:
+        python-version: ["3.11"]
+        os: ["ubuntu-latest"]
+      fail-fast: false
+
+    name: Replicaiton Testing - Python ${{ matrix.python-version }}
+    steps:
+      - uses: actions/checkout@v2
+
+      - name: Setup python
+        uses: actions/setup-python@v2
+        with:
+          python-version: ${{ matrix.python-version }}
+
+      - name: Build Local Beer Garden Docker
+        run: |
+          python --version
+          python -m pip install --upgrade pip
+          pip install setuptools wheel
+          make package
+          make clean-python
           docker build -t bgio/beer-garden:test -f docker/Dockerfile.unstable --build-arg PYTHON_IMAGE=python:${{ matrix.python-version }}-alpine .
         working-directory: ./src/app
 
@@ -403,14 +437,11 @@
       - name: Run Docker Beer Garden
         run: docker stack deploy -c docker-compose-framework.yml beer-garden
         working-directory: ./test/conf/swarm/
->>>>>>> f7733bb7
 
       - name: Wait for Beer Garden to start
         run: sleep 60s
         shell: bash
 
-<<<<<<< HEAD
-=======
       - name: Check services
         run: docker service ls
 
@@ -471,7 +502,6 @@
         if: always()
         run: docker service logs --tail 1000 beer-garden_beer-garden
 
->>>>>>> f7733bb7
       # Custom tag extractor to find Brewtils Branch
       - name: Find Brewtils Branch
         uses: TheBurchLog/body-env-tag-action@1.0
@@ -489,10 +519,6 @@
         working-directory: ./test/integration
 
       - name: Test Plugins
-<<<<<<< HEAD
-        run: python${{ matrix.python-version }} -m pytest grandparents_garden/
-        working-directory: ./test/integration
-=======
         run: python${{ matrix.python-version }} -m pytest local_plugins --ignore=local_plugins/plugins/complex_test.py --ignore=local_plugins/plugins/dynamic_test.py
         working-directory: ./test/integration
         timeout-minutes: 2
@@ -511,5 +537,4 @@
 
       - name: Check services
         if: always()
-        run: docker service ls
->>>>>>> f7733bb7
+        run: docker service ls